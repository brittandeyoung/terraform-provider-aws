<!-- markdownlint-configure-file { "code-block-style": false } -->
# Adding Resource Tagging Support

AWS provides key-value metadata across many services and resources, which can be used for a variety of use cases including billing, ownership, and more. See the [AWS Tagging Strategy page](https://aws.amazon.com/answers/account-management/aws-tagging-strategies/) for more information about tagging at a high level.

The Terraform AWS Provider supports default tags configured on the provider in addition to tags configured on the resource.
Implementing tagging support for Terraform AWS Provider resources requires the following, each with its own section below:

- _Generated Service Tagging Code_: Each service has a `generate.go` file where generator directives live.
  Through these directives and their flags, you can customize code generation for the service.
  You can find the code that the tagging generator generates in a `tags_gen.go` file in a service, such as `internal/service/ec2/tags_gen.go`.
  You should generally _not_ need to edit the generator code itself (i.e., in `internal/generate/tags`).
- _Resource Code_: In the resource code, add the `tags` and `tags_all` schema attributes,
  along with a plan modification in the resource definition, and handling in `Create`, `Read`, and `Update` functions.
- _Resource Acceptance Tests_: In the resource acceptance tests, add new acceptance test functions and configurations to exercise the new tagging logic.
- _Resource Documentation_: In the resource documentation, add the `tags` argument and `tags_all` attribute.

## Generating Tag Code for a Service

This step is generally only necessary for the first implementation and may have been previously completed.

More details about this code generation,
including fixes for potential error messages in this process,
can be found in the [`generate` package documentation](https://github.com/hashicorp/terraform-provider-aws/tree/main/internal/generate/tags/README.md).

The generator will create several types of tagging-related code.
All services that support tagging will generate the function `KeyValueTags`, which converts from service-specific structs returned by the AWS SDK into a common format used by the provider,
and the function `Tags`, which converts from the common format back to the service-specific structs.
In addition, many services have separate functions to list or update tags, so the corresponding `listTags` and `updateTags` can be generated.
Optionally, to retrieve a specific tag, you can generate the `GetTag` function.

If the service directory does not contain a `generate.go` file, create one.
This file must only contain generate directives and a package declaration (e.g., `package eks`).
For examples of the `generate.go` file, many service directories contain one, e.g., `internal/service/eks/generate.go`.

If the `generate.go` file does not contain a generate directive for tagging code, i.e., `//go:generate go run ../../generate/tags/main.go`, add it.
Note that without flags, the directive itself will not do anything useful.
You must not include more than one `generate/tags/main.go` directive, as subsequent directives will overwrite previous directives.
To generate multiple types of tag code, use multiple flags with the directive.

### Generating Tagging Types

Determine how the service implements tagging:
Some services will use a simple map style (`map[string]*string` in Go),
while others will have a separate structure, often a `[]service.Tag` struct with `Key` and `Value` fields.

If the service uses the simple map style, pass the flag `-ServiceTagsMap`.

If the service uses a slice of structs, pass the flag `-ServiceTagsSlice`.
If the name of the tag struct is not `Tag`, pass the flag `-TagType=<struct name>`.
Note that the struct name is used without the package name.
For example, the AppMesh service uses the struct `TagRef`, so the flag is `-TagType=TagRef`.
If the key and value fields on the struct are not `Key` and `Value`,
specify the names using the flags `-TagTypeKeyElem` and `-TagTypeValElem` respectively.
For example, the KMS service uses the struct `Tag`, but the key and value fields are `TagKey` and `TagValue`,
so the flags are `-TagTypeKeyElem=TagKey` and `-TagTypeValElem=TagValue`.

Some services, such as EC2 and Auto Scaling, return a different type depending on the API call used to retrieve the tag.
To indicate the additional type, include the flag `-TagType2=<struct name>`.
For example, the Auto Scaling uses the struct `Tag` as part of resource calls, but returns the struct `TagDescription` from the `DescribeTags` API call. The flag used is `-TagType2=TagDescription`.

For more details on flags for generating service keys, see the
[documentation for the tag generator](https://github.com/hashicorp/terraform-provider-aws/tree/main/internal/generate/tags/README.md)

### Generating Standalone Tag Listing Functions

If the service API uses a standalone function to retrieve tags instead of including them with the resource (usually a `ListTags` or `ListTagsForResource` API call), pass the flag `-ListTags`.

If the API call is not `ListTagsForResource`, pass the flag `-ListTagsOp=<API call name>`.
Note that this does not include the package name.
For example, the Auto Scaling service uses the API call `DescribeTags`, so the flag is `-ListTagsOp=DescribeTags`.

If the API call uses a field other than `ResourceArn` to identify the resource, pass the flag `-ListTagsInIDElem=<field name>`.
For example, the CloudWatch service uses the field `ResourceARN`, so the flag is `-ListTagsInIDElem=ResourceARN`.
Some API calls take a slice of identifiers instead of a single identifier.
In this case, pass the flag `-ListTagsInIDNeedSlice=yes`.

If the field containing the tags in the result of the API call is not named `Tags`, pass the flag `-ListTagsOutTagsElem=<struct name>`.
For example, the CloudTrail service returns a nested structure, where the resulting flag is `-ListTagsOutTagsElem=ResourceTagList[0].TagsList`.

In some cases, it can be useful to retrieve single tags.
Pass the flag `-GetTag` to generate a function to do so.

For more details on flags for generating tag listing functions, see the
[documentation for the tag generator](https://github.com/hashicorp/terraform-provider-aws/tree/main/internal/generate/tags/README.md)

### Generating Standalone Tag Updating Functions

If the service API uses a standalone function to update tags instead of including them when updating the resource (usually a `TagResource` and `UntagResource` API call), pass the flag `-UpdateTags`.

If the API call to add tags is not `TagResource`, pass the flag `-TagOp=<API call name>`.
Note that this does not include the package name.
For example, the ElastiCache service uses the API call `AddTagsToResource`, so the flag is `-TagOp=AddTagsToResource`.

If the API call to add tags uses a field other than `ResourceArn` to identify the resource, pass the flag `-TagInIDElem=<field name>`.
For example, the EC2 service uses the field `Resources`, so the flag is `-TagInIDElem=Resources`.
Some API calls take a slice of identifiers instead of a single identifier.
In this case, pass the flag `-TagInIDNeedSlice=yes`.

If the API call to remove tags is not `UntagResource`, pass the flag `-UntagOp=<API call name>`.
Note that this does not include the package name.
For example, the ElastiCache service uses the API call `RemoveTagsFromResource`, so the flag is `-UntagOp=RemoveTagsFromResource`.

If the API call to remove tags uses a field other than `ResourceArn` to identify the resource, pass the flag `-UntagInTagsElem=<field name>`.
For example, the Route 53 service uses the field `Keys`, so the flag is `-UntagInTagsElem=Keys`.

For more details on flags for generating tag updating functions, see the
[documentation for the tag generator](https://github.com/hashicorp/terraform-provider-aws/tree/main/internal/generate/tags/README.md)

#### Generating Standalone Post-Creation Tag Updating Functions

When creating a resource, some AWS APIs support passing tags in the Create call while others require setting the tags after the initial creation.
If the API does not support tagging on creation, pass the `-CreateTags` flag to generate a `createTags` function that can be called from the resource Create handler function.

### Running Code generation

Run the command `make gen` to run the code generators for the project.
To ensure that the code compiles, run `make test`.

## Resource Code

### Resource Schema

Add the following imports to the resource's Go source file:

```go
imports (
    /* ... other imports ... */
    tftags "github.com/hashicorp/terraform-provider-aws/internal/tags"
    "github.com/hashicorp/terraform-provider-aws/internal/verify"
    "github.com/hashicorp/terraform-provider-aws/names"
)
```

Add the `tags` parameter and `tags_all` attribute to the schema, using constants defined in the `names` package.
The `tags` parameter contains the tags set directly on the resource.
The `tags_all` attribute contains a union of the tags set directly on the resource and default tags configured on the provider.

=== "Terraform Plugin Framework (Preferred)"
    ```go
    func (r *resourceExample) Schema(ctx context.Context, req resource.SchemaRequest, resp *resource.SchemaResponse) {
        resp.Schema = schema.Schema{
            Attributes: map[string]schema.Attribute{
                /* ... other configuration ... */
                names.AttrTags:    tftags.TagsAttribute(),
                names.AttrTagsAll: tftags.TagsAttributeComputedOnly(),
            },
        }
    }
    ```

=== "Terraform Plugin SDK V2"
    ```go
    func ResourceExample() *schema.Resource {
        return &schema.Resource{
            /* ... other configuration ... */
            Schema: map[string]*schema.Schema{
                /* ... other configuration ... */
                names.AttrTags:    tftags.TagsSchema(),
                names.AttrTagsAll: tftags.TagsSchemaComputed(),
            },
        }
    }
    ```

<<<<<<< HEAD
Add a plan modifier (Terraform Plugin Framework) to ensure tagging diffs are handled appropriately.
This functiojn handles the combination of tags set on the resource and default tags, and must be set for tagging to function properly.

=== "Terraform Plugin Framework (Preferred)"
    ```go
    func (r *resourceExample) ModifyPlan(ctx context.Context, req resource.ModifyPlanRequest, resp *resource.ModifyPlanResponse) {
        r.SetTagsAll(ctx, req, resp)
    }
    ```

If the resource already implements `ModifyPlan`, simply include the `SetTagsAll` function at the end of the method body.
=======
Add a `CustomizeDiff` function (Terraform Plugin SDK V2) to ensure tagging diffs are handled appropriately.
This function handles the combination of tags set on the resource and default tags, and must be set for tagging to function properly.

=== "Terraform Plugin SDK V2"
    ```go
    func ResourceExample() *schema.Resource {
      return &schema.Resource{
        /* ... other configuration ... */
        CustomizeDiff: verify.SetTagsDiff,
      }
    }
    ```
>>>>>>> 745e445b

### Transparent Tagging

Most services can use a facility we call _transparent_ (or _implicit_) _tagging_, where the majority of resource tagging functionality is implemented using code located in the provider's runtime packages (see `internal/provider/intercept.go` and `internal/provider/fwprovider/intercept.go` for details) and not in the resource's CRUD handler functions. Resource implementers opt-in to transparent tagging by adding an _annotation_ (a specially formatted Go comment) to the resource's factory function (similar to the [resource self-registration mechanism](add-a-new-resource.md)).

=== "Terraform Plugin Framework (Preferred)"
    ```go
    // @FrameworkResource("aws_service_example", name="Example")
    // @Tags(identifierAttribute="arn")
    func newResourceExample(_ context.Context) (resource.ResourceWithConfigure, error) {
        return &resourceExample{}, nil
    }
    ```

=== "Terraform Plugin SDK V2"
    ```go
    // @SDKResource("aws_service_example", name="Example")
    // @Tags(identifierAttribute="arn")
    func ResourceExample() *schema.Resource {
      return &schema.Resource{
        ...
      }
    }
    ```

The `identifierAttribute` argument to the `@Tags` annotation identifies the attribute in the resource type's schema whose value is used in tag listing and updating API calls.
Common values are `"arn"` and `"id"`.
If the resource type does not need separate `createTags`, `listTags`, or `updateTags` functions, do not specify an `identifierAttribute`.

Once the annotation has been added to the resource's code, run `make gen` to register the resource for transparent tagging.
This will add an entry to the `service_package_gen.go` file located in the service package folder.

#### Resource Create Operation

When creating a resource, some AWS APIs support passing tags in the Create call
while others require setting the tags after the initial creation.

If the API supports tagging on creation (e.g., the `Input` struct accepts a `Tags` field),
use the `getTagsIn` function to get any configured tags.

=== "Terraform Plugin Framework (Preferred)"
    ```go
    input := service.CreateExampleInput{
      /* ... other configuration ... */
      Tags: getTagsIn(ctx),
    }
    ```

=== "Terraform Plugin SDK V2"
    ```go
    input := service.CreateExampleInput{
      /* ... other configuration ... */
      Tags: getTagsIn(ctx),
    }
    ```

Otherwise, if the API does not support tagging on creation, call `createTags` after the resource has been created.

=== "Terraform Plugin Framework (Preferred)"
    ```go
    if err := createTags(ctx, conn, plan.ID.ValueString(), getTagsIn(ctx)); err != nil {
        resp.Diagnostics.AddError(
            create.ProblemStandardMessage(names.Service, create.ErrActionCreating, ResNameExample, plan.ID.String(), nil),
            err.Error(),
        )
        return
    }
    ```

=== "Terraform Plugin SDK V2"
    ```go
    if err := createTags(ctx, conn, d.Id(), getTagsIn(ctx)); err != nil {
      return sdkdiag.AppendErrorf(diags, "setting Service Example (%s) tags: %s", d.Id(), err)
    }
    ```

#### Resource Read Operation

In the resource `Read` operation, use the `setTagsOut` function to signal to the transparent tagging mechanism that the resource has tags that should be saved into Terraform state.

=== "Terraform Plugin Framework (Preferred)"
    ```go
    setTagsOut(ctx, out.Tags)
    ```

=== "Terraform Plugin SDK V2"
    ```go
    setTagsOut(ctx, out.Tags)
    ```

If the service API does not return the tags directly from reading the resource and requires use of the generated `listTags` function, do nothing and the transparent tagging mechanism will make the `listTags` call and save any tags into the Terraform state.

#### Resource Update Operation

In the resource `Update` operation, only non-`tags` updates need to be done as the transparent tagging mechanism makes the `updateTags` call.

=== "Terraform Plugin Framework (Preferred)"
    ```go
    if !plan.Name.Equal(state.Name) ||
        !plan.Description.Equal(state.Description) ||
        // etc.
        // Do NOT check for tags changes here.
        !plan.OtherField.Equal(state.OtherField) {
        ...
    }
    ```

=== "Terraform Plugin SDK V2"
    ```go
    if d.HasChangesExcept("tags", "tags_all") {
      ...
    }
    ```

For Terraform Plugin SDK V2 based resources, ensure that the `Update` operation always calls the resource `Read` operation before returning so that the transparent tagging mechanism correctly saves any tags into the Terraform state.

=== "Terraform Plugin SDK V2"
    ```go
    func resourceAnalyzerUpdate(ctx context.Context, d *schema.ResourceData, meta interface{}) diag.Diagnostics {
      var diags diag.Diagnostics
      // Tags only.
      return append(diags, resourceAnalyzerRead(ctx, d, meta)...)
    }
    ```

### Explicit Tagging

If the resource cannot opt-in to transparent tagging, more boilerplate code must be explicitly added to the resource CRUD handler functions.
This section describes how to do this.

!!! note

    There are currently no Terraform Plugin Framework based resources which use explicit tagging. As such, the remaining examples in this section will reference legacy Terraform Plugin SDK V2 patterns.

#### Resource Create Operation

When creating a resource, some AWS APIs support passing tags in the Create call
while others require setting the tags after the initial creation.

If the API supports tagging on creation (e.g., the `Input` struct accepts a `Tags` field),
implement the logic to convert the configuration tags into the service tags, e.g., with EKS Clusters:

=== "Terraform Plugin SDK V2"
    ```go
    // Typically declared near conn := /*...*/
    defaultTagsConfig := meta.(*conns.AWSClient).DefaultTagsConfig(ctx)
    tags := defaultTagsConfig.MergeTags(tftags.New(ctx, d.Get("tags").(map[string]interface{})))

    input := eks.CreateClusterInput{
      /* ... other configuration ... */
      Tags: Tags(tags.IgnoreAWS()),
    }
    ```

If the service API does not allow passing an empty list, the logic can be adjusted similarly to:

=== "Terraform Plugin SDK V2"
    ```go
    // Typically declared near conn := /*...*/
    defaultTagsConfig := meta.(*conns.AWSClient).DefaultTagsConfig(ctx)
    tags := defaultTagsConfig.MergeTags(tftags.New(ctx, d.Get("tags").(map[string]interface{})))

    input := eks.CreateClusterInput{
      /* ...other configuration... */
    }

    if len(tags) > 0 {
      input.Tags = Tags(tags.IgnoreAWS())
    }
    ```

Otherwise, if the API does not support tagging on creation,
implement the logic to convert the configuration tags into the service API call to tag a resource, e.g., with Device Farm device pools:

=== "Terraform Plugin SDK V2"
    ```go
    // Typically declared near conn := /*...*/
    defaultTagsConfig := meta.(*conns.AWSClient).DefaultTagsConfig(ctx)
    tags := defaultTagsConfig.MergeTags(tftags.New(ctx, d.Get("tags").(map[string]interface{})))

    /* ... creation steps ... */

    if len(tags) > 0 {
      if err := updateTags(ctx, conn, d.Id(), nil, tags); err != nil {
        return fmt.Errorf("adding DeviceFarm Device Pool (%s) tags: %w", d.Id(), err)
      }
    }
    ```

Some EC2 resources (e.g., [`aws_ec2_fleet`](https://registry.terraform.io/providers/hashicorp/aws/latest/docs/resources/ec2_fleet)) have a `TagSpecifications` field in the `InputStruct` instead of a `Tags` field.
In these cases the `tagSpecificationsFromKeyValue()` helper function should be used.
This example shows using `TagSpecifications`:

=== "Terraform Plugin SDK V2"
    ```go
    // Typically declared near conn := /*...*/
    defaultTagsConfig := meta.(*conns.AWSClient).DefaultTagsConfig(ctx)
    tags := defaultTagsConfig.MergeTags(tftags.New(ctx, d.Get("tags").(map[string]interface{})))

    input := ec2.CreateFleetInput{
        /* ... other configuration ... */
        TagSpecifications: tagSpecificationsFromKeyValue(tags, ec2.ResourceTypeFleet),
    }
    ```

#### Resource Read Operation

In the resource `Read` operation, implement the logic to convert the service tags to save them into the Terraform state for drift detection, e.g., with EKS Clusters:

=== "Terraform Plugin SDK V2"
    ```go
    // Typically declared near conn := /*...*/
    defaultTagsConfig := meta.(*conns.AWSClient).DefaultTagsConfig(ctx)
    ignoreTagsConfig := meta.(*conns.AWSClient).IgnoreTagsConfig(ctx)

    /* ... other d.Set(...) logic ... */

    tags := KeyValueTags(ctx, cluster.Tags).IgnoreAWS().IgnoreConfig(ignoreTagsConfig)

    if err := d.Set("tags", tags.RemoveDefaultConfig(defaultTagsConfig).Map()); err != nil {
      return fmt.Errorf("setting tags: %w", err)
    }

    if err := d.Set("tags_all", tags.Map()); err != nil {
      return fmt.Errorf("setting tags_all: %w", err)
    }
    ```

If the service API does not return the tags directly from reading the resource and requires a separate API call,
use the generated `listTags` function, e.g., with Athena Workgroups:

=== "Terraform Plugin SDK V2"
    ```go
    // Typically declared near conn := /*...*/
    defaultTagsConfig := meta.(*conns.AWSClient).DefaultTagsConfig(ctx)
    ignoreTagsConfig := meta.(*conns.AWSClient).IgnoreTagsConfig(ctx)

    /* ... other d.Set(...) logic ... */

    tags, err := listTags(ctx, conn, arn.String())

    if err != nil {
      return fmt.Errorf("listing tags for resource (%s): %w", arn, err)
    }

    tags = tags.IgnoreAWS().IgnoreConfig(ignoreTagsConfig)

    if err := d.Set("tags", tags.RemoveDefaultConfig(defaultTagsConfig).Map()); err != nil {
      return fmt.Errorf("setting tags: %w", err)
    }

    if err := d.Set("tags_all", tags.Map()); err != nil {
      return fmt.Errorf("setting tags_all: %w", err)
    }
    ```

#### Resource Update Operation

In the resource `Update` operation, implement the logic to handle tagging updates, e.g., with EKS Clusters:

=== "Terraform Plugin SDK V2"
    ```go
    if d.HasChange("tags_all") {
      o, n := d.GetChange("tags_all")
      if err := updateTags(ctx, conn, d.Get("arn").(string), o, n); err != nil {
        return fmt.Errorf("updating tags: %w", err)
      }
    }
    ```

If the resource `Update` function applies specific updates to attributes regardless of changes to tags, implement the following e.g., with IAM Policy:

=== "Terraform Plugin SDK V2"
    ```go
    if d.HasChangesExcept("tags", "tags_all") {
      /* ... other logic ...*/
      request := iam.CreatePolicyVersionInput{
        PolicyArn:      aws.String(d.Id()),
        PolicyDocument: aws.String(d.Get("policy").(string)),
        SetAsDefault:   aws.Bool(true),
      }

      if _, err := conn.CreatePolicyVersionWithContext(ctx, request); err != nil {
          return fmt.Errorf("updating IAM policy (%s): %w", d.Id(), err)
      }
    }
    ```

## Resource Acceptance Tests

Some services, and some resource or data source types within services, have generated acceptance tests for tagging support.
These tests cover a broad set of tagging behaviors.
New services should use the generated acceptance tests.

### Generated Acceptance Tests

To enable generated acceptance tests for a service, add the following line to the service's `generate.go` file:

```go
//go:generate go run ../../generate/tagstests/main.go
```

#### Controlling Test Generation

By default, all resource or data source types which support transparent tagging will have tagging tests generated.
Individual resource or data source types can be excluded from generated acceptance tests by adding the annotation `@Testing(tagsTest=false)` to the resource type declaration.
If a resource or data source type supports tags but does not use transparent tagging, generate the tests by adding the annotion `@Testing(tagsTest=true)`

Additional `@Testing(...)` parameters can be used to control the generated tests.

Most testing configurations take a single parameter, often a name or a domain name.
The most common case is parameter `rName` with a value generated by `sdkacctest.RandomWithPrefix(acctest.ResourcePrefix)`, so this is the default.
If no `rName` is required, add the annotation `@Testing(generator=false)`.
Other values can be used by setting the `generator` to a reference to a function call.
The reference optionally contains a Go package path and package alias, using the format
`[<package path>;[<package alias>;]]<function call>`.
For example, the Service Catalog Portfolio uses a five-character long random string

```go
// @Testing(generator="github.com/hashicorp/terraform-plugin-testing/helper/acctest;sdkacctest;sdkacctest.RandString(5)")
```

Some acceptance tests also require a TLS key and certificate.
This can be included by setting the annotation `@Testing(tlsKey=true)`,
which will add the Terraform variables `certificate_pem` and `private_key_pem` to the configuration.
By default, the common name for the certificate is `example.com`.
To override the common name, set the annotation `@Testing(tlsKeyDomain=<reference>) to reference an existing variable.
For example, the API Gateway v2 Domain Name sets the variable `rName` to `acctest.RandomSubdomain()`
and sets the annotation `@Testing(tlsKeyDomain=rName)` to reference it.

No additional parameters can be defined currently.
If additional parameters are required, and cannot be derived from `rName`, the resource type must use manually created acceptance tests as described below.

Most `Exists` functions used in acceptance tests take a pointer to the returned API object.
To specify the type of this parameter, use the annotion `@Testing(existsType=<reference>)`.
This references a Go type and package path with optional package alias, using the format
`<package path>;[<package alias>;]<function call>`.
For example, the S3 Object uses

```go
// @Testing(existsType="github.com/aws/aws-sdk-go-v2/service/s3;s3.GetObjectOutput")
```

Some services or resource types are using a new variant of the standard `Exists` and `DestroyCheck` functions that use `acctest.ProviderMeta` internally, and thus take a `testing.T` as a parameter.
In that case, add the annotations `@Testing(existsTakesT=true)` and `@Testing(destroyTakesT=true)`, respectively.

The generated acceptance tests use `ImportState` steps.
In most cases, these will work as-is.
To ignore the values of certain parameters when importing, set the annotation `@Testing(importIgnore="...")` to a list of the parameter names separated by semi-colons (`;`).
There are multiple methods for overriding the import ID, if needed.
To use the value of an existing variable, use the annotation `@Testing(importStateId=<var name>)`.
If the identifier can be retrieved from a specific resource attribute, use the annotation `@Testing(importStateIdAttribute=<attribute name>)`.
If the identifier can be retrieved from a `resource.ImportStateIdFunc`, use the annotation `@Testing(importStateIdFunc=<func name>)`.
If the resource type does not support importing, use the annotation `@Testing(noImport=true)`.

If the tests need to be serialized, use the annotion `@Testing(serialize=true)`.
If a delay is needed between serialized tests, also use the annotation `@Testing(serializeDelay=<duration>)` with a duration in the format used by [`time.ParseDuration()`](https://pkg.go.dev/time#ParseDuration).
For example, 3 minutes and 30 seconds is `3m30s`.

Some services do not support tags with an empty string value.
In that case, use the annotation `@Testing(skipEmptyTags=true)`.

Some services do not support tags with an null string value.
In that case, use the annotation `@Testing(skipNullTags=true)`.

Some resource types use the no-op `CheckDestroy` function `acctest.CheckDestroyNoop`.
Use the annotation `@Testing(checkDestroyNoop=true)`.

For some resource types, tags cannot be modified without recreating the resource.
Use the annotation `@Testing(tagsUpdateForceNew=true)`.

Resource types which pass the result of `getTagsIn` directly onto their Update Input may have an error where ignored tags are not correctly excluded from the update.
Use the annotation `@Testing(tagsUpdateGetTagsIn=true)`.

Some tests read the tag values directly from the AWS API.
If the resource type does not specify `identifierAttribute` in its `@Tags` annotation, specify a `@Testing(tagsIdentifierAttribute=<attribute name>)` annotation to identify which attribute value should be used by the `listTags` function.
If a resource type is also needed for the `listTags` function, also specify the `tagsResourceType` annotation.

At least one resource type, the Service Catalog Provisioned Product, does not support removing tags.
This is likely an error on the AWS side.
Add the annotation `@Testing(noRemoveTags=true)` as a workaround.

#### Test Terraform Configurations

The generated acceptance tests use `ConfigDirectory` to specify the test configurations in a directory of Terraform `.tf` files.
The configuration files are generated from a [Go template](https://pkg.go.dev/text/template) file located in `testdata/tmpl/<name>_tags.gtpl`,
where `name` is the name of the resource type's implementation file wihtout the `.go` extension.
For example, the ELB v2 Load Balancer's implementation file is `load_balancer.go`, so the template is `testdata/tmpl/load_balancer_tags.gtpl`.

To generate a configuration for a data source test, the generator reuses the configuration for the corresponding resource type.
Add an additional file `testdata/tmpl/<name>_data_source.gtpl` which contains only the data source block populated with the parameters needed to associate it with the resource.
For example, the ELB v2 Load Balancer's data source template is `testdata/tmpl/load_balancer_data_source.gtpl`.

Replace the `tags` attribute with the Go template directive `{{- template "tags" . }}`.
When the configurations are generated, this will be replaced with the appropriate assignment to the `tags` attribute.

Tags should only be applied to the resource that is being tested.

### Manually Created Acceptance Tests

In the resource acceptance tests (e.g., `internal/service/eks/cluster_test.go`), verify that existing resources without tagging are unaffected and do not have tags saved into their Terraform state. This should be done in the `_basic` acceptance test by adding one line similar to `resource.TestCheckResourceAttr(resourceName, "tags.%", "0"),` and one similar to `resource.TestCheckResourceAttr(resourceName, "tags_all.%", "0"),`

Add a new test named `_tags` with associated configurations, that verifies creating the resource with tags and updating tags. E.g., EKS Clusters:

```go
func TestAccEKSCluster_tags(t *testing.T) {
	ctx := acctest.Context(t)
  var cluster1, cluster2, cluster3 eks.Cluster
  rName := sdkacctest.RandomWithPrefix(acctest.ResourcePrefix)
  resourceName := "aws_eks_cluster.test"

  resource.ParallelTest(t, resource.TestCase{
    PreCheck:                 func() { acctest.PreCheck(ctx, t); testAccPreCheck(t) },
    ErrorCheck:               acctest.ErrorCheck(t, names.EKSServiceID),
    ProtoV5ProviderFactories: acctest.ProtoV5ProviderFactories,
    CheckDestroy:             testAccCheckClusterDestroy(ctx),
    Steps: []resource.TestStep{
      {
        Config: testAccClusterConfig_tags1(rName, "key1", "value1"),
        Check: resource.ComposeTestCheckFunc(
          testAccCheckClusterExists(ctx, resourceName, &cluster1),
          resource.TestCheckResourceAttr(resourceName, "tags.%", "1"),
          resource.TestCheckResourceAttr(resourceName, "tags.key1", "value1"),
        ),
      },
      {
        ResourceName:      resourceName,
        ImportState:       true,
        ImportStateVerify: true,
      },
      {
        Config: testAccClusterConfig_tags2(rName, "key1", "value1updated", "key2", "value2"),
        Check: resource.ComposeTestCheckFunc(
          testAccCheckClusterExists(ctx, resourceName, &cluster2),
          resource.TestCheckResourceAttr(resourceName, "tags.%", "2"),
          resource.TestCheckResourceAttr(resourceName, "tags.key1", "value1updated"),
          resource.TestCheckResourceAttr(resourceName, "tags.key2", "value2"),
        ),
      },
      {
        Config: testAccClusterConfig_tags1(rName, "key2", "value2"),
        Check: resource.ComposeTestCheckFunc(
          testAccCheckClusterExists(ctx, resourceName, &cluster3),
          resource.TestCheckResourceAttr(resourceName, "tags.%", "1"),
          resource.TestCheckResourceAttr(resourceName, "tags.key2", "value2"),
        ),
      },
    },
  })
}

func testAccClusterConfig_tags1(rName, tagKey1, tagValue1 string) string {
  return acctest.ConfigCompose(testAccClusterConfig_base(rName), fmt.Sprintf(`
resource "aws_eks_cluster" "test" {
  name     = %[1]q
  role_arn = aws_iam_role.test.arn

  tags = {
    %[2]q = %[3]q
  }

  vpc_config {
    subnet_ids = aws_subnet.test[*].id
  }

  depends_on = [aws_iam_role_policy_attachment.test-AmazonEKSClusterPolicy]
}
`, rName, tagKey1, tagValue1))
}

func testAccClusterConfig_tags2(rName, tagKey1, tagValue1, tagKey2, tagValue2 string) string {
  return acctest.ConfigCompose(testAccClusterConfig_base(rName), fmt.Sprintf(`
resource "aws_eks_cluster" "test" {
  name     = %[1]q
  role_arn = aws_iam_role.test.arn

  tags = {
    %[2]q = %[3]q
    %[4]q = %[5]q
  }

  vpc_config {
    subnet_ids = aws_subnet.test[*].id
  }

  depends_on = [aws_iam_role_policy_attachment.test-AmazonEKSClusterPolicy]
}
`, rName, tagKey1, tagValue1, tagKey2, tagValue2))
}
```

Verify all acceptance testing passes for the resource (e.g., `make testacc TESTS=TestAccEKSCluster_ PKG=eks`)

## Resource Documentation

In the resource documentation (e.g., `website/docs/r/service_example.html.markdown`), add the following to the arguments reference:

```markdown
* `tags` - (Optional) Map of tags assigned to the resource. If configured with a provider [`default_tags` configuration block](/docs/providers/aws/index.html#default_tags-configuration-block) present, tags with matching keys will overwrite those defined at the provider-level.
```

In the resource documentation (e.g., `website/docs/r/service_example.html.markdown`), add the following to the attribute reference:

```markdown
* `tags_all` - Map of tags assigned to the resource, including those inherited from the provider [`default_tags` configuration block](/docs/providers/aws/index.html#default_tags-configuration-block).
```<|MERGE_RESOLUTION|>--- conflicted
+++ resolved
@@ -163,36 +163,9 @@
     }
     ```
 
-<<<<<<< HEAD
-Add a plan modifier (Terraform Plugin Framework) to ensure tagging diffs are handled appropriately.
-This functiojn handles the combination of tags set on the resource and default tags, and must be set for tagging to function properly.
-
-=== "Terraform Plugin Framework (Preferred)"
-    ```go
-    func (r *resourceExample) ModifyPlan(ctx context.Context, req resource.ModifyPlanRequest, resp *resource.ModifyPlanResponse) {
-        r.SetTagsAll(ctx, req, resp)
-    }
-    ```
-
-If the resource already implements `ModifyPlan`, simply include the `SetTagsAll` function at the end of the method body.
-=======
-Add a `CustomizeDiff` function (Terraform Plugin SDK V2) to ensure tagging diffs are handled appropriately.
-This function handles the combination of tags set on the resource and default tags, and must be set for tagging to function properly.
-
-=== "Terraform Plugin SDK V2"
-    ```go
-    func ResourceExample() *schema.Resource {
-      return &schema.Resource{
-        /* ... other configuration ... */
-        CustomizeDiff: verify.SetTagsDiff,
-      }
-    }
-    ```
->>>>>>> 745e445b
-
 ### Transparent Tagging
 
-Most services can use a facility we call _transparent_ (or _implicit_) _tagging_, where the majority of resource tagging functionality is implemented using code located in the provider's runtime packages (see `internal/provider/intercept.go` and `internal/provider/fwprovider/intercept.go` for details) and not in the resource's CRUD handler functions. Resource implementers opt-in to transparent tagging by adding an _annotation_ (a specially formatted Go comment) to the resource's factory function (similar to the [resource self-registration mechanism](add-a-new-resource.md)).
+All service that support tagging use a facility we call _transparent_ (or _implicit_) _tagging_, where the majority of resource tagging functionality is implemented using code located in the provider's runtime packages (see `internal/provider/intercept.go` and `internal/provider/fwprovider/intercept.go` for details) and not in the resource's CRUD handler functions. Resource implementers opt-in to transparent tagging by adding an _annotation_ (a specially formatted Go comment) to the resource's factory function (similar to the [resource self-registration mechanism](add-a-new-resource.md)).
 
 === "Terraform Plugin Framework (Preferred)"
     ```go
@@ -298,7 +271,7 @@
 
 === "Terraform Plugin SDK V2"
     ```go
-    if d.HasChangesExcept("tags", "tags_all") {
+    if d.HasChangesExcept(names.AttrTags, names.AttrTagsAll) {
       ...
     }
     ```
