--- conflicted
+++ resolved
@@ -57,15 +57,11 @@
 			Name:     "Log Delivery Canonical User ID",
 		},
 		{
-<<<<<<< HEAD
 			Factory:  DataSourceOriginAccessControl,
 			TypeName: "aws_cloudfront_origin_access_control",
 		},
 		{
-			Factory:  DataSourceOriginAccessIdentities,
-=======
 			Factory:  dataSourceOriginAccessIdentities,
->>>>>>> 937b67a8
 			TypeName: "aws_cloudfront_origin_access_identities",
 			Name:     "Origin Access Identities",
 		},
