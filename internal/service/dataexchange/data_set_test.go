package dataexchange_test

import (
	"context"
	"fmt"
	"regexp"
	"testing"

	"github.com/aws/aws-sdk-go/service/dataexchange"
	sdkacctest "github.com/hashicorp/terraform-plugin-sdk/v2/helper/acctest"
	"github.com/hashicorp/terraform-plugin-sdk/v2/helper/resource"
	"github.com/hashicorp/terraform-plugin-sdk/v2/terraform"
	"github.com/hashicorp/terraform-provider-aws/internal/acctest"
	"github.com/hashicorp/terraform-provider-aws/internal/conns"
	tfdataexchange "github.com/hashicorp/terraform-provider-aws/internal/service/dataexchange"
	"github.com/hashicorp/terraform-provider-aws/internal/tfresource"
)

func TestAccDataExchangeDataSet_basic(t *testing.T) {
	ctx := acctest.Context(t)
	var proj dataexchange.GetDataSetOutput
	rName := sdkacctest.RandomWithPrefix(acctest.ResourcePrefix)
	rNameUpdated := sdkacctest.RandomWithPrefix("tf-acc-test-updated")
	resourceName := "aws_dataexchange_data_set.test"

	resource.ParallelTest(t, resource.TestCase{
<<<<<<< HEAD
		PreCheck:                 func() { acctest.PreCheck(ctx, t); acctest.PreCheckPartitionHasService(dataexchange.EndpointsID, t) },
=======
		PreCheck:                 func() { acctest.PreCheck(t); acctest.PreCheckPartitionHasService(t, dataexchange.EndpointsID) },
>>>>>>> 78d002fe
		ErrorCheck:               acctest.ErrorCheck(t, dataexchange.EndpointsID),
		ProtoV5ProviderFactories: acctest.ProtoV5ProviderFactories,
		CheckDestroy:             testAccCheckDataSetDestroy(ctx),
		Steps: []resource.TestStep{
			{
				Config: testAccDataSetConfig_basic(rName),
				Check: resource.ComposeTestCheckFunc(
					testAccCheckDataSetExists(ctx, resourceName, &proj),
					resource.TestCheckResourceAttr(resourceName, "name", rName),
					resource.TestCheckResourceAttr(resourceName, "description", rName),
					resource.TestCheckResourceAttr(resourceName, "tags.%", "0"),
					acctest.MatchResourceAttrRegionalARN(resourceName, "arn", "dataexchange", regexp.MustCompile(`data-sets/.+`)),
				),
			},
			{
				ResourceName:      resourceName,
				ImportState:       true,
				ImportStateVerify: true,
			},
			{
				Config: testAccDataSetConfig_basic(rNameUpdated),
				Check: resource.ComposeTestCheckFunc(
					testAccCheckDataSetExists(ctx, resourceName, &proj),
					resource.TestCheckResourceAttr(resourceName, "name", rNameUpdated),
					resource.TestCheckResourceAttr(resourceName, "description", rNameUpdated),
					acctest.MatchResourceAttrRegionalARN(resourceName, "arn", "dataexchange", regexp.MustCompile(`data-sets/.+`)),
				),
			},
		},
	})
}

func TestAccDataExchangeDataSet_tags(t *testing.T) {
	ctx := acctest.Context(t)
	var proj dataexchange.GetDataSetOutput
	rName := sdkacctest.RandomWithPrefix(acctest.ResourcePrefix)
	resourceName := "aws_dataexchange_data_set.test"

	resource.ParallelTest(t, resource.TestCase{
<<<<<<< HEAD
		PreCheck:                 func() { acctest.PreCheck(ctx, t); acctest.PreCheckPartitionHasService(dataexchange.EndpointsID, t) },
=======
		PreCheck:                 func() { acctest.PreCheck(t); acctest.PreCheckPartitionHasService(t, dataexchange.EndpointsID) },
>>>>>>> 78d002fe
		ErrorCheck:               acctest.ErrorCheck(t, dataexchange.EndpointsID),
		ProtoV5ProviderFactories: acctest.ProtoV5ProviderFactories,
		CheckDestroy:             testAccCheckDataSetDestroy(ctx),
		Steps: []resource.TestStep{
			{
				Config: testAccDataSetConfig_tags1(rName, "key1", "value1"),
				Check: resource.ComposeTestCheckFunc(
					testAccCheckDataSetExists(ctx, resourceName, &proj),
					resource.TestCheckResourceAttr(resourceName, "tags.%", "1"),
					resource.TestCheckResourceAttr(resourceName, "tags.key1", "value1"),
				),
			},
			{
				ResourceName:      resourceName,
				ImportState:       true,
				ImportStateVerify: true,
			},
			{
				Config: testAccDataSetConfig_tags2(rName, "key1", "value1updated", "key2", "value2"),
				Check: resource.ComposeTestCheckFunc(
					testAccCheckDataSetExists(ctx, resourceName, &proj),
					resource.TestCheckResourceAttr(resourceName, "tags.%", "2"),
					resource.TestCheckResourceAttr(resourceName, "tags.key1", "value1updated"),
					resource.TestCheckResourceAttr(resourceName, "tags.key2", "value2"),
				),
			},
			{
				Config: testAccDataSetConfig_tags1(rName, "key2", "value2"),
				Check: resource.ComposeTestCheckFunc(
					testAccCheckDataSetExists(ctx, resourceName, &proj),
					resource.TestCheckResourceAttr(resourceName, "tags.%", "1"),
					resource.TestCheckResourceAttr(resourceName, "tags.key2", "value2"),
				),
			},
		},
	})
}

func TestAccDataExchangeDataSet_disappears(t *testing.T) {
	ctx := acctest.Context(t)
	var proj dataexchange.GetDataSetOutput
	rName := sdkacctest.RandomWithPrefix(acctest.ResourcePrefix)
	resourceName := "aws_dataexchange_data_set.test"

	resource.ParallelTest(t, resource.TestCase{
<<<<<<< HEAD
		PreCheck:                 func() { acctest.PreCheck(ctx, t); acctest.PreCheckPartitionHasService(dataexchange.EndpointsID, t) },
=======
		PreCheck:                 func() { acctest.PreCheck(t); acctest.PreCheckPartitionHasService(t, dataexchange.EndpointsID) },
>>>>>>> 78d002fe
		ErrorCheck:               acctest.ErrorCheck(t, dataexchange.EndpointsID),
		ProtoV5ProviderFactories: acctest.ProtoV5ProviderFactories,
		CheckDestroy:             testAccCheckDataSetDestroy(ctx),
		Steps: []resource.TestStep{
			{
				Config: testAccDataSetConfig_basic(rName),
				Check: resource.ComposeTestCheckFunc(
					testAccCheckDataSetExists(ctx, resourceName, &proj),
					acctest.CheckResourceDisappears(ctx, acctest.Provider, tfdataexchange.ResourceDataSet(), resourceName),
					acctest.CheckResourceDisappears(ctx, acctest.Provider, tfdataexchange.ResourceDataSet(), resourceName),
				),
				ExpectNonEmptyPlan: true,
			},
		},
	})
}

func testAccCheckDataSetExists(ctx context.Context, n string, v *dataexchange.GetDataSetOutput) resource.TestCheckFunc {
	return func(s *terraform.State) error {
		rs, ok := s.RootModule().Resources[n]
		if !ok {
			return fmt.Errorf("Not found: %s", n)
		}

		if rs.Primary.ID == "" {
			return fmt.Errorf("No ID is set")
		}

		conn := acctest.Provider.Meta().(*conns.AWSClient).DataExchangeConn()
		resp, err := tfdataexchange.FindDataSetById(ctx, conn, rs.Primary.ID)
		if err != nil {
			return err
		}
		if resp == nil {
			return fmt.Errorf("DataExchange DataSet not found")
		}

		*v = *resp

		return nil
	}
}

func testAccCheckDataSetDestroy(ctx context.Context) resource.TestCheckFunc {
	return func(s *terraform.State) error {
		conn := acctest.Provider.Meta().(*conns.AWSClient).DataExchangeConn()

		for _, rs := range s.RootModule().Resources {
			if rs.Type != "aws_dataexchange_data_set" {
				continue
			}

			// Try to find the resource
			_, err := tfdataexchange.FindDataSetById(ctx, conn, rs.Primary.ID)
			if tfresource.NotFound(err) {
				continue
			}

			if err != nil {
				return err
			}

			return fmt.Errorf("DataExchange DataSet %s still exists", rs.Primary.ID)
		}

		return nil
	}
}

func testAccDataSetConfig_basic(rName string) string {
	return fmt.Sprintf(`
resource "aws_dataexchange_data_set" "test" {
  asset_type  = "S3_SNAPSHOT"
  description = %[1]q
  name        = %[1]q
}
`, rName)
}

func testAccDataSetConfig_tags1(rName, tagKey1, tagValue1 string) string {
	return fmt.Sprintf(`
resource "aws_dataexchange_data_set" "test" {
  asset_type  = "S3_SNAPSHOT"
  description = %[1]q
  name        = %[1]q

  tags = {
    %[2]q = %[3]q
  }
}
`, rName, tagKey1, tagValue1)
}

func testAccDataSetConfig_tags2(rName, tagKey1, tagValue1, tagKey2, tagValue2 string) string {
	return fmt.Sprintf(`
resource "aws_dataexchange_data_set" "test" {
  asset_type  = "S3_SNAPSHOT"
  description = %[1]q
  name        = %[1]q

  tags = {
    %[2]q = %[3]q
    %[4]q = %[5]q
  }
}
`, rName, tagKey1, tagValue1, tagKey2, tagValue2)
}<|MERGE_RESOLUTION|>--- conflicted
+++ resolved
@@ -24,11 +24,7 @@
 	resourceName := "aws_dataexchange_data_set.test"
 
 	resource.ParallelTest(t, resource.TestCase{
-<<<<<<< HEAD
-		PreCheck:                 func() { acctest.PreCheck(ctx, t); acctest.PreCheckPartitionHasService(dataexchange.EndpointsID, t) },
-=======
-		PreCheck:                 func() { acctest.PreCheck(t); acctest.PreCheckPartitionHasService(t, dataexchange.EndpointsID) },
->>>>>>> 78d002fe
+		PreCheck:                 func() { acctest.PreCheck(ctx, t); acctest.PreCheckPartitionHasService(t, dataexchange.EndpointsID) },
 		ErrorCheck:               acctest.ErrorCheck(t, dataexchange.EndpointsID),
 		ProtoV5ProviderFactories: acctest.ProtoV5ProviderFactories,
 		CheckDestroy:             testAccCheckDataSetDestroy(ctx),
@@ -68,11 +64,7 @@
 	resourceName := "aws_dataexchange_data_set.test"
 
 	resource.ParallelTest(t, resource.TestCase{
-<<<<<<< HEAD
-		PreCheck:                 func() { acctest.PreCheck(ctx, t); acctest.PreCheckPartitionHasService(dataexchange.EndpointsID, t) },
-=======
-		PreCheck:                 func() { acctest.PreCheck(t); acctest.PreCheckPartitionHasService(t, dataexchange.EndpointsID) },
->>>>>>> 78d002fe
+		PreCheck:                 func() { acctest.PreCheck(ctx, t); acctest.PreCheckPartitionHasService(t, dataexchange.EndpointsID) },
 		ErrorCheck:               acctest.ErrorCheck(t, dataexchange.EndpointsID),
 		ProtoV5ProviderFactories: acctest.ProtoV5ProviderFactories,
 		CheckDestroy:             testAccCheckDataSetDestroy(ctx),
@@ -118,11 +110,7 @@
 	resourceName := "aws_dataexchange_data_set.test"
 
 	resource.ParallelTest(t, resource.TestCase{
-<<<<<<< HEAD
-		PreCheck:                 func() { acctest.PreCheck(ctx, t); acctest.PreCheckPartitionHasService(dataexchange.EndpointsID, t) },
-=======
-		PreCheck:                 func() { acctest.PreCheck(t); acctest.PreCheckPartitionHasService(t, dataexchange.EndpointsID) },
->>>>>>> 78d002fe
+		PreCheck:                 func() { acctest.PreCheck(ctx, t); acctest.PreCheckPartitionHasService(t, dataexchange.EndpointsID) },
 		ErrorCheck:               acctest.ErrorCheck(t, dataexchange.EndpointsID),
 		ProtoV5ProviderFactories: acctest.ProtoV5ProviderFactories,
 		CheckDestroy:             testAccCheckDataSetDestroy(ctx),
