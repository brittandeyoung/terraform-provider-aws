--- conflicted
+++ resolved
@@ -40,20 +40,14 @@
 			Factory:  dataSourceServer,
 			TypeName: "aws_transfer_server",
 			Name:     "Server",
-<<<<<<< HEAD
-			Tags: &inttypes.ServicePackageResourceTags{
-				IdentifierAttribute: names.AttrARN,
-			},
-			Region: &inttypes.ServicePackageResourceRegion{
-				IsGlobal:                      false,
-				IsOverrideEnabled:             true,
-				IsValidateOverrideInPartition: true,
-			},
-=======
-			Tags: unique.Make(types.ServicePackageResourceTags{
-				IdentifierAttribute: names.AttrARN,
-			}),
->>>>>>> 45438b17
+			Tags: unique.Make(inttypes.ServicePackageResourceTags{
+				IdentifierAttribute: names.AttrARN,
+			}),
+			Region: &inttypes.ServicePackageResourceRegion{
+				IsGlobal:                      false,
+				IsOverrideEnabled:             true,
+				IsValidateOverrideInPartition: true,
+			},
 		},
 	}
 }
@@ -74,96 +68,66 @@
 			Factory:  resourceAgreement,
 			TypeName: "aws_transfer_agreement",
 			Name:     "Agreement",
-<<<<<<< HEAD
-			Tags: &inttypes.ServicePackageResourceTags{
-				IdentifierAttribute: names.AttrARN,
-			},
-			Region: &inttypes.ServicePackageResourceRegion{
-				IsGlobal:                      false,
-				IsOverrideEnabled:             true,
-				IsValidateOverrideInPartition: true,
-			},
-=======
-			Tags: unique.Make(types.ServicePackageResourceTags{
-				IdentifierAttribute: names.AttrARN,
-			}),
->>>>>>> 45438b17
+			Tags: unique.Make(inttypes.ServicePackageResourceTags{
+				IdentifierAttribute: names.AttrARN,
+			}),
+			Region: &inttypes.ServicePackageResourceRegion{
+				IsGlobal:                      false,
+				IsOverrideEnabled:             true,
+				IsValidateOverrideInPartition: true,
+			},
 		},
 		{
 			Factory:  resourceCertificate,
 			TypeName: "aws_transfer_certificate",
 			Name:     "Certificate",
-<<<<<<< HEAD
-			Tags: &inttypes.ServicePackageResourceTags{
-				IdentifierAttribute: names.AttrARN,
-			},
-			Region: &inttypes.ServicePackageResourceRegion{
-				IsGlobal:                      false,
-				IsOverrideEnabled:             true,
-				IsValidateOverrideInPartition: true,
-			},
-=======
-			Tags: unique.Make(types.ServicePackageResourceTags{
-				IdentifierAttribute: names.AttrARN,
-			}),
->>>>>>> 45438b17
+			Tags: unique.Make(inttypes.ServicePackageResourceTags{
+				IdentifierAttribute: names.AttrARN,
+			}),
+			Region: &inttypes.ServicePackageResourceRegion{
+				IsGlobal:                      false,
+				IsOverrideEnabled:             true,
+				IsValidateOverrideInPartition: true,
+			},
 		},
 		{
 			Factory:  resourceConnector,
 			TypeName: "aws_transfer_connector",
 			Name:     "Connector",
-<<<<<<< HEAD
-			Tags: &inttypes.ServicePackageResourceTags{
-				IdentifierAttribute: names.AttrARN,
-			},
-			Region: &inttypes.ServicePackageResourceRegion{
-				IsGlobal:                      false,
-				IsOverrideEnabled:             true,
-				IsValidateOverrideInPartition: true,
-			},
-=======
-			Tags: unique.Make(types.ServicePackageResourceTags{
-				IdentifierAttribute: names.AttrARN,
-			}),
->>>>>>> 45438b17
+			Tags: unique.Make(inttypes.ServicePackageResourceTags{
+				IdentifierAttribute: names.AttrARN,
+			}),
+			Region: &inttypes.ServicePackageResourceRegion{
+				IsGlobal:                      false,
+				IsOverrideEnabled:             true,
+				IsValidateOverrideInPartition: true,
+			},
 		},
 		{
 			Factory:  resourceProfile,
 			TypeName: "aws_transfer_profile",
 			Name:     "Profile",
-<<<<<<< HEAD
-			Tags: &inttypes.ServicePackageResourceTags{
-				IdentifierAttribute: names.AttrARN,
-			},
-			Region: &inttypes.ServicePackageResourceRegion{
-				IsGlobal:                      false,
-				IsOverrideEnabled:             true,
-				IsValidateOverrideInPartition: true,
-			},
-=======
-			Tags: unique.Make(types.ServicePackageResourceTags{
-				IdentifierAttribute: names.AttrARN,
-			}),
->>>>>>> 45438b17
+			Tags: unique.Make(inttypes.ServicePackageResourceTags{
+				IdentifierAttribute: names.AttrARN,
+			}),
+			Region: &inttypes.ServicePackageResourceRegion{
+				IsGlobal:                      false,
+				IsOverrideEnabled:             true,
+				IsValidateOverrideInPartition: true,
+			},
 		},
 		{
 			Factory:  resourceServer,
 			TypeName: "aws_transfer_server",
 			Name:     "Server",
-<<<<<<< HEAD
-			Tags: &inttypes.ServicePackageResourceTags{
-				IdentifierAttribute: names.AttrARN,
-			},
-			Region: &inttypes.ServicePackageResourceRegion{
-				IsGlobal:                      false,
-				IsOverrideEnabled:             true,
-				IsValidateOverrideInPartition: true,
-			},
-=======
-			Tags: unique.Make(types.ServicePackageResourceTags{
-				IdentifierAttribute: names.AttrARN,
-			}),
->>>>>>> 45438b17
+			Tags: unique.Make(inttypes.ServicePackageResourceTags{
+				IdentifierAttribute: names.AttrARN,
+			}),
+			Region: &inttypes.ServicePackageResourceRegion{
+				IsGlobal:                      false,
+				IsOverrideEnabled:             true,
+				IsValidateOverrideInPartition: true,
+			},
 		},
 		{
 			Factory:  resourceSSHKey,
@@ -189,39 +153,27 @@
 			Factory:  resourceUser,
 			TypeName: "aws_transfer_user",
 			Name:     "User",
-<<<<<<< HEAD
-			Tags: &inttypes.ServicePackageResourceTags{
-				IdentifierAttribute: names.AttrARN,
-			},
-			Region: &inttypes.ServicePackageResourceRegion{
-				IsGlobal:                      false,
-				IsOverrideEnabled:             true,
-				IsValidateOverrideInPartition: true,
-			},
-=======
-			Tags: unique.Make(types.ServicePackageResourceTags{
-				IdentifierAttribute: names.AttrARN,
-			}),
->>>>>>> 45438b17
+			Tags: unique.Make(inttypes.ServicePackageResourceTags{
+				IdentifierAttribute: names.AttrARN,
+			}),
+			Region: &inttypes.ServicePackageResourceRegion{
+				IsGlobal:                      false,
+				IsOverrideEnabled:             true,
+				IsValidateOverrideInPartition: true,
+			},
 		},
 		{
 			Factory:  resourceWorkflow,
 			TypeName: "aws_transfer_workflow",
 			Name:     "Workflow",
-<<<<<<< HEAD
-			Tags: &inttypes.ServicePackageResourceTags{
-				IdentifierAttribute: names.AttrARN,
-			},
-			Region: &inttypes.ServicePackageResourceRegion{
-				IsGlobal:                      false,
-				IsOverrideEnabled:             true,
-				IsValidateOverrideInPartition: true,
-			},
-=======
-			Tags: unique.Make(types.ServicePackageResourceTags{
-				IdentifierAttribute: names.AttrARN,
-			}),
->>>>>>> 45438b17
+			Tags: unique.Make(inttypes.ServicePackageResourceTags{
+				IdentifierAttribute: names.AttrARN,
+			}),
+			Region: &inttypes.ServicePackageResourceRegion{
+				IsGlobal:                      false,
+				IsOverrideEnabled:             true,
+				IsValidateOverrideInPartition: true,
+			},
 		},
 	}
 }
