// Copyright (c) HashiCorp, Inc.
// SPDX-License-Identifier: MPL-2.0

package logs

import (
	"context"
	"fmt"
	"strings"

	"github.com/aws/aws-sdk-go-v2/aws"
	"github.com/aws/aws-sdk-go-v2/service/cloudwatchlogs"
	awstypes "github.com/aws/aws-sdk-go-v2/service/cloudwatchlogs/types"
	"github.com/hashicorp/terraform-plugin-framework-validators/listvalidator"
	"github.com/hashicorp/terraform-plugin-framework-validators/stringvalidator"
	"github.com/hashicorp/terraform-plugin-framework/diag"
	"github.com/hashicorp/terraform-plugin-framework/path"
	"github.com/hashicorp/terraform-plugin-framework/resource"
	"github.com/hashicorp/terraform-plugin-framework/resource/schema"
	"github.com/hashicorp/terraform-plugin-framework/resource/schema/listplanmodifier"
	"github.com/hashicorp/terraform-plugin-framework/resource/schema/planmodifier"
	"github.com/hashicorp/terraform-plugin-framework/resource/schema/stringplanmodifier"
	"github.com/hashicorp/terraform-plugin-framework/schema/validator"
	"github.com/hashicorp/terraform-plugin-framework/types"
	"github.com/hashicorp/terraform-plugin-sdk/v2/helper/retry"
	"github.com/hashicorp/terraform-provider-aws/internal/errs"
	"github.com/hashicorp/terraform-provider-aws/internal/errs/fwdiag"
	"github.com/hashicorp/terraform-provider-aws/internal/framework"
	fwflex "github.com/hashicorp/terraform-provider-aws/internal/framework/flex"
	fwtypes "github.com/hashicorp/terraform-provider-aws/internal/framework/types"
	tftags "github.com/hashicorp/terraform-provider-aws/internal/tags"
	"github.com/hashicorp/terraform-provider-aws/internal/tfresource"
	"github.com/hashicorp/terraform-provider-aws/names"
)

// @FrameworkResource("aws_cloudwatch_log_delivery", name="Delivery")
// @Tags(identifierAttribute="arn")
// @Testing(tagsTest=false)
func newDeliveryResource(context.Context) (resource.ResourceWithConfigure, error) {
	r := &deliveryResource{}

	return r, nil
}

type deliveryResource struct {
	framework.ResourceWithConfigure
	framework.WithImportByID
}

func (r *deliveryResource) Schema(ctx context.Context, request resource.SchemaRequest, response *resource.SchemaResponse) {
	response.Schema = schema.Schema{
		Attributes: map[string]schema.Attribute{
			names.AttrARN: framework.ARNAttributeComputedOnly(),
			"delivery_destination_arn": schema.StringAttribute{
				CustomType: fwtypes.ARNType,
				Required:   true,
				PlanModifiers: []planmodifier.String{
					stringplanmodifier.RequiresReplace(),
				},
			},
			"delivery_source_name": schema.StringAttribute{
				Required: true,
				Validators: []validator.String{
					stringvalidator.LengthBetween(1, 60),
				},
				PlanModifiers: []planmodifier.String{
					stringplanmodifier.RequiresReplace(),
				},
			},
			"field_delimiter": schema.StringAttribute{
				Optional: true,
				Computed: true,
				Validators: []validator.String{
					stringvalidator.LengthBetween(0, 5),
				},
				PlanModifiers: []planmodifier.String{
					stringplanmodifier.UseStateForUnknown(),
				},
			},
			names.AttrID: framework.IDAttribute(),
			"record_fields": schema.ListAttribute{
				CustomType:  fwtypes.ListOfStringType,
				Optional:    true,
				Computed:    true,
				ElementType: types.StringType,
				Validators: []validator.List{
					listvalidator.SizeBetween(0, 128),
					listvalidator.ValueStringsAre(stringvalidator.LengthBetween(1, 64)),
				},
				PlanModifiers: []planmodifier.List{
					listplanmodifier.UseStateForUnknown(),
				},
			},
			"s3_delivery_configuration": framework.ResourceOptionalComputedListOfObjectsAttribute[s3DeliveryConfigurationModel](ctx, 1, s3DeliveryConfigurationListOptions, listplanmodifier.UseStateForUnknown()),
			names.AttrTags:              tftags.TagsAttribute(),
			names.AttrTagsAll:           tftags.TagsAttributeComputedOnly(),
		},
	}
}

var s3DeliveryConfigurationListOptions = []fwtypes.ListNestedObjectOfOption[s3DeliveryConfigurationModel]{
	fwtypes.WithSemanticEqualityFunc(s3DeliverySemanticEquality),
}

func s3DeliverySemanticEquality(ctx context.Context, oldValue, newValue fwtypes.ListNestedObjectValueOf[s3DeliveryConfigurationModel]) (bool, diag.Diagnostics) {
	var diags diag.Diagnostics

	oldValPtr, di := oldValue.ToPtr(ctx)
	diags = append(diags, di...)
	if diags.HasError() {
		return false, diags
	}

	newValPtr, di := newValue.ToPtr(ctx)
	diags = append(diags, di...)
	if diags.HasError() {
		return false, diags
	}

	if oldValPtr != nil && newValPtr != nil {
		if strings.HasSuffix(oldValPtr.SuffixPath.ValueString(), newValPtr.SuffixPath.ValueString()) &&
			oldValPtr.EnableHiveCompatiblePath.Equal(newValPtr.EnableHiveCompatiblePath) {
			return true, diags
		}
	}

	return false, diags
}

func (r *deliveryResource) Create(ctx context.Context, request resource.CreateRequest, response *resource.CreateResponse) {
	var data deliveryResourceModel
	response.Diagnostics.Append(request.Plan.Get(ctx, &data)...)
	if response.Diagnostics.HasError() {
		return
	}

	conn := r.Meta().LogsClient(ctx)

	input := cloudwatchlogs.CreateDeliveryInput{}
	response.Diagnostics.Append(fwflex.Expand(ctx, data, &input)...)
	if response.Diagnostics.HasError() {
		return
	}

	// Additional fields.
	input.Tags = getTagsIn(ctx)

	output, err := conn.CreateDelivery(ctx, &input)

	if err != nil {
		response.Diagnostics.AddError("creating CloudWatch Logs Delivery", err.Error())

		return
	}

	// Set values for unknowns.
	data.ID = fwflex.StringToFramework(ctx, output.Delivery.Id)

	delivery, err := findDeliveryByID(ctx, conn, data.ID.ValueString())

	if err != nil {
		response.State.SetAttribute(ctx, path.Root(names.AttrID), data.ID) // Set 'id' so as to taint the resource.
		response.Diagnostics.AddError(fmt.Sprintf("reading CloudWatch Logs Delivery (%s)", data.ID.ValueString()), err.Error())

		return
	}

	// Normalize FieldDelimiter.
	if aws.ToString(delivery.FieldDelimiter) == "" && data.FieldDelimiter.IsNull() {
		delivery.FieldDelimiter = nil
	}

	// Normalize S3DeliveryConfiguration.EnableHiveCompatiblePath.
	if delivery.S3DeliveryConfiguration != nil && !aws.ToBool(delivery.S3DeliveryConfiguration.EnableHiveCompatiblePath) {
		if !data.S3DeliveryConfiguration.IsNull() {
			s3DeliveryConfiguration, diags := data.S3DeliveryConfiguration.ToPtr(ctx)
			response.Diagnostics.Append(diags...)
			if response.Diagnostics.HasError() {
				return
			}
			if s3DeliveryConfiguration == nil || s3DeliveryConfiguration.EnableHiveCompatiblePath.IsNull() {
				delivery.S3DeliveryConfiguration.EnableHiveCompatiblePath = nil
			}
		}
	}

	// set s3_delivery_configuration.suffix_path to what was in configuration
	if delivery.S3DeliveryConfiguration != nil && aws.ToString(delivery.S3DeliveryConfiguration.SuffixPath) != "" {
		if !data.S3DeliveryConfiguration.IsNull() {
			s3DeliveryConfiguration, diags := data.S3DeliveryConfiguration.ToPtr(ctx)
			response.Diagnostics.Append(diags...)
			if response.Diagnostics.HasError() {
				return
			}

			if s3DeliveryConfiguration != nil && !s3DeliveryConfiguration.SuffixPath.IsNull() {
				delivery.S3DeliveryConfiguration.SuffixPath = s3DeliveryConfiguration.SuffixPath.ValueStringPointer()
			}
		}
	}

	// Set values for unknowns.
	response.Diagnostics.Append(fwflex.Flatten(ctx, delivery, &data)...)
	if response.Diagnostics.HasError() {
		return
	}

	response.Diagnostics.Append(response.State.Set(ctx, data)...)
}

func (r *deliveryResource) Read(ctx context.Context, request resource.ReadRequest, response *resource.ReadResponse) {
	var data deliveryResourceModel
	response.Diagnostics.Append(request.State.Get(ctx, &data)...)
	if response.Diagnostics.HasError() {
		return
	}

	conn := r.Meta().LogsClient(ctx)

	output, err := findDeliveryByID(ctx, conn, data.ID.ValueString())

	if tfresource.NotFound(err) {
		response.Diagnostics.Append(fwdiag.NewResourceNotFoundWarningDiagnostic(err))
		response.State.RemoveResource(ctx)

		return
	}

	if err != nil {
		response.Diagnostics.AddError(fmt.Sprintf("reading CloudWatch Logs Delivery (%s)", data.ID.ValueString()), err.Error())

		return
	}

	// Normalize FieldDelimiter.
	if aws.ToString(output.FieldDelimiter) == "" && data.FieldDelimiter.IsNull() {
		output.FieldDelimiter = nil
	}

	// Normalize S3DeliveryConfiguration.EnableHiveCompatiblePath.
	if output.S3DeliveryConfiguration != nil && !aws.ToBool(output.S3DeliveryConfiguration.EnableHiveCompatiblePath) {
		if !data.S3DeliveryConfiguration.IsNull() {
			s3DeliveryConfiguration, diags := data.S3DeliveryConfiguration.ToPtr(ctx)
			response.Diagnostics.Append(diags...)
			if response.Diagnostics.HasError() {
				return
			}
			if s3DeliveryConfiguration == nil || s3DeliveryConfiguration.EnableHiveCompatiblePath.IsNull() {
				output.S3DeliveryConfiguration.EnableHiveCompatiblePath = nil
			}
		}
	}

	// Set attributes for import.
	response.Diagnostics.Append(fwflex.Flatten(ctx, output, &data)...)
	if response.Diagnostics.HasError() {
		return
	}

	// Additional fields.
	// Delivery tags aren't set in the Get response.
	// setTagsOut(ctx, output.Tags)

	response.Diagnostics.Append(response.State.Set(ctx, &data)...)
}

func (r *deliveryResource) Update(ctx context.Context, request resource.UpdateRequest, response *resource.UpdateResponse) {
	var old, new deliveryResourceModel
	response.Diagnostics.Append(request.Plan.Get(ctx, &new)...)
	if response.Diagnostics.HasError() {
		return
	}
	response.Diagnostics.Append(request.State.Get(ctx, &old)...)
	if response.Diagnostics.HasError() {
		return
	}

	conn := r.Meta().LogsClient(ctx)

	if !new.FieldDelimiter.Equal(old.FieldDelimiter) || !new.RecordFields.Equal(old.RecordFields) || !new.S3DeliveryConfiguration.Equal(old.S3DeliveryConfiguration) {
		input := cloudwatchlogs.UpdateDeliveryConfigurationInput{}
		response.Diagnostics.Append(fwflex.Expand(ctx, new, &input)...)
		if response.Diagnostics.HasError() {
			return
		}

		_, err := conn.UpdateDeliveryConfiguration(ctx, &input)

		if err != nil {
			response.Diagnostics.AddError(fmt.Sprintf("updating CloudWatch Logs Delivery (%s)", new.ID.ValueString()), err.Error())

			return
		}
	}

	response.Diagnostics.Append(response.State.Set(ctx, &new)...)
}

func (r *deliveryResource) Delete(ctx context.Context, request resource.DeleteRequest, response *resource.DeleteResponse) {
	var data deliveryResourceModel
	response.Diagnostics.Append(request.State.Get(ctx, &data)...)
	if response.Diagnostics.HasError() {
		return
	}

	conn := r.Meta().LogsClient(ctx)

	_, err := conn.DeleteDelivery(ctx, &cloudwatchlogs.DeleteDeliveryInput{
		Id: fwflex.StringFromFramework(ctx, data.ID),
	})

	if errs.IsA[*awstypes.ResourceNotFoundException](err) {
		return
	}

	if err != nil {
		response.Diagnostics.AddError(fmt.Sprintf("deleting CloudWatch Logs Delivery (%s)", data.ID.ValueString()), err.Error())

		return
	}
}

<<<<<<< HEAD
=======
func (r *deliveryResource) ModifyPlan(ctx context.Context, request resource.ModifyPlanRequest, response *resource.ModifyPlanResponse) {
	if !request.Plan.Raw.IsNull() && !request.State.Raw.IsNull() {
		var plan, state deliveryResourceModel

		response.Diagnostics.Append(request.State.Get(ctx, &state)...)
		response.Diagnostics.Append(request.Plan.Get(ctx, &plan)...)
		if response.Diagnostics.HasError() {
			return
		}

		// state can remain null after create/refresh.
		if !plan.FieldDelimiter.Equal(state.FieldDelimiter) {
			if state.FieldDelimiter.IsNull() && plan.FieldDelimiter.IsUnknown() {
				response.Diagnostics.Append(response.Plan.SetAttribute(ctx, path.Root("field_delimiter"), types.StringNull())...)
				if response.Diagnostics.HasError() {
					return
				}
			}
		}
	}
	r.SetTagsAll(ctx, request, response)
}

>>>>>>> aefd2a97
func findDeliveryByID(ctx context.Context, conn *cloudwatchlogs.Client, id string) (*awstypes.Delivery, error) {
	input := cloudwatchlogs.GetDeliveryInput{
		Id: aws.String(id),
	}

	return findDelivery(ctx, conn, &input)
}

func findDelivery(ctx context.Context, conn *cloudwatchlogs.Client, input *cloudwatchlogs.GetDeliveryInput) (*awstypes.Delivery, error) {
	output, err := conn.GetDelivery(ctx, input)

	if errs.IsA[*awstypes.ResourceNotFoundException](err) {
		return nil, &retry.NotFoundError{
			LastError:   err,
			LastRequest: input,
		}
	}

	if err != nil {
		return nil, err
	}

	if output == nil || output.Delivery == nil {
		return nil, tfresource.NewEmptyResultError(input)
	}

	return output.Delivery, nil
}

type deliveryResourceModel struct {
	ARN                     types.String                                                  `tfsdk:"arn"`
	DeliveryDestinationARN  fwtypes.ARN                                                   `tfsdk:"delivery_destination_arn"`
	DeliverySourceName      types.String                                                  `tfsdk:"delivery_source_name"`
	FieldDelimiter          types.String                                                  `tfsdk:"field_delimiter"`
	ID                      types.String                                                  `tfsdk:"id"`
	RecordFields            fwtypes.ListOfString                                          `tfsdk:"record_fields"`
	S3DeliveryConfiguration fwtypes.ListNestedObjectValueOf[s3DeliveryConfigurationModel] `tfsdk:"s3_delivery_configuration"`
	Tags                    tftags.Map                                                    `tfsdk:"tags"`
	TagsAll                 tftags.Map                                                    `tfsdk:"tags_all"`
}

type s3DeliveryConfigurationModel struct {
	EnableHiveCompatiblePath types.Bool   `tfsdk:"enable_hive_compatible_path"`
	SuffixPath               types.String `tfsdk:"suffix_path"`
}<|MERGE_RESOLUTION|>--- conflicted
+++ resolved
@@ -320,8 +320,6 @@
 	}
 }
 
-<<<<<<< HEAD
-=======
 func (r *deliveryResource) ModifyPlan(ctx context.Context, request resource.ModifyPlanRequest, response *resource.ModifyPlanResponse) {
 	if !request.Plan.Raw.IsNull() && !request.State.Raw.IsNull() {
 		var plan, state deliveryResourceModel
@@ -342,10 +340,8 @@
 			}
 		}
 	}
-	r.SetTagsAll(ctx, request, response)
-}
-
->>>>>>> aefd2a97
+}
+
 func findDeliveryByID(ctx context.Context, conn *cloudwatchlogs.Client, id string) (*awstypes.Delivery, error) {
 	input := cloudwatchlogs.GetDeliveryInput{
 		Id: aws.String(id),
