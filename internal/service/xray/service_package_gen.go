--- conflicted
+++ resolved
@@ -26,17 +26,10 @@
 			Factory:  newResourceResourcePolicy,
 			TypeName: "aws_xray_resource_policy",
 			Name:     "Resource Policy",
-<<<<<<< HEAD
-			Region: &itypes.ServicePackageResourceRegion{
-				IsGlobal:                      false,
+			Region: unique.Make(inttypes.ServicePackageResourceRegion{
 				IsOverrideEnabled:             true,
 				IsValidateOverrideInPartition: true,
-			},
-=======
-			Region: unique.Make(inttypes.ServicePackageResourceRegion{
-				IsOverrideEnabled: false,
 			}),
->>>>>>> f69f8d8f
 		},
 	}
 }
