package s3

import (
	"bytes"
	"context"
	"encoding/json"
	"errors"
	"fmt"
	"log"
	"net/http"
	"net/url"
	"strings"
	"time"

	"github.com/aws/aws-sdk-go/aws"
	"github.com/aws/aws-sdk-go/aws/arn"
	"github.com/aws/aws-sdk-go/aws/endpoints"
	"github.com/aws/aws-sdk-go/aws/request"
	"github.com/aws/aws-sdk-go/service/s3"
	"github.com/aws/aws-sdk-go/service/s3/s3manager"
	"github.com/hashicorp/aws-sdk-go-base/v2/awsv1shim/v2/tfawserr"
	"github.com/hashicorp/terraform-plugin-sdk/v2/diag"
	"github.com/hashicorp/terraform-plugin-sdk/v2/helper/id"
	"github.com/hashicorp/terraform-plugin-sdk/v2/helper/retry"
	"github.com/hashicorp/terraform-plugin-sdk/v2/helper/schema"
	"github.com/hashicorp/terraform-plugin-sdk/v2/helper/structure"
	"github.com/hashicorp/terraform-plugin-sdk/v2/helper/validation"
	"github.com/hashicorp/terraform-provider-aws/internal/conns"
	"github.com/hashicorp/terraform-provider-aws/internal/create"
	"github.com/hashicorp/terraform-provider-aws/internal/errs/sdkdiag"
	"github.com/hashicorp/terraform-provider-aws/internal/flex"
	tftags "github.com/hashicorp/terraform-provider-aws/internal/tags"
	"github.com/hashicorp/terraform-provider-aws/internal/tfresource"
	"github.com/hashicorp/terraform-provider-aws/internal/verify"
	"github.com/hashicorp/terraform-provider-aws/names"
)

const (
	resNameBucket = "Bucket"
)

// @SDKResource("aws_s3_bucket", name="Bucket")
// @Tags
func ResourceBucket() *schema.Resource {
	return &schema.Resource{
		CreateWithoutTimeout: resourceBucketCreate,
		ReadWithoutTimeout:   resourceBucketRead,
		UpdateWithoutTimeout: resourceBucketUpdate,
		DeleteWithoutTimeout: resourceBucketDelete,

		Timeouts: &schema.ResourceTimeout{
			Create: schema.DefaultTimeout(20 * time.Minute),
			Read:   schema.DefaultTimeout(20 * time.Minute),
			Update: schema.DefaultTimeout(20 * time.Minute),
			Delete: schema.DefaultTimeout(60 * time.Minute),
		},

		Importer: &schema.ResourceImporter{
			StateContext: schema.ImportStatePassthroughContext,
		},

		Schema: map[string]*schema.Schema{
			"acceleration_status": {
				Type:         schema.TypeString,
				Optional:     true,
				Computed:     true,
				Deprecated:   "Use the aws_s3_bucket_accelerate_configuration resource instead",
				ValidateFunc: validation.StringInSlice(s3.BucketAccelerateStatus_Values(), false),
			},
			"acl": {
				Type:          schema.TypeString,
				Optional:      true,
				Computed:      true,
				ConflictsWith: []string{"grant"},
				ValidateFunc:  validation.StringInSlice(BucketCannedACL_Values(), false),
				Deprecated:    "Use the aws_s3_bucket_acl resource instead",
			},
			"arn": {
				Type:     schema.TypeString,
				Computed: true,
			},
			"bucket": {
				Type:          schema.TypeString,
				Optional:      true,
				Computed:      true,
				ForceNew:      true,
				ConflictsWith: []string{"bucket_prefix"},
				ValidateFunc:  validation.StringLenBetween(0, 63),
			},
			"bucket_domain_name": {
				Type:     schema.TypeString,
				Computed: true,
			},
			"bucket_prefix": {
				Type:          schema.TypeString,
				Optional:      true,
				Computed:      true,
				ForceNew:      true,
				ConflictsWith: []string{"bucket"},
				ValidateFunc:  validation.StringLenBetween(0, 63-id.UniqueIDSuffixLength),
			},
			"bucket_regional_domain_name": {
				Type:     schema.TypeString,
				Computed: true,
			},
			"cors_rule": {
				Type:       schema.TypeList,
				Optional:   true,
				Computed:   true,
				Deprecated: "Use the aws_s3_bucket_cors_configuration resource instead",
				Elem: &schema.Resource{
					Schema: map[string]*schema.Schema{
						"allowed_headers": {
							Type:     schema.TypeList,
							Optional: true,
							Elem:     &schema.Schema{Type: schema.TypeString},
						},
						"allowed_methods": {
							Type:     schema.TypeList,
							Required: true,
							Elem:     &schema.Schema{Type: schema.TypeString},
						},
						"allowed_origins": {
							Type:     schema.TypeList,
							Required: true,
							Elem:     &schema.Schema{Type: schema.TypeString},
						},
						"expose_headers": {
							Type:     schema.TypeList,
							Optional: true,
							Elem:     &schema.Schema{Type: schema.TypeString},
						},
						"max_age_seconds": {
							Type:     schema.TypeInt,
							Optional: true,
						},
					},
				},
			},
			"force_destroy": {
				Type:     schema.TypeBool,
				Optional: true,
				Default:  false,
			},
			"grant": {
				Type:          schema.TypeSet,
				Optional:      true,
				Computed:      true,
				ConflictsWith: []string{"acl"},
				Deprecated:    "Use the aws_s3_bucket_acl resource instead",
				Elem: &schema.Resource{
					Schema: map[string]*schema.Schema{
						"id": {
							Type:     schema.TypeString,
							Optional: true,
						},
						"permissions": {
							Type:     schema.TypeSet,
							Required: true,
							Set:      schema.HashString,
							Elem: &schema.Schema{
								Type:         schema.TypeString,
								ValidateFunc: validation.StringInSlice(s3.Permission_Values(), false),
							},
						},
						"type": {
							Type:     schema.TypeString,
							Required: true,
							// TypeAmazonCustomerByEmail is not currently supported
							ValidateFunc: validation.StringInSlice([]string{
								s3.TypeCanonicalUser,
								s3.TypeGroup,
							}, false),
						},
						"uri": {
							Type:     schema.TypeString,
							Optional: true,
						},
					},
				},
			},
			"hosted_zone_id": {
				Type:     schema.TypeString,
				Computed: true,
			},
			"lifecycle_rule": {
				Type:       schema.TypeList,
				Optional:   true,
				Computed:   true,
				Deprecated: "Use the aws_s3_bucket_lifecycle_configuration resource instead",
				Elem: &schema.Resource{
					Schema: map[string]*schema.Schema{
						"abort_incomplete_multipart_upload_days": {
							Type:     schema.TypeInt,
							Optional: true,
						},
						"enabled": {
							Type:     schema.TypeBool,
							Required: true,
						},
						"expiration": {
							Type:     schema.TypeList,
							Optional: true,
							MaxItems: 1,
							Elem: &schema.Resource{
								Schema: map[string]*schema.Schema{
									"date": {
										Type:         schema.TypeString,
										Optional:     true,
										ValidateFunc: validBucketLifecycleTimestamp,
									},
									"days": {
										Type:         schema.TypeInt,
										Optional:     true,
										ValidateFunc: validation.IntAtLeast(0),
									},
									"expired_object_delete_marker": {
										Type:     schema.TypeBool,
										Optional: true,
									},
								},
							},
						},
						"id": {
							Type:         schema.TypeString,
							Optional:     true,
							Computed:     true,
							ValidateFunc: validation.StringLenBetween(0, 255),
						},
						"noncurrent_version_expiration": {
							Type:     schema.TypeList,
							MaxItems: 1,
							Optional: true,
							Elem: &schema.Resource{
								Schema: map[string]*schema.Schema{
									"days": {
										Type:         schema.TypeInt,
										Optional:     true,
										ValidateFunc: validation.IntAtLeast(1),
									},
								},
							},
						},
						"noncurrent_version_transition": {
							Type:     schema.TypeSet,
							Optional: true,
							Elem: &schema.Resource{
								Schema: map[string]*schema.Schema{
									"days": {
										Type:         schema.TypeInt,
										Optional:     true,
										ValidateFunc: validation.IntAtLeast(0),
									},
									"storage_class": {
										Type:         schema.TypeString,
										Required:     true,
										ValidateFunc: validation.StringInSlice(s3.TransitionStorageClass_Values(), false),
									},
								},
							},
						},
						"prefix": {
							Type:     schema.TypeString,
							Optional: true,
						},
						"tags": tftags.TagsSchema(),
						"transition": {
							Type:     schema.TypeSet,
							Optional: true,
							Elem: &schema.Resource{
								Schema: map[string]*schema.Schema{
									"date": {
										Type:         schema.TypeString,
										Optional:     true,
										ValidateFunc: validBucketLifecycleTimestamp,
									},
									"days": {
										Type:         schema.TypeInt,
										Optional:     true,
										ValidateFunc: validation.IntAtLeast(0),
									},
									"storage_class": {
										Type:         schema.TypeString,
										Required:     true,
										ValidateFunc: validation.StringInSlice(s3.TransitionStorageClass_Values(), false),
									},
								},
							},
						},
					},
				},
			},
			"logging": {
				Type:       schema.TypeList,
				Optional:   true,
				Computed:   true,
				MaxItems:   1,
				Deprecated: "Use the aws_s3_bucket_logging resource instead",
				Elem: &schema.Resource{
					Schema: map[string]*schema.Schema{
						"target_bucket": {
							Type:     schema.TypeString,
							Required: true,
						},
						"target_prefix": {
							Type:     schema.TypeString,
							Optional: true,
						},
					},
				},
			},
			"object_lock_configuration": {
				Type:       schema.TypeList,
				Optional:   true,
				Computed:   true,
				MaxItems:   1,
				Deprecated: "Use the top-level parameter object_lock_enabled and the aws_s3_bucket_object_lock_configuration resource instead",
				Elem: &schema.Resource{
					Schema: map[string]*schema.Schema{
						"object_lock_enabled": {
							Type:          schema.TypeString,
							Optional:      true,
							ForceNew:      true,
							ConflictsWith: []string{"object_lock_enabled"},
							ValidateFunc:  validation.StringInSlice(s3.ObjectLockEnabled_Values(), false),
							Deprecated:    "Use the top-level parameter object_lock_enabled instead",
						},
						"rule": {
							Type:       schema.TypeList,
							Optional:   true,
							Deprecated: "Use the aws_s3_bucket_object_lock_configuration resource instead",
							MaxItems:   1,
							Elem: &schema.Resource{
								Schema: map[string]*schema.Schema{
									"default_retention": {
										Type:     schema.TypeList,
										Required: true,
										MinItems: 1,
										MaxItems: 1,
										Elem: &schema.Resource{
											Schema: map[string]*schema.Schema{
												"days": {
													Type:         schema.TypeInt,
													Optional:     true,
													ValidateFunc: validation.IntAtLeast(1),
												},
												"mode": {
													Type:         schema.TypeString,
													Required:     true,
													ValidateFunc: validation.StringInSlice(s3.ObjectLockRetentionMode_Values(), false),
												},
												"years": {
													Type:         schema.TypeInt,
													Optional:     true,
													ValidateFunc: validation.IntAtLeast(1),
												},
											},
										},
									},
								},
							},
						},
					},
				},
			},
			"object_lock_enabled": {
				Type:          schema.TypeBool,
				Optional:      true,
				Computed:      true, // Can be removed when object_lock_configuration.0.object_lock_enabled is removed
				ForceNew:      true,
				ConflictsWith: []string{"object_lock_configuration"},
			},
			"policy": {
				Type:                  schema.TypeString,
				Optional:              true,
				Computed:              true,
				Deprecated:            "Use the aws_s3_bucket_policy resource instead",
				ValidateFunc:          validation.StringIsJSON,
				DiffSuppressFunc:      verify.SuppressEquivalentPolicyDiffs,
				DiffSuppressOnRefresh: true,
				StateFunc: func(v interface{}) string {
					json, _ := structure.NormalizeJsonString(v)
					return json
				},
			},
			"region": {
				Type:     schema.TypeString,
				Computed: true,
			},
			"replication_configuration": {
				Type:       schema.TypeList,
				Optional:   true,
				Computed:   true,
				MaxItems:   1,
				Deprecated: "Use the aws_s3_bucket_replication_configuration resource instead",
				Elem: &schema.Resource{
					Schema: map[string]*schema.Schema{
						"role": {
							Type:     schema.TypeString,
							Required: true,
						},
						"rules": {
							Type:     schema.TypeSet,
							Required: true,
							Elem: &schema.Resource{
								Schema: map[string]*schema.Schema{
									"delete_marker_replication_status": {
										Type:         schema.TypeString,
										Optional:     true,
										ValidateFunc: validation.StringInSlice([]string{s3.DeleteMarkerReplicationStatusEnabled}, false),
									},
									"destination": {
										Type:     schema.TypeList,
										MaxItems: 1,
										MinItems: 1,
										Required: true,
										Elem: &schema.Resource{
											Schema: map[string]*schema.Schema{
												"access_control_translation": {
													Type:     schema.TypeList,
													Optional: true,
													MinItems: 1,
													MaxItems: 1,
													Elem: &schema.Resource{
														Schema: map[string]*schema.Schema{
															"owner": {
																Type:         schema.TypeString,
																Required:     true,
																ValidateFunc: validation.StringInSlice(s3.OwnerOverride_Values(), false),
															},
														},
													},
												},
												"account_id": {
													Type:         schema.TypeString,
													Optional:     true,
													ValidateFunc: verify.ValidAccountID,
												},
												"bucket": {
													Type:         schema.TypeString,
													Required:     true,
													ValidateFunc: verify.ValidARN,
												},
												"metrics": {
													Type:     schema.TypeList,
													Optional: true,
													MaxItems: 1,
													Elem: &schema.Resource{
														Schema: map[string]*schema.Schema{
															"minutes": {
																Type:         schema.TypeInt,
																Optional:     true,
																Default:      15,
																ValidateFunc: validation.IntBetween(10, 15),
															},
															"status": {
																Type:         schema.TypeString,
																Optional:     true,
																Default:      s3.MetricsStatusEnabled,
																ValidateFunc: validation.StringInSlice(s3.MetricsStatus_Values(), false),
															},
														},
													},
												},
												"replica_kms_key_id": {
													Type:     schema.TypeString,
													Optional: true,
												},
												"replication_time": {
													Type:     schema.TypeList,
													Optional: true,
													MaxItems: 1,
													Elem: &schema.Resource{
														Schema: map[string]*schema.Schema{
															"minutes": {
																Type:         schema.TypeInt,
																Optional:     true,
																Default:      15,
																ValidateFunc: validation.IntBetween(15, 15),
															},
															"status": {
																Type:         schema.TypeString,
																Optional:     true,
																Default:      s3.ReplicationTimeStatusEnabled,
																ValidateFunc: validation.StringInSlice(s3.ReplicationTimeStatus_Values(), false),
															},
														},
													},
												},
												"storage_class": {
													Type:         schema.TypeString,
													Optional:     true,
													ValidateFunc: validation.StringInSlice(s3.StorageClass_Values(), false),
												},
											},
										},
									},
									"filter": {
										Type:     schema.TypeList,
										Optional: true,
										MinItems: 1,
										MaxItems: 1,
										Elem: &schema.Resource{
											Schema: map[string]*schema.Schema{
												"prefix": {
													Type:         schema.TypeString,
													Optional:     true,
													ValidateFunc: validation.StringLenBetween(0, 1024),
												},
												"tags": tftags.TagsSchema(),
											},
										},
									},
									"id": {
										Type:         schema.TypeString,
										Optional:     true,
										ValidateFunc: validation.StringLenBetween(0, 255),
									},
									"prefix": {
										Type:         schema.TypeString,
										Optional:     true,
										ValidateFunc: validation.StringLenBetween(0, 1024),
									},
									"priority": {
										Type:     schema.TypeInt,
										Optional: true,
									},
									"source_selection_criteria": {
										Type:     schema.TypeList,
										Optional: true,
										MinItems: 1,
										MaxItems: 1,
										Elem: &schema.Resource{
											Schema: map[string]*schema.Schema{
												"sse_kms_encrypted_objects": {
													Type:     schema.TypeList,
													Optional: true,
													MinItems: 1,
													MaxItems: 1,
													Elem: &schema.Resource{
														Schema: map[string]*schema.Schema{
															"enabled": {
																Type:     schema.TypeBool,
																Required: true,
															},
														},
													},
												},
											},
										},
									},
									"status": {
										Type:         schema.TypeString,
										Required:     true,
										ValidateFunc: validation.StringInSlice(s3.ReplicationRuleStatus_Values(), false),
									},
								},
							},
						},
					},
				},
			},
			"request_payer": {
				Type:         schema.TypeString,
				Optional:     true,
				Computed:     true,
				Deprecated:   "Use the aws_s3_bucket_request_payment_configuration resource instead",
				ValidateFunc: validation.StringInSlice(s3.Payer_Values(), false),
			},
			"server_side_encryption_configuration": {
				Type:       schema.TypeList,
				MaxItems:   1,
				Optional:   true,
				Computed:   true,
				Deprecated: "Use the aws_s3_bucket_server_side_encryption_configuration resource instead",
				Elem: &schema.Resource{
					Schema: map[string]*schema.Schema{
						"rule": {
							Type:     schema.TypeList,
							MaxItems: 1,
							Required: true,
							Elem: &schema.Resource{
								Schema: map[string]*schema.Schema{
									"apply_server_side_encryption_by_default": {
										Type:     schema.TypeList,
										MaxItems: 1,
										Required: true,
										Elem: &schema.Resource{
											Schema: map[string]*schema.Schema{
												"kms_master_key_id": {
													Type:     schema.TypeString,
													Optional: true,
												},
												"sse_algorithm": {
													Type:         schema.TypeString,
													Required:     true,
													ValidateFunc: validation.StringInSlice(s3.ServerSideEncryption_Values(), false),
												},
											},
										},
									},
									"bucket_key_enabled": {
										Type:     schema.TypeBool,
										Optional: true,
									},
								},
							},
						},
					},
				},
			},
			names.AttrTags:    tftags.TagsSchema(),
			names.AttrTagsAll: tftags.TagsSchemaComputed(),
			"versioning": {
				Type:       schema.TypeList,
				Optional:   true,
				Computed:   true,
				MaxItems:   1,
				Deprecated: "Use the aws_s3_bucket_versioning resource instead",
				Elem: &schema.Resource{
					Schema: map[string]*schema.Schema{
						"enabled": {
							Type:     schema.TypeBool,
							Optional: true,
							Default:  false,
						},
						"mfa_delete": {
							Type:     schema.TypeBool,
							Optional: true,
							Default:  false,
						},
					},
				},
			},
			"website": {
				Type:       schema.TypeList,
				Optional:   true,
				Computed:   true,
				MaxItems:   1,
				Deprecated: "Use the aws_s3_bucket_website_configuration resource instead",
				Elem: &schema.Resource{
					Schema: map[string]*schema.Schema{
						"error_document": {
							Type:     schema.TypeString,
							Optional: true,
						},
						"index_document": {
							Type:     schema.TypeString,
							Optional: true,
							ExactlyOneOf: []string{
								"website.0.index_document",
								"website.0.redirect_all_requests_to",
							},
						},
						"redirect_all_requests_to": {
							Type:     schema.TypeString,
							Optional: true,
							ExactlyOneOf: []string{
								"website.0.index_document",
								"website.0.redirect_all_requests_to",
							},
							ConflictsWith: []string{
								"website.0.error_document",
								"website.0.routing_rules",
							},
						},
						"routing_rules": {
							Type:         schema.TypeString,
							Optional:     true,
							ValidateFunc: validation.StringIsJSON,
							StateFunc: func(v interface{}) string {
								json, _ := structure.NormalizeJsonString(v)
								return json
							},
						},
					},
				},
			},
			"website_domain": {
				Type:       schema.TypeString,
				Computed:   true,
				Deprecated: "Use the aws_s3_bucket_website_configuration resource",
			},
			"website_endpoint": {
				Type:       schema.TypeString,
				Computed:   true,
				Deprecated: "Use the aws_s3_bucket_website_configuration resource",
			},
		},

		CustomizeDiff: verify.SetTagsDiff,
	}
}

func resourceBucketCreate(ctx context.Context, d *schema.ResourceData, meta interface{}) diag.Diagnostics {
	var diags diag.Diagnostics
	conn := meta.(*conns.AWSClient).S3Conn()

	bucket := create.Name(d.Get("bucket").(string), d.Get("bucket_prefix").(string))

	awsRegion := meta.(*conns.AWSClient).Region

	// Special case: us-east-1 does not return error if the bucket already exists and is owned by
	// current account. It also resets the Bucket ACLs.
	if awsRegion == endpoints.UsEast1RegionID {
		if err := FindBucket(ctx, conn, bucket); err == nil {
			return create.DiagError(names.S3, create.ErrActionCreating, resNameBucket, bucket, errors.New(ErrMessageBucketAlreadyExists))
		}
	}

	input := &s3.CreateBucketInput{
		Bucket: aws.String(bucket),
		// NOTE: Please, do not add any other fields here unless the field is
		// supported in *all* AWS partitions (including ISO partitions) and by
		// 3rd party S3 providers.
	}

	if v, ok := d.GetOk("acl"); ok {
		input.ACL = aws.String(v.(string))
	} else {
		// Use default value previously available in v3.x of the provider.
		input.ACL = aws.String(s3.BucketCannedACLPrivate)
	}

	// Special case us-east-1 region and do not set the LocationConstraint.
	// See "Request Elements: http://docs.aws.amazon.com/AmazonS3/latest/API/RESTBucketPUT.html
	if awsRegion != endpoints.UsEast1RegionID {
		input.CreateBucketConfiguration = &s3.CreateBucketConfiguration{
			LocationConstraint: aws.String(awsRegion),
		}
	}

	if err := ValidBucketName(bucket, awsRegion); err != nil {
		return sdkdiag.AppendErrorf(diags, "validating S3 Bucket (%s) name: %s", bucket, err)
	}

	// S3 Object Lock is not supported on all partitions.
	if v, ok := d.GetOk("object_lock_enabled"); ok {
		input.ObjectLockEnabledForBucket = aws.Bool(v.(bool))
	}

	// S3 Object Lock can only be enabled on bucket creation.
	objectLockConfiguration := expandObjectLockConfiguration(d.Get("object_lock_configuration").([]interface{}))
	if objectLockConfiguration != nil && aws.StringValue(objectLockConfiguration.ObjectLockEnabled) == s3.ObjectLockEnabledEnabled {
		input.ObjectLockEnabledForBucket = aws.Bool(true)
	}

	_, err := tfresource.RetryWhenAWSErrCodeEquals(ctx, d.Timeout(schema.TimeoutCreate), func() (interface{}, error) {
		return conn.CreateBucketWithContext(ctx, input)
	}, errCodeOperationAborted)

	if err != nil {
		return create.DiagError(names.S3, create.ErrActionCreating, resNameBucket, bucket, err)
	}

	d.SetId(bucket)

	_, err = tfresource.RetryWhenNotFound(ctx, d.Timeout(schema.TimeoutCreate), func() (interface{}, error) {
		return nil, FindBucket(ctx, conn, d.Id())
	})

	if err != nil {
		return create.DiagError(names.S3, create.ErrActionWaitingForCreation, resNameBucket, bucket, err)
	}

	return append(diags, resourceBucketUpdate(ctx, d, meta)...)
}

func resourceBucketRead(ctx context.Context, d *schema.ResourceData, meta interface{}) diag.Diagnostics {
	var diags diag.Diagnostics
	conn := meta.(*conns.AWSClient).S3Conn()

	err := FindBucket(ctx, conn, d.Id())

	if !d.IsNewResource() && tfresource.NotFound(err) {
		log.Printf("[WARN] S3 Bucket (%s) not found, removing from state", d.Id())
		d.SetId("")
		return diags
	}

	if err != nil {
		return create.DiagError(names.S3, create.ErrActionReading, resNameBucket, d.Id(), err)
	}

	arn := arn.ARN{
		Partition: meta.(*conns.AWSClient).Partition,
		Service:   "s3",
		Resource:  d.Id(),
	}.String()
	d.Set("arn", arn)
	d.Set("bucket", d.Id())
	d.Set("bucket_domain_name", meta.(*conns.AWSClient).PartitionHostname(fmt.Sprintf("%s.s3", d.Get("bucket").(string))))
	d.Set("bucket_prefix", create.NamePrefixFromName(d.Get("bucket").(string)))

	// Read the policy if configured outside this resource e.g. with aws_s3_bucket_policy resource
	pol, err := tfresource.RetryWhenAWSErrCodeEquals(ctx, d.Timeout(schema.TimeoutRead), func() (interface{}, error) {
		return conn.GetBucketPolicyWithContext(ctx, &s3.GetBucketPolicyInput{
			Bucket: aws.String(d.Id()),
		})
	}, s3.ErrCodeNoSuchBucket)

	// The call to HeadBucket above can occasionally return no error (i.e. NoSuchBucket)
	// after a bucket has been deleted (eventual consistency woes :/), thus, when making extra S3 API calls
	// such as GetBucketPolicy, the error should be caught for non-new buckets as follows.
	if !d.IsNewResource() && tfawserr.ErrCodeEquals(err, s3.ErrCodeNoSuchBucket) {
		log.Printf("[WARN] S3 Bucket (%s) not found, removing from state", d.Id())
		d.SetId("")
		return diags
	}

	if err != nil && !tfawserr.ErrCodeEquals(err, ErrCodeNoSuchBucketPolicy, errCodeNotImplemented) {
		return sdkdiag.AppendErrorf(diags, "getting S3 bucket (%s) policy: %s", d.Id(), err)
	}

	if output, ok := pol.(*s3.GetBucketPolicyOutput); ok {
		policyToSet, err := verify.PolicyToSet(d.Get("policy").(string), aws.StringValue(output.Policy))
		if err != nil {
			return sdkdiag.AppendErrorf(diags, "while setting policy (%s), encountered: %s", aws.StringValue(output.Policy), err)
		}

		d.Set("policy", policyToSet)
	} else {
		d.Set("policy", nil)
	}

	// Read the Grant ACL.
	// In the event grants are not configured on the bucket, the API returns an empty array
	apResponse, err := tfresource.RetryWhenAWSErrCodeEquals(ctx, d.Timeout(schema.TimeoutRead), func() (interface{}, error) {
		return conn.GetBucketAclWithContext(ctx, &s3.GetBucketAclInput{
			Bucket: aws.String(d.Id()),
		})
	}, s3.ErrCodeNoSuchBucket)

	// The S3 API method calls above can occasionally return no error (i.e. NoSuchBucket)
	// after a bucket has been deleted (eventual consistency woes :/), thus, when making extra S3 API calls
	// such as GetBucketAcl, the error should be caught for non-new buckets as follows.
	if !d.IsNewResource() && tfawserr.ErrCodeEquals(err, s3.ErrCodeNoSuchBucket) {
		log.Printf("[WARN] S3 Bucket (%s) not found, removing from state", d.Id())
		d.SetId("")
		return diags
	}

	if err != nil {
		return sdkdiag.AppendErrorf(diags, "getting S3 Bucket (%s) ACL: %s", d.Id(), err)
	}

	if aclOutput, ok := apResponse.(*s3.GetBucketAclOutput); ok {
		if err := d.Set("grant", flattenGrants(aclOutput)); err != nil {
			return sdkdiag.AppendErrorf(diags, "setting grant %s", err)
		}
	} else {
		d.Set("grant", nil)
	}

	// Read the CORS
	corsResponse, err := tfresource.RetryWhenAWSErrCodeEquals(ctx, d.Timeout(schema.TimeoutRead), func() (interface{}, error) {
		return conn.GetBucketCorsWithContext(ctx, &s3.GetBucketCorsInput{
			Bucket: aws.String(d.Id()),
		})
	}, s3.ErrCodeNoSuchBucket)

	// The S3 API method calls above can occasionally return no error (i.e. NoSuchBucket)
	// after a bucket has been deleted (eventual consistency woes :/), thus, when making extra S3 API calls
	// such as GetBucketCors, the error should be caught for non-new buckets as follows.
	if !d.IsNewResource() && tfawserr.ErrCodeEquals(err, s3.ErrCodeNoSuchBucket) {
		log.Printf("[WARN] S3 Bucket (%s) not found, removing from state", d.Id())
		d.SetId("")
		return diags
	}

	if err != nil && !tfawserr.ErrCodeEquals(err, ErrCodeNoSuchCORSConfiguration, errCodeNotImplemented, errCodeXNotImplemented) {
		return sdkdiag.AppendErrorf(diags, "getting S3 Bucket CORS configuration: %s", err)
	}

	if output, ok := corsResponse.(*s3.GetBucketCorsOutput); ok {
		if err := d.Set("cors_rule", flattenBucketCorsRules(output.CORSRules)); err != nil {
			return sdkdiag.AppendErrorf(diags, "setting cors_rule: %s", err)
		}
	} else {
		d.Set("cors_rule", nil)
	}

	// Read the website configuration
	wsResponse, err := tfresource.RetryWhenAWSErrCodeEquals(ctx, d.Timeout(schema.TimeoutRead), func() (interface{}, error) {
		return conn.GetBucketWebsiteWithContext(ctx, &s3.GetBucketWebsiteInput{
			Bucket: aws.String(d.Id()),
		})
	}, s3.ErrCodeNoSuchBucket)

	// The S3 API method calls above can occasionally return no error (i.e. NoSuchBucket)
	// after a bucket has been deleted (eventual consistency woes :/), thus, when making extra S3 API calls
	// such as GetBucketWebsite, the error should be caught for non-new buckets as follows.
	if !d.IsNewResource() && tfawserr.ErrCodeEquals(err, s3.ErrCodeNoSuchBucket) {
		log.Printf("[WARN] S3 Bucket (%s) not found, removing from state", d.Id())
		d.SetId("")
		return diags
	}

	if err != nil && !tfawserr.ErrCodeEquals(err,
		errCodeMethodNotAllowed,
		errCodeNotImplemented,
		ErrCodeNoSuchWebsiteConfiguration,
		errCodeXNotImplemented,
	) {
		return sdkdiag.AppendErrorf(diags, "getting S3 Bucket website configuration: %s", err)
	}

	if ws, ok := wsResponse.(*s3.GetBucketWebsiteOutput); ok {
		website, err := flattenBucketWebsite(ws)
		if err != nil {
			return sdkdiag.AppendErrorf(diags, "setting website: %s", err)
		}
		if err := d.Set("website", website); err != nil {
			return sdkdiag.AppendErrorf(diags, "setting website: %s", err)
		}
	} else {
		d.Set("website", nil)
	}

	// Read the versioning configuration

	versioningResponse, err := tfresource.RetryWhenAWSErrCodeEquals(ctx, d.Timeout(schema.TimeoutRead), func() (interface{}, error) {
		return conn.GetBucketVersioningWithContext(ctx, &s3.GetBucketVersioningInput{
			Bucket: aws.String(d.Id()),
		})
	}, s3.ErrCodeNoSuchBucket)

	// The S3 API method calls above can occasionally return no error (i.e. NoSuchBucket)
	// after a bucket has been deleted (eventual consistency woes :/), thus, when making extra S3 API calls
	// such as GetBucketVersioning, the error should be caught for non-new buckets as follows.
	if !d.IsNewResource() && tfawserr.ErrCodeEquals(err, s3.ErrCodeNoSuchBucket) {
		log.Printf("[WARN] S3 Bucket (%s) not found, removing from state", d.Id())
		d.SetId("")
		return diags
	}

	if err != nil {
		return sdkdiag.AppendErrorf(diags, "getting S3 Bucket versioning (%s): %s", d.Id(), err)
	}

	if versioning, ok := versioningResponse.(*s3.GetBucketVersioningOutput); ok {
		if err := d.Set("versioning", flattenVersioning(versioning)); err != nil {
			return sdkdiag.AppendErrorf(diags, "setting versioning: %s", err)
		}
	}

	// Read the acceleration status

	accelerateResponse, err := tfresource.RetryWhenAWSErrCodeEquals(ctx, d.Timeout(schema.TimeoutRead), func() (interface{}, error) {
		return conn.GetBucketAccelerateConfigurationWithContext(ctx, &s3.GetBucketAccelerateConfigurationInput{
			Bucket: aws.String(d.Id()),
		})
	}, s3.ErrCodeNoSuchBucket)

	// The S3 API method calls above can occasionally return no error (i.e. NoSuchBucket)
	// after a bucket has been deleted (eventual consistency woes :/), thus, when making extra S3 API calls
	// such as GetBucketAccelerateConfiguration, the error should be caught for non-new buckets as follows.
	if !d.IsNewResource() && tfawserr.ErrCodeEquals(err, s3.ErrCodeNoSuchBucket) {
		log.Printf("[WARN] S3 Bucket (%s) not found, removing from state", d.Id())
		d.SetId("")
		return diags
	}

	// Amazon S3 Transfer Acceleration might not be supported in the region
	if err != nil && !tfawserr.ErrCodeEquals(err, errCodeMethodNotAllowed, errCodeUnsupportedArgument, errCodeNotImplemented, errCodeXNotImplemented) {
		return sdkdiag.AppendErrorf(diags, "getting S3 Bucket (%s) accelerate configuration: %s", d.Id(), err)
	}

	if accelerate, ok := accelerateResponse.(*s3.GetBucketAccelerateConfigurationOutput); ok {
		d.Set("acceleration_status", accelerate.Status)
	}

	// Read the request payer configuration.

	payerResponse, err := tfresource.RetryWhenAWSErrCodeEquals(ctx, d.Timeout(schema.TimeoutRead), func() (interface{}, error) {
		return conn.GetBucketRequestPaymentWithContext(ctx, &s3.GetBucketRequestPaymentInput{
			Bucket: aws.String(d.Id()),
		})
	}, s3.ErrCodeNoSuchBucket)

	// The S3 API method calls above can occasionally return no error (i.e. NoSuchBucket)
	// after a bucket has been deleted (eventual consistency woes :/), thus, when making extra S3 API calls
	// such as GetBucketRequestPayment, the error should be caught for non-new buckets as follows.
	if !d.IsNewResource() && tfawserr.ErrCodeEquals(err, s3.ErrCodeNoSuchBucket) {
		log.Printf("[WARN] S3 Bucket (%s) not found, removing from state", d.Id())
		d.SetId("")
		return diags
	}

	if err != nil && !tfawserr.ErrCodeEquals(err, errCodeNotImplemented, errCodeXNotImplemented) {
		return sdkdiag.AppendErrorf(diags, "getting S3 Bucket request payment: %s", err)
	}

	if payer, ok := payerResponse.(*s3.GetBucketRequestPaymentOutput); ok {
		d.Set("request_payer", payer.Payer)
	}

	// Read the logging configuration if configured outside this resource
	loggingResponse, err := tfresource.RetryWhenAWSErrCodeEquals(ctx, d.Timeout(schema.TimeoutRead), func() (interface{}, error) {
		return conn.GetBucketLoggingWithContext(ctx, &s3.GetBucketLoggingInput{
			Bucket: aws.String(d.Id()),
		})
	}, s3.ErrCodeNoSuchBucket)

	// The S3 API method calls above can occasionally return no error (i.e. NoSuchBucket)
	// after a bucket has been deleted (eventual consistency woes :/), thus, when making extra S3 API calls
	// such as GetBucketLogging, the error should be caught for non-new buckets as follows.
	if !d.IsNewResource() && tfawserr.ErrCodeEquals(err, s3.ErrCodeNoSuchBucket) {
		log.Printf("[WARN] S3 Bucket (%s) not found, removing from state", d.Id())
		d.SetId("")
		return diags
	}

	if err != nil && !tfawserr.ErrCodeEquals(err, errCodeNotImplemented, errCodeXNotImplemented) {
		return sdkdiag.AppendErrorf(diags, "getting S3 Bucket logging: %s", err)
	}

	if logging, ok := loggingResponse.(*s3.GetBucketLoggingOutput); ok {
		if err := d.Set("logging", flattenBucketLoggingEnabled(logging.LoggingEnabled)); err != nil {
			return sdkdiag.AppendErrorf(diags, "setting logging: %s", err)
		}
	} else {
		d.Set("logging", nil)
	}

	// Read the lifecycle configuration

	lifecycleResponse, err := tfresource.RetryWhenAWSErrCodeEquals(ctx, d.Timeout(schema.TimeoutRead), func() (interface{}, error) {
		return conn.GetBucketLifecycleConfigurationWithContext(ctx, &s3.GetBucketLifecycleConfigurationInput{
			Bucket: aws.String(d.Id()),
		})
	}, s3.ErrCodeNoSuchBucket)

	// The S3 API method calls above can occasionally return no error (i.e. NoSuchBucket)
	// after a bucket has been deleted (eventual consistency woes :/), thus, when making extra S3 API calls
	// such as GetBucketLifecycleConfiguration, the error should be caught for non-new buckets as follows.
	if !d.IsNewResource() && tfawserr.ErrCodeEquals(err, s3.ErrCodeNoSuchBucket) {
		log.Printf("[WARN] S3 Bucket (%s) not found, removing from state", d.Id())
		d.SetId("")
		return diags
	}

	if err != nil && !tfawserr.ErrCodeEquals(err, ErrCodeNoSuchLifecycleConfiguration, errCodeNotImplemented, errCodeXNotImplemented) {
		return sdkdiag.AppendErrorf(diags, "getting S3 Bucket (%s) Lifecycle Configuration: %s", d.Id(), err)
	}

	if lifecycle, ok := lifecycleResponse.(*s3.GetBucketLifecycleConfigurationOutput); ok {
		if err := d.Set("lifecycle_rule", flattenBucketLifecycleRules(ctx, lifecycle.Rules)); err != nil {
			return sdkdiag.AppendErrorf(diags, "setting lifecycle_rule: %s", err)
		}
	} else {
		d.Set("lifecycle_rule", nil)
	}

	// Read the bucket replication configuration if configured outside this resource

	replicationResponse, err := tfresource.RetryWhenAWSErrCodeEquals(ctx, d.Timeout(schema.TimeoutRead), func() (interface{}, error) {
		return conn.GetBucketReplicationWithContext(ctx, &s3.GetBucketReplicationInput{
			Bucket: aws.String(d.Id()),
		})
	}, s3.ErrCodeNoSuchBucket)

	// The S3 API method calls above can occasionally return no error (i.e. NoSuchBucket)
	// after a bucket has been deleted (eventual consistency woes :/), thus, when making extra S3 API calls
	// such as GetBucketReplication, the error should be caught for non-new buckets as follows.
	if !d.IsNewResource() && tfawserr.ErrCodeEquals(err, s3.ErrCodeNoSuchBucket) {
		log.Printf("[WARN] S3 Bucket (%s) not found, removing from state", d.Id())
		d.SetId("")
		return diags
	}

	if err != nil && !tfawserr.ErrCodeEquals(err, ErrCodeReplicationConfigurationNotFound, errCodeNotImplemented, errCodeXNotImplemented) {
		return sdkdiag.AppendErrorf(diags, "getting S3 Bucket replication: %s", err)
	}

	if replication, ok := replicationResponse.(*s3.GetBucketReplicationOutput); ok {
		if err := d.Set("replication_configuration", flattenBucketReplicationConfiguration(ctx, replication.ReplicationConfiguration)); err != nil {
			return sdkdiag.AppendErrorf(diags, "setting replication_configuration: %s", err)
		}
	} else {
		// Still need to set for the non-existent case
		d.Set("replication_configuration", nil)
	}

	// Read the bucket server side encryption configuration

	encryptionResponse, err := tfresource.RetryWhenAWSErrCodeEquals(ctx, d.Timeout(schema.TimeoutRead), func() (interface{}, error) {
		return conn.GetBucketEncryptionWithContext(ctx, &s3.GetBucketEncryptionInput{
			Bucket: aws.String(d.Id()),
		})
	}, s3.ErrCodeNoSuchBucket)

	// The S3 API method calls above can occasionally return no error (i.e. NoSuchBucket)
	// after a bucket has been deleted (eventual consistency woes :/), thus, when making extra S3 API calls
	// such as GetBucketEncryption, the error should be caught for non-new buckets as follows.
	if !d.IsNewResource() && tfawserr.ErrCodeEquals(err, s3.ErrCodeNoSuchBucket) {
		log.Printf("[WARN] S3 Bucket (%s) not found, removing from state", d.Id())
		d.SetId("")
		return diags
	}

	if err != nil && !tfawserr.ErrMessageContains(err, ErrCodeServerSideEncryptionConfigurationNotFound, "encryption configuration was not found") {
		return sdkdiag.AppendErrorf(diags, "getting S3 Bucket encryption: %s", err)
	}

	if encryption, ok := encryptionResponse.(*s3.GetBucketEncryptionOutput); ok {
		if err := d.Set("server_side_encryption_configuration", flattenServerSideEncryptionConfiguration(encryption.ServerSideEncryptionConfiguration)); err != nil {
			return sdkdiag.AppendErrorf(diags, "setting server_side_encryption_configuration: %s", err)
		}
	} else {
		d.Set("server_side_encryption_configuration", nil)
	}

	// Object Lock configuration.
	resp, err := tfresource.RetryWhenAWSErrCodeEquals(ctx, d.Timeout(schema.TimeoutRead), func() (interface{}, error) {
		return conn.GetObjectLockConfigurationWithContext(ctx, &s3.GetObjectLockConfigurationInput{
			Bucket: aws.String(d.Id()),
		})
	}, s3.ErrCodeNoSuchBucket)

	// The S3 API method calls above can occasionally return no error (i.e. NoSuchBucket)
	// after a bucket has been deleted (eventual consistency woes :/), thus, when making extra S3 API calls
	// such as GetObjectLockConfiguration, the error should be caught for non-new buckets as follows.
	if !d.IsNewResource() && tfawserr.ErrCodeEquals(err, s3.ErrCodeNoSuchBucket) {
		log.Printf("[WARN] S3 Bucket (%s) not found, removing from state", d.Id())
		d.SetId("")
		return diags
	}

	// Object lock not supported in all partitions (extra guard, also guards in read func)
<<<<<<< HEAD
	if err != nil && !tfawserr.ErrCodeEquals(err, ErrCodeMethodNotAllowed, ErrCodeNotImplemented) &&
		!tfawserr.ErrCodeContains(err, ErrCodeObjectLockConfigurationNotFound) {
=======
	if err != nil && !tfawserr.ErrCodeEquals(err, errCodeMethodNotAllowed, errCodeNotImplemented, ErrCodeObjectLockConfigurationNotFound) {
>>>>>>> 485b7493
		if meta.(*conns.AWSClient).Partition == endpoints.AwsPartitionID || meta.(*conns.AWSClient).Partition == endpoints.AwsUsGovPartitionID {
			return sdkdiag.AppendErrorf(diags, "getting S3 Bucket (%s) Object Lock configuration: %s", d.Id(), err)
		}
	}

	if err != nil {
		log.Printf("[WARN] Unable to read S3 bucket (%s) Object Lock Configuration: %s", d.Id(), err)
	}

	if output, ok := resp.(*s3.GetObjectLockConfigurationOutput); ok && output.ObjectLockConfiguration != nil {
		d.Set("object_lock_enabled", aws.StringValue(output.ObjectLockConfiguration.ObjectLockEnabled) == s3.ObjectLockEnabledEnabled)
		if err := d.Set("object_lock_configuration", flattenObjectLockConfiguration(output.ObjectLockConfiguration)); err != nil {
			return sdkdiag.AppendErrorf(diags, "setting object_lock_configuration: %s", err)
		}
	} else {
		d.Set("object_lock_enabled", nil)
		d.Set("object_lock_configuration", nil)
	}

	// Add the region as an attribute
	discoveredRegion, err := tfresource.RetryWhenAWSErrCodeEquals(ctx, d.Timeout(schema.TimeoutRead), func() (interface{}, error) {
		return s3manager.GetBucketRegionWithClient(ctx, conn, d.Id(), func(r *request.Request) {
			// By default, GetBucketRegion forces virtual host addressing, which
			// is not compatible with many non-AWS implementations. Instead, pass
			// the provider s3_force_path_style configuration, which defaults to
			// false, but allows override.
			r.Config.S3ForcePathStyle = conn.Config.S3ForcePathStyle

			// By default, GetBucketRegion uses anonymous credentials when doing
			// a HEAD request to get the bucket region. This breaks in aws-cn regions
			// when the account doesn't have an ICP license to host public content.
			// Use the current credentials when getting the bucket region.
			r.Config.Credentials = conn.Config.Credentials
		})
	}, "NotFound")

	// The S3 API method calls above can occasionally return no error (i.e. NoSuchBucket)
	// after a bucket has been deleted (eventual consistency woes :/), thus, when making extra S3 API calls
	// such as s3manager.GetBucketRegionWithClient, the error should be caught for non-new buckets as follows.
	if !d.IsNewResource() && tfawserr.ErrCodeEquals(err, s3.ErrCodeNoSuchBucket) {
		log.Printf("[WARN] S3 Bucket (%s) not found, removing from state", d.Id())
		d.SetId("")
		return diags
	}

	if err != nil {
		return sdkdiag.AppendErrorf(diags, "getting S3 Bucket location: %s", err)
	}

	region := discoveredRegion.(string)
	d.Set("region", region)

	// Add the bucket_regional_domain_name as an attribute
	regionalEndpoint, err := BucketRegionalDomainName(d.Get("bucket").(string), region)
	if err != nil {
		return sdkdiag.AppendErrorf(diags, "getting S3 Bucket regional domain name: %s", err)
	}
	d.Set("bucket_regional_domain_name", regionalEndpoint)

	// Add the hosted zone ID for this bucket's region as an attribute
	hostedZoneID, err := HostedZoneIDForRegion(region)
	if err != nil {
		log.Printf("[WARN] %s", err)
	} else {
		d.Set("hosted_zone_id", hostedZoneID)
	}

	// Add website_endpoint as an attribute
	websiteEndpoint, err := websiteEndpoint(ctx, meta.(*conns.AWSClient), d)

	// The S3 API method calls above can occasionally return no error (i.e. NoSuchBucket)
	// after a bucket has been deleted (eventual consistency woes :/), thus, when making extra S3 API calls
	// such as GetBucketLocation, the error should be caught for non-new buckets as follows.
	if !d.IsNewResource() && tfawserr.ErrCodeEquals(err, s3.ErrCodeNoSuchBucket) {
		log.Printf("[WARN] S3 Bucket (%s) not found, removing from state", d.Id())
		d.SetId("")
		return diags
	}
	if err != nil {
		return sdkdiag.AppendErrorf(diags, "reading S3 Bucket (%s): %s", d.Id(), err)
	}

	if websiteEndpoint != nil {
		d.Set("website_endpoint", websiteEndpoint.Endpoint)
		d.Set("website_domain", websiteEndpoint.Domain)
	}

	// Retry due to S3 eventual consistency
	tagsRaw, err := tfresource.RetryWhenAWSErrCodeEquals(ctx, d.Timeout(schema.TimeoutRead), func() (interface{}, error) {
		return BucketListTags(ctx, conn, d.Id())
	}, s3.ErrCodeNoSuchBucket)

	// The S3 API method calls above can occasionally return no error (i.e. NoSuchBucket)
	// after a bucket has been deleted (eventual consistency woes :/), thus, when making extra S3 API calls
	// such as GetBucketTagging, the error should be caught for non-new buckets as follows.
	if !d.IsNewResource() && tfawserr.ErrCodeEquals(err, s3.ErrCodeNoSuchBucket) {
		log.Printf("[WARN] S3 Bucket (%s) not found, removing from state", d.Id())
		d.SetId("")
		return diags
	}

	if tfawserr.ErrCodeEquals(err, errCodeNotImplemented, errCodeXNotImplemented) {
		return diags
	}

	if err != nil {
		return sdkdiag.AppendErrorf(diags, "listing tags for S3 Bucket (%s): %s", d.Id(), err)
	}

	tags, ok := tagsRaw.(tftags.KeyValueTags)

	if !ok {
		return sdkdiag.AppendErrorf(diags, "listing tags for S3 Bucket (%s): unable to convert tags", d.Id())
	}

	SetTagsOut(ctx, Tags(tags))

	return diags
}

func resourceBucketUpdate(ctx context.Context, d *schema.ResourceData, meta interface{}) diag.Diagnostics {
	var diags diag.Diagnostics
	conn := meta.(*conns.AWSClient).S3Conn()

	if d.HasChange("tags_all") {
		o, n := d.GetChange("tags_all")

		// Retry due to S3 eventual consistency
		_, err := tfresource.RetryWhenAWSErrCodeEquals(ctx, d.Timeout(schema.TimeoutUpdate), func() (interface{}, error) {
			terr := BucketUpdateTags(ctx, conn, d.Id(), o, n)
			return nil, terr
		}, s3.ErrCodeNoSuchBucket)
		if err != nil {
			return sdkdiag.AppendErrorf(diags, "updating S3 Bucket (%s) tags: %s", d.Id(), err)
		}
	}

	// Note: Order of argument updates below is important

	if d.HasChange("policy") {
		if err := resourceBucketInternalPolicyUpdate(ctx, conn, d); err != nil {
			return sdkdiag.AppendErrorf(diags, "updating S3 Bucket (%s) Policy: %s", d.Id(), err)
		}
	}

	if d.HasChange("cors_rule") {
		if err := resourceBucketInternalCorsUpdate(ctx, conn, d); err != nil {
			return sdkdiag.AppendErrorf(diags, "updating S3 Bucket (%s) CORS Rules: %s", d.Id(), err)
		}
	}

	if d.HasChange("website") {
		if err := resourceBucketInternalWebsiteUpdate(ctx, conn, d); err != nil {
			return sdkdiag.AppendErrorf(diags, "updating S3 Bucket (%s) Website: %s", d.Id(), err)
		}
	}

	if d.HasChange("versioning") {
		v := d.Get("versioning").([]interface{})

		if d.IsNewResource() {
			if versioning := expandVersioningWhenIsNewResource(v); versioning != nil {
				err := resourceBucketInternalVersioningUpdate(ctx, conn, d.Id(), versioning, d.Timeout(schema.TimeoutUpdate))
				if err != nil {
					return sdkdiag.AppendErrorf(diags, "updating (new) S3 Bucket (%s) Versioning: %s", d.Id(), err)
				}
			}
		} else {
			if err := resourceBucketInternalVersioningUpdate(ctx, conn, d.Id(), expandVersioning(v), d.Timeout(schema.TimeoutUpdate)); err != nil {
				return sdkdiag.AppendErrorf(diags, "updating S3 Bucket (%s) Versioning: %s", d.Id(), err)
			}
		}
	}

	if d.HasChange("acl") && !d.IsNewResource() {
		if err := resourceBucketInternalACLUpdate(ctx, conn, d); err != nil {
			return sdkdiag.AppendErrorf(diags, "updating S3 Bucket (%s) ACL: %s", d.Id(), err)
		}
	}

	if d.HasChange("grant") {
		if err := resourceBucketInternalGrantsUpdate(ctx, conn, d); err != nil {
			return sdkdiag.AppendErrorf(diags, "updating S3 Bucket (%s) Grants: %s", d.Id(), err)
		}
	}

	if d.HasChange("logging") {
		if err := resourceBucketInternalLoggingUpdate(ctx, conn, d); err != nil {
			return sdkdiag.AppendErrorf(diags, "updating S3 Bucket (%s) Logging: %s", d.Id(), err)
		}
	}

	if d.HasChange("lifecycle_rule") {
		if err := resourceBucketInternalLifecycleUpdate(ctx, conn, d); err != nil {
			return sdkdiag.AppendErrorf(diags, "updating S3 Bucket (%s) Lifecycle Rules: %s", d.Id(), err)
		}
	}

	if d.HasChange("acceleration_status") {
		if err := resourceBucketInternalAccelerationUpdate(ctx, conn, d); err != nil {
			return sdkdiag.AppendErrorf(diags, "updating S3 Bucket (%s) Acceleration Status: %s", d.Id(), err)
		}
	}

	if d.HasChange("request_payer") {
		if err := resourceBucketInternalRequestPayerUpdate(ctx, conn, d); err != nil {
			return sdkdiag.AppendErrorf(diags, "updating S3 Bucket (%s) Request Payer: %s", d.Id(), err)
		}
	}

	if d.HasChange("replication_configuration") {
		if err := resourceBucketInternalReplicationConfigurationUpdate(ctx, conn, d); err != nil {
			return sdkdiag.AppendErrorf(diags, "updating S3 Bucket (%s) Replication configuration: %s", d.Id(), err)
		}
	}

	if d.HasChange("server_side_encryption_configuration") {
		if err := resourceBucketInternalServerSideEncryptionConfigurationUpdate(ctx, conn, d); err != nil {
			return sdkdiag.AppendErrorf(diags, "updating S3 Bucket (%s) Server-side Encryption configuration: %s", d.Id(), err)
		}
	}

	if d.HasChange("object_lock_configuration") {
		if err := resourceBucketInternalObjectLockConfigurationUpdate(ctx, conn, d); err != nil {
			return sdkdiag.AppendErrorf(diags, "updating S3 Bucket (%s) Object Lock configuration: %s", d.Id(), err)
		}
	}

	return append(diags, resourceBucketRead(ctx, d, meta)...)
}

func resourceBucketDelete(ctx context.Context, d *schema.ResourceData, meta interface{}) diag.Diagnostics {
	conn := meta.(*conns.AWSClient).S3Conn()

	log.Printf("[INFO] Deleting S3 Bucket: %s", d.Id())
	_, err := conn.DeleteBucketWithContext(ctx, &s3.DeleteBucketInput{
		Bucket: aws.String(d.Id()),
	})

	if tfawserr.ErrCodeEquals(err, s3.ErrCodeNoSuchBucket) {
		return nil
	}

	if tfawserr.ErrCodeEquals(err, errCodeBucketNotEmpty) {
		if d.Get("force_destroy").(bool) {
			// Use a S3 service client that can handle multiple slashes in URIs.
			// While aws_s3_object resources cannot create these object
			// keys, other AWS services and applications using the S3 Bucket can.
			conn = meta.(*conns.AWSClient).S3ConnURICleaningDisabled()

			// bucket may have things delete them
			log.Printf("[DEBUG] S3 Bucket attempting to forceDestroy %s", err)

			// Delete everything including locked objects.
			// Don't ignore any object errors or we could recurse infinitely.
			var objectLockEnabled bool
			objectLockConfiguration := expandObjectLockConfiguration(d.Get("object_lock_configuration").([]interface{}))
			if objectLockConfiguration != nil {
				objectLockEnabled = aws.StringValue(objectLockConfiguration.ObjectLockEnabled) == s3.ObjectLockEnabledEnabled
			}

			if n, err := EmptyBucket(ctx, conn, d.Id(), objectLockEnabled); err != nil {
				return diag.Errorf("emptying S3 Bucket (%s): %s", d.Id(), err)
			} else {
				log.Printf("[DEBUG] Deleted %d S3 objects", n)
			}

			// this line recurses until all objects are deleted or an error is returned
			return resourceBucketDelete(ctx, d, meta)
		}
	}

	if err != nil {
		return create.DiagError(names.S3, create.ErrActionDeleting, resNameBucket, d.Id(), err)
	}

	_, err = tfresource.RetryUntilNotFound(ctx, 1*time.Minute, func() (interface{}, error) {
		return nil, FindBucket(ctx, conn, d.Id())
	})

	if err != nil {
		return create.DiagError(names.S3, create.ErrActionWaitingForDeletion, resNameBucket, d.Id(), err)
	}

	return nil
}

func FindBucket(ctx context.Context, conn *s3.S3, bucket string) error {
	input := &s3.HeadBucketInput{
		Bucket: aws.String(bucket),
	}

	_, err := conn.HeadBucketWithContext(ctx, input)

	if tfawserr.ErrStatusCodeEquals(err, http.StatusNotFound) || tfawserr.ErrCodeEquals(err, s3.ErrCodeNoSuchBucket) {
		return &retry.NotFoundError{
			LastError:   err,
			LastRequest: input,
		}
	}

	return err
}

// https://docs.aws.amazon.com/general/latest/gr/rande.html#s3_region
func BucketRegionalDomainName(bucket string, region string) (string, error) {
	// Return a default AWS Commercial domain name if no region is provided
	// Otherwise EndpointFor() will return BUCKET.s3..amazonaws.com
	if region == "" {
		return fmt.Sprintf("%s.s3.amazonaws.com", bucket), nil //lintignore:AWSR001
	}
	endpoint, err := endpoints.DefaultResolver().EndpointFor(s3.EndpointsID, region)
	if err != nil {
		return "", err
	}
	return fmt.Sprintf("%s.%s", bucket, strings.TrimPrefix(endpoint.URL, "https://")), nil
}

type S3Website struct {
	Endpoint, Domain string
}

func WebsiteEndpoint(client *conns.AWSClient, bucket string, region string) *S3Website {
	domain := WebsiteDomainURL(client, region)
	return &S3Website{Endpoint: fmt.Sprintf("%s.%s", bucket, domain), Domain: domain}
}

func WebsiteDomainURL(client *conns.AWSClient, region string) string {
	region = normalizeRegion(region)

	// Different regions have different syntax for website endpoints
	// https://docs.aws.amazon.com/AmazonS3/latest/dev/WebsiteEndpoints.html
	// https://docs.aws.amazon.com/general/latest/gr/rande.html#s3_website_region_endpoints
	if isOldRegion(region) {
		return fmt.Sprintf("s3-website-%s.amazonaws.com", region) //lintignore:AWSR001
	}
	return client.RegionalHostname("s3-website")
}

func websiteEndpoint(ctx context.Context, client *conns.AWSClient, d *schema.ResourceData) (*S3Website, error) {
	// If the bucket doesn't have a website configuration, return an empty
	// endpoint
	if _, ok := d.GetOk("website"); !ok {
		return nil, nil
	}

	bucket := d.Get("bucket").(string)

	// Lookup the region for this bucket

	locationResponse, err := tfresource.RetryWhenAWSErrCodeEquals(ctx, d.Timeout(schema.TimeoutRead), func() (interface{}, error) {
		return client.S3Conn().GetBucketLocation(
			&s3.GetBucketLocationInput{
				Bucket: aws.String(bucket),
			},
		)
	}, s3.ErrCodeNoSuchBucket)
	if err != nil {
		return nil, err
	}
	location := locationResponse.(*s3.GetBucketLocationOutput)
	var region string
	if location.LocationConstraint != nil {
		region = aws.StringValue(location.LocationConstraint)
	}

	return WebsiteEndpoint(client, bucket, region), nil
}

func isOldRegion(region string) bool {
	oldRegions := []string{
		endpoints.ApNortheast1RegionID,
		endpoints.ApSoutheast1RegionID,
		endpoints.ApSoutheast2RegionID,
		endpoints.EuWest1RegionID,
		endpoints.SaEast1RegionID,
		endpoints.UsEast1RegionID,
		endpoints.UsGovWest1RegionID,
		endpoints.UsWest1RegionID,
		endpoints.UsWest2RegionID,
	}
	for _, r := range oldRegions {
		if region == r {
			return true
		}
	}
	return false
}

func normalizeRegion(region string) string {
	// Default to us-east-1 if the bucket doesn't have a region:
	// http://docs.aws.amazon.com/AmazonS3/latest/API/RESTBucketGETlocation.html
	if region == "" {
		region = endpoints.UsEast1RegionID
	}

	return region
}

////////////////////////////////////////// Argument-Specific Update Functions //////////////////////////////////////////

func resourceBucketInternalAccelerationUpdate(ctx context.Context, conn *s3.S3, d *schema.ResourceData) error {
	input := &s3.PutBucketAccelerateConfigurationInput{
		Bucket: aws.String(d.Id()),
		AccelerateConfiguration: &s3.AccelerateConfiguration{
			Status: aws.String(d.Get("acceleration_status").(string)),
		},
	}

	_, err := tfresource.RetryWhenAWSErrCodeEquals(ctx, d.Timeout(schema.TimeoutUpdate), func() (interface{}, error) {
		return conn.PutBucketAccelerateConfigurationWithContext(ctx, input)
	}, s3.ErrCodeNoSuchBucket)

	return err
}

func resourceBucketInternalACLUpdate(ctx context.Context, conn *s3.S3, d *schema.ResourceData) error {
	acl := d.Get("acl").(string)
	if acl == "" {
		// Use default value previously available in v3.x of the provider
		acl = s3.BucketCannedACLPrivate
	}

	input := &s3.PutBucketAclInput{
		Bucket: aws.String(d.Id()),
		ACL:    aws.String(acl),
	}

	_, err := tfresource.RetryWhenAWSErrCodeEquals(ctx, d.Timeout(schema.TimeoutUpdate), func() (interface{}, error) {
		return conn.PutBucketAclWithContext(ctx, input)
	}, s3.ErrCodeNoSuchBucket)

	return err
}

func resourceBucketInternalCorsUpdate(ctx context.Context, conn *s3.S3, d *schema.ResourceData) error {
	rawCors := d.Get("cors_rule").([]interface{})

	if len(rawCors) == 0 {
		// Delete CORS
		_, err := tfresource.RetryWhenAWSErrCodeEquals(ctx, d.Timeout(schema.TimeoutUpdate), func() (interface{}, error) {
			return conn.DeleteBucketCorsWithContext(ctx, &s3.DeleteBucketCorsInput{
				Bucket: aws.String(d.Id()),
			})
		}, s3.ErrCodeNoSuchBucket)

		if err != nil {
			return fmt.Errorf("deleting S3 Bucket (%s) CORS: %w", d.Id(), err)
		}

		return nil
	}
	// Put CORS
	rules := make([]*s3.CORSRule, 0, len(rawCors))
	for _, cors := range rawCors {
		// Prevent panic
		// Reference: https://github.com/hashicorp/terraform-provider-aws/issues/7546
		corsMap, ok := cors.(map[string]interface{})
		if !ok {
			continue
		}
		r := &s3.CORSRule{}
		for k, v := range corsMap {
			if k == "max_age_seconds" {
				r.MaxAgeSeconds = aws.Int64(int64(v.(int)))
			} else {
				vMap := make([]*string, len(v.([]interface{})))
				for i, vv := range v.([]interface{}) {
					if str, ok := vv.(string); ok {
						vMap[i] = aws.String(str)
					}
				}
				switch k {
				case "allowed_headers":
					r.AllowedHeaders = vMap
				case "allowed_methods":
					r.AllowedMethods = vMap
				case "allowed_origins":
					r.AllowedOrigins = vMap
				case "expose_headers":
					r.ExposeHeaders = vMap
				}
			}
		}
		rules = append(rules, r)
	}

	input := &s3.PutBucketCorsInput{
		Bucket: aws.String(d.Id()),
		CORSConfiguration: &s3.CORSConfiguration{
			CORSRules: rules,
		},
	}

	_, err := tfresource.RetryWhenAWSErrCodeEquals(ctx, d.Timeout(schema.TimeoutUpdate), func() (interface{}, error) {
		return conn.PutBucketCorsWithContext(ctx, input)
	}, s3.ErrCodeNoSuchBucket)

	return err
}

func resourceBucketInternalGrantsUpdate(ctx context.Context, conn *s3.S3, d *schema.ResourceData) error {
	grants := d.Get("grant").(*schema.Set)

	if grants.Len() == 0 {
		log.Printf("[DEBUG] S3 bucket: %s, Grants fallback to canned ACL", d.Id())

		if err := resourceBucketInternalACLUpdate(ctx, conn, d); err != nil {
			return fmt.Errorf("fallback to canned ACL, %s", err)
		}

		return nil
	}

	resp, err := tfresource.RetryWhenAWSErrCodeEquals(ctx, d.Timeout(schema.TimeoutUpdate), func() (interface{}, error) {
		return conn.GetBucketAclWithContext(ctx, &s3.GetBucketAclInput{
			Bucket: aws.String(d.Id()),
		})
	}, s3.ErrCodeNoSuchBucket)

	if err != nil {
		return fmt.Errorf("getting S3 Bucket (%s) ACL: %s", d.Id(), err)
	}

	output := resp.(*s3.GetBucketAclOutput)

	if output == nil {
		return fmt.Errorf("getting S3 Bucket (%s) ACL: empty output", d.Id())
	}

	input := &s3.PutBucketAclInput{
		Bucket: aws.String(d.Id()),
		AccessControlPolicy: &s3.AccessControlPolicy{
			Grants: expandGrants(grants.List()),
			Owner:  output.Owner,
		},
	}

	_, err = tfresource.RetryWhenAWSErrCodeEquals(ctx, d.Timeout(schema.TimeoutUpdate), func() (interface{}, error) {
		return conn.PutBucketAclWithContext(ctx, input)
	}, s3.ErrCodeNoSuchBucket)

	return err
}

func resourceBucketInternalLifecycleUpdate(ctx context.Context, conn *s3.S3, d *schema.ResourceData) error {
	lifecycleRules := d.Get("lifecycle_rule").([]interface{})

	if len(lifecycleRules) == 0 || lifecycleRules[0] == nil {
		input := &s3.DeleteBucketLifecycleInput{
			Bucket: aws.String(d.Id()),
		}

		_, err := conn.DeleteBucketLifecycleWithContext(ctx, input)

		if err != nil {
			return fmt.Errorf("removing S3 Bucket (%s) lifecycle: %w", d.Id(), err)
		}

		return nil
	}

	rules := make([]*s3.LifecycleRule, 0, len(lifecycleRules))

	for i, lifecycleRule := range lifecycleRules {
		r := lifecycleRule.(map[string]interface{})

		rule := &s3.LifecycleRule{}

		// Filter
		tags := Tags(tftags.New(ctx, r["tags"]).IgnoreAWS())
		filter := &s3.LifecycleRuleFilter{}
		if len(tags) > 0 {
			lifecycleRuleAndOp := &s3.LifecycleRuleAndOperator{}
			lifecycleRuleAndOp.SetPrefix(r["prefix"].(string))
			lifecycleRuleAndOp.SetTags(tags)
			filter.SetAnd(lifecycleRuleAndOp)
		} else {
			filter.SetPrefix(r["prefix"].(string))
		}
		rule.SetFilter(filter)

		// ID
		if val, ok := r["id"].(string); ok && val != "" {
			rule.ID = aws.String(val)
		} else {
			rule.ID = aws.String(id.PrefixedUniqueId("tf-s3-lifecycle-"))
		}

		// Enabled
		if val, ok := r["enabled"].(bool); ok && val {
			rule.Status = aws.String(s3.ExpirationStatusEnabled)
		} else {
			rule.Status = aws.String(s3.ExpirationStatusDisabled)
		}

		// AbortIncompleteMultipartUpload
		if val, ok := r["abort_incomplete_multipart_upload_days"].(int); ok && val > 0 {
			rule.AbortIncompleteMultipartUpload = &s3.AbortIncompleteMultipartUpload{
				DaysAfterInitiation: aws.Int64(int64(val)),
			}
		}

		// Expiration
		expiration := d.Get(fmt.Sprintf("lifecycle_rule.%d.expiration", i)).([]interface{})
		if len(expiration) > 0 && expiration[0] != nil {
			e := expiration[0].(map[string]interface{})
			i := &s3.LifecycleExpiration{}
			if val, ok := e["date"].(string); ok && val != "" {
				t, err := time.Parse(time.RFC3339, fmt.Sprintf("%sT00:00:00Z", val))
				if err != nil {
					return fmt.Errorf("parsing AWS S3 Bucket Lifecycle Expiration Date: %s", err.Error())
				}
				i.Date = aws.Time(t)
			} else if val, ok := e["days"].(int); ok && val > 0 {
				i.Days = aws.Int64(int64(val))
			} else if val, ok := e["expired_object_delete_marker"].(bool); ok {
				i.ExpiredObjectDeleteMarker = aws.Bool(val)
			}
			rule.Expiration = i
		}

		// NoncurrentVersionExpiration
		nc_expiration := d.Get(fmt.Sprintf("lifecycle_rule.%d.noncurrent_version_expiration", i)).([]interface{})
		if len(nc_expiration) > 0 && nc_expiration[0] != nil {
			e := nc_expiration[0].(map[string]interface{})

			if val, ok := e["days"].(int); ok && val > 0 {
				rule.NoncurrentVersionExpiration = &s3.NoncurrentVersionExpiration{
					NoncurrentDays: aws.Int64(int64(val)),
				}
			}
		}

		// Transitions
		transitions := d.Get(fmt.Sprintf("lifecycle_rule.%d.transition", i)).(*schema.Set).List()
		if len(transitions) > 0 {
			rule.Transitions = make([]*s3.Transition, 0, len(transitions))
			for _, transition := range transitions {
				transition := transition.(map[string]interface{})
				i := &s3.Transition{}
				if val, ok := transition["date"].(string); ok && val != "" {
					t, err := time.Parse(time.RFC3339, fmt.Sprintf("%sT00:00:00Z", val))
					if err != nil {
						return fmt.Errorf("parsing AWS S3 Bucket Lifecycle Expiration Date: %s", err.Error())
					}
					i.Date = aws.Time(t)
				} else if val, ok := transition["days"].(int); ok && val >= 0 {
					i.Days = aws.Int64(int64(val))
				}
				if val, ok := transition["storage_class"].(string); ok && val != "" {
					i.StorageClass = aws.String(val)
				}

				rule.Transitions = append(rule.Transitions, i)
			}
		}
		// NoncurrentVersionTransitions
		nc_transitions := d.Get(fmt.Sprintf("lifecycle_rule.%d.noncurrent_version_transition", i)).(*schema.Set).List()
		if len(nc_transitions) > 0 {
			rule.NoncurrentVersionTransitions = make([]*s3.NoncurrentVersionTransition, 0, len(nc_transitions))
			for _, transition := range nc_transitions {
				transition := transition.(map[string]interface{})
				i := &s3.NoncurrentVersionTransition{}
				if val, ok := transition["days"].(int); ok && val >= 0 {
					i.NoncurrentDays = aws.Int64(int64(val))
				}
				if val, ok := transition["storage_class"].(string); ok && val != "" {
					i.StorageClass = aws.String(val)
				}

				rule.NoncurrentVersionTransitions = append(rule.NoncurrentVersionTransitions, i)
			}
		}

		// As a lifecycle rule requires 1 or more transition/expiration actions,
		// we explicitly pass a default ExpiredObjectDeleteMarker value to be able to create
		// the rule while keeping the policy unaffected if the conditions are not met.
		if rule.Expiration == nil && rule.NoncurrentVersionExpiration == nil &&
			rule.Transitions == nil && rule.NoncurrentVersionTransitions == nil &&
			rule.AbortIncompleteMultipartUpload == nil {
			rule.Expiration = &s3.LifecycleExpiration{ExpiredObjectDeleteMarker: aws.Bool(false)}
		}

		rules = append(rules, rule)
	}

	input := &s3.PutBucketLifecycleConfigurationInput{
		Bucket: aws.String(d.Id()),
		LifecycleConfiguration: &s3.BucketLifecycleConfiguration{
			Rules: rules,
		},
	}

	_, err := tfresource.RetryWhenAWSErrCodeEquals(ctx, d.Timeout(schema.TimeoutUpdate), func() (interface{}, error) {
		return conn.PutBucketLifecycleConfigurationWithContext(ctx, input)
	}, s3.ErrCodeNoSuchBucket)

	return err
}

func resourceBucketInternalLoggingUpdate(ctx context.Context, conn *s3.S3, d *schema.ResourceData) error {
	logging := d.Get("logging").([]interface{})
	loggingStatus := &s3.BucketLoggingStatus{}

	if len(logging) > 0 && logging[0] != nil {
		c := logging[0].(map[string]interface{})

		loggingEnabled := &s3.LoggingEnabled{}
		if val, ok := c["target_bucket"].(string); ok {
			loggingEnabled.TargetBucket = aws.String(val)
		}
		if val, ok := c["target_prefix"].(string); ok {
			loggingEnabled.TargetPrefix = aws.String(val)
		}

		loggingStatus.LoggingEnabled = loggingEnabled
	}

	input := &s3.PutBucketLoggingInput{
		Bucket:              aws.String(d.Id()),
		BucketLoggingStatus: loggingStatus,
	}

	_, err := tfresource.RetryWhenAWSErrCodeEquals(ctx, d.Timeout(schema.TimeoutUpdate), func() (interface{}, error) {
		return conn.PutBucketLoggingWithContext(ctx, input)
	}, s3.ErrCodeNoSuchBucket)

	return err
}

func resourceBucketInternalObjectLockConfigurationUpdate(ctx context.Context, conn *s3.S3, d *schema.ResourceData) error {
	// S3 Object Lock configuration cannot be deleted, only updated.
	req := &s3.PutObjectLockConfigurationInput{
		Bucket:                  aws.String(d.Id()),
		ObjectLockConfiguration: expandObjectLockConfiguration(d.Get("object_lock_configuration").([]interface{})),
	}

	_, err := tfresource.RetryWhenAWSErrCodeEquals(ctx, d.Timeout(schema.TimeoutUpdate), func() (interface{}, error) {
		return conn.PutObjectLockConfigurationWithContext(ctx, req)
	}, s3.ErrCodeNoSuchBucket)

	return err
}

func resourceBucketInternalPolicyUpdate(ctx context.Context, conn *s3.S3, d *schema.ResourceData) error {
	policy, err := structure.NormalizeJsonString(d.Get("policy").(string))
	if err != nil {
		return fmt.Errorf("policy (%s) is an invalid JSON: %w", policy, err)
	}

	if policy == "" {
		_, err := tfresource.RetryWhenAWSErrCodeEquals(ctx, d.Timeout(schema.TimeoutUpdate), func() (interface{}, error) {
			return conn.DeleteBucketPolicyWithContext(ctx, &s3.DeleteBucketPolicyInput{
				Bucket: aws.String(d.Id()),
			})
		}, s3.ErrCodeNoSuchBucket)

		if err != nil {
			return fmt.Errorf("deleting S3 Bucket (%s) policy: %w", d.Id(), err)
		}

		return nil
	}

	params := &s3.PutBucketPolicyInput{
		Bucket: aws.String(d.Id()),
		Policy: aws.String(policy),
	}

	err = retry.RetryContext(ctx, d.Timeout(schema.TimeoutUpdate), func() *retry.RetryError {
		_, err := conn.PutBucketPolicyWithContext(ctx, params)
		if tfawserr.ErrCodeEquals(err, errCodeMalformedPolicy, s3.ErrCodeNoSuchBucket) {
			return retry.RetryableError(err)
		}
		if err != nil {
			return retry.NonRetryableError(err)
		}
		return nil
	})

	if tfresource.TimedOut(err) {
		_, err = conn.PutBucketPolicyWithContext(ctx, params)
	}

	return err
}

func resourceBucketInternalReplicationConfigurationUpdate(ctx context.Context, conn *s3.S3, d *schema.ResourceData) error {
	replicationConfiguration := d.Get("replication_configuration").([]interface{})

	if len(replicationConfiguration) == 0 {
		input := &s3.DeleteBucketReplicationInput{
			Bucket: aws.String(d.Id()),
		}

		_, err := conn.DeleteBucketReplicationWithContext(ctx, input)

		if err != nil {
			return fmt.Errorf("removing S3 Bucket (%s) Replication: %w", d.Id(), err)
		}

		return nil
	}

	hasVersioning := false
	// Validate that bucket versioning is enabled
	if versioning, ok := d.GetOk("versioning"); ok {
		v := versioning.([]interface{})

		if v[0].(map[string]interface{})["enabled"].(bool) {
			hasVersioning = true
		}
	}

	if !hasVersioning {
		return fmt.Errorf("versioning must be enabled to allow S3 bucket replication")
	}

	input := &s3.PutBucketReplicationInput{
		Bucket:                   aws.String(d.Id()),
		ReplicationConfiguration: expandBucketReplicationConfiguration(ctx, replicationConfiguration),
	}

	err := retry.RetryContext(ctx, d.Timeout(schema.TimeoutUpdate), func() *retry.RetryError {
		_, err := conn.PutBucketReplicationWithContext(ctx, input)
		if tfawserr.ErrCodeEquals(err, s3.ErrCodeNoSuchBucket) || tfawserr.ErrMessageContains(err, errCodeInvalidRequest, "Versioning must be 'Enabled' on the bucket") {
			return retry.RetryableError(err)
		}
		if err != nil {
			return retry.NonRetryableError(err)
		}
		return nil
	})

	if tfresource.TimedOut(err) {
		_, err = conn.PutBucketReplicationWithContext(ctx, input)
	}

	return err
}

func resourceBucketInternalRequestPayerUpdate(ctx context.Context, conn *s3.S3, d *schema.ResourceData) error {
	payer := d.Get("request_payer").(string)

	input := &s3.PutBucketRequestPaymentInput{
		Bucket: aws.String(d.Id()),
		RequestPaymentConfiguration: &s3.RequestPaymentConfiguration{
			Payer: aws.String(payer),
		},
	}

	_, err := tfresource.RetryWhenAWSErrCodeEquals(ctx, d.Timeout(schema.TimeoutUpdate), func() (interface{}, error) {
		return conn.PutBucketRequestPaymentWithContext(ctx, input)
	}, s3.ErrCodeNoSuchBucket)

	return err
}

func resourceBucketInternalServerSideEncryptionConfigurationUpdate(ctx context.Context, conn *s3.S3, d *schema.ResourceData) error {
	serverSideEncryptionConfiguration := d.Get("server_side_encryption_configuration").([]interface{})

	if len(serverSideEncryptionConfiguration) == 0 {
		input := &s3.DeleteBucketEncryptionInput{
			Bucket: aws.String(d.Id()),
		}

		_, err := conn.DeleteBucketEncryptionWithContext(ctx, input)

		if err != nil {
			return fmt.Errorf("removing S3 Bucket (%s) Server-side Encryption: %w", d.Id(), err)
		}

		return nil
	}

	c := serverSideEncryptionConfiguration[0].(map[string]interface{})

	rc := &s3.ServerSideEncryptionConfiguration{}

	rcRules := c["rule"].([]interface{})
	var rules []*s3.ServerSideEncryptionRule
	for _, v := range rcRules {
		rr := v.(map[string]interface{})
		rrDefault := rr["apply_server_side_encryption_by_default"].([]interface{})
		sseAlgorithm := rrDefault[0].(map[string]interface{})["sse_algorithm"].(string)
		kmsMasterKeyId := rrDefault[0].(map[string]interface{})["kms_master_key_id"].(string)
		rcDefaultRule := &s3.ServerSideEncryptionByDefault{
			SSEAlgorithm: aws.String(sseAlgorithm),
		}
		if kmsMasterKeyId != "" {
			rcDefaultRule.KMSMasterKeyID = aws.String(kmsMasterKeyId)
		}
		rcRule := &s3.ServerSideEncryptionRule{
			ApplyServerSideEncryptionByDefault: rcDefaultRule,
		}

		if val, ok := rr["bucket_key_enabled"].(bool); ok {
			rcRule.BucketKeyEnabled = aws.Bool(val)
		}

		rules = append(rules, rcRule)
	}

	rc.Rules = rules

	input := &s3.PutBucketEncryptionInput{
		Bucket:                            aws.String(d.Id()),
		ServerSideEncryptionConfiguration: rc,
	}

	_, err := tfresource.RetryWhenAWSErrCodeEquals(ctx, d.Timeout(schema.TimeoutUpdate),
		func() (interface{}, error) {
			return conn.PutBucketEncryptionWithContext(ctx, input)
		},
		s3.ErrCodeNoSuchBucket,
		errCodeOperationAborted,
	)

	return err
}

func resourceBucketInternalVersioningUpdate(ctx context.Context, conn *s3.S3, bucket string, versioningConfig *s3.VersioningConfiguration, timeout time.Duration) error {
	input := &s3.PutBucketVersioningInput{
		Bucket:                  aws.String(bucket),
		VersioningConfiguration: versioningConfig,
	}

	_, err := tfresource.RetryWhenAWSErrCodeEquals(ctx, timeout, func() (interface{}, error) {
		return conn.PutBucketVersioningWithContext(ctx, input)
	}, s3.ErrCodeNoSuchBucket)

	return err
}

func resourceBucketInternalWebsiteUpdate(ctx context.Context, conn *s3.S3, d *schema.ResourceData) error {
	ws := d.Get("website").([]interface{})

	if len(ws) == 0 {
		input := &s3.DeleteBucketWebsiteInput{
			Bucket: aws.String(d.Id()),
		}

		_, err := tfresource.RetryWhenAWSErrCodeEquals(ctx, d.Timeout(schema.TimeoutUpdate), func() (interface{}, error) {
			return conn.DeleteBucketWebsiteWithContext(ctx, input)
		}, s3.ErrCodeNoSuchBucket)

		if err != nil {
			return fmt.Errorf("deleting S3 Bucket (%s) Website: %w", d.Id(), err)
		}

		d.Set("website_endpoint", "")
		d.Set("website_domain", "")

		return nil
	}

	websiteConfig, err := expandWebsiteConfiguration(ws)
	if err != nil {
		return fmt.Errorf("expanding S3 Bucket (%s) website configuration: %w", d.Id(), err)
	}

	input := &s3.PutBucketWebsiteInput{
		Bucket:               aws.String(d.Id()),
		WebsiteConfiguration: websiteConfig,
	}

	_, err = tfresource.RetryWhenAWSErrCodeEquals(ctx, d.Timeout(schema.TimeoutUpdate), func() (interface{}, error) {
		return conn.PutBucketWebsiteWithContext(ctx, input)
	}, s3.ErrCodeNoSuchBucket)

	return err
}

///////////////////////////////////////////// Expand and Flatten functions /////////////////////////////////////////////

// Cors Rule functions

func flattenBucketCorsRules(rules []*s3.CORSRule) []interface{} {
	var results []interface{}

	for _, rule := range rules {
		if rule == nil {
			continue
		}

		m := make(map[string]interface{})

		if len(rule.AllowedHeaders) > 0 {
			m["allowed_headers"] = flex.FlattenStringList(rule.AllowedHeaders)
		}

		if len(rule.AllowedMethods) > 0 {
			m["allowed_methods"] = flex.FlattenStringList(rule.AllowedMethods)
		}

		if len(rule.AllowedOrigins) > 0 {
			m["allowed_origins"] = flex.FlattenStringList(rule.AllowedOrigins)
		}

		if len(rule.ExposeHeaders) > 0 {
			m["expose_headers"] = flex.FlattenStringList(rule.ExposeHeaders)
		}

		if rule.MaxAgeSeconds != nil {
			m["max_age_seconds"] = int(aws.Int64Value(rule.MaxAgeSeconds))
		}

		results = append(results, m)
	}

	return results
}

// Grants functions

func expandGrants(l []interface{}) []*s3.Grant {
	var grants []*s3.Grant

	for _, tfMapRaw := range l {
		tfMap, ok := tfMapRaw.(map[string]interface{})
		if !ok {
			continue
		}

		if v, ok := tfMap["permissions"].(*schema.Set); ok {
			for _, rawPermission := range v.List() {
				permission, ok := rawPermission.(string)
				if !ok {
					continue
				}

				grantee := &s3.Grantee{}

				if v, ok := tfMap["id"].(string); ok && v != "" {
					grantee.SetID(v)
				}

				if v, ok := tfMap["type"].(string); ok && v != "" {
					grantee.SetType(v)
				}

				if v, ok := tfMap["uri"].(string); ok && v != "" {
					grantee.SetURI(v)
				}

				g := &s3.Grant{
					Grantee:    grantee,
					Permission: aws.String(permission),
				}

				grants = append(grants, g)
			}
		}
	}
	return grants
}

func flattenGrants(ap *s3.GetBucketAclOutput) []interface{} {
	if len(ap.Grants) == 0 {
		return []interface{}{}
	}

	getGrant := func(grants []interface{}, grantee map[string]interface{}) (interface{}, bool) {
		for _, pg := range grants {
			pgt := pg.(map[string]interface{})
			if pgt["type"] == grantee["type"] && pgt["id"] == grantee["id"] && pgt["uri"] == grantee["uri"] &&
				pgt["permissions"].(*schema.Set).Len() > 0 {
				return pg, true
			}
		}
		return nil, false
	}

	grants := make([]interface{}, 0, len(ap.Grants))
	for _, granteeObject := range ap.Grants {
		grantee := make(map[string]interface{})
		grantee["type"] = aws.StringValue(granteeObject.Grantee.Type)

		if granteeObject.Grantee.ID != nil {
			grantee["id"] = aws.StringValue(granteeObject.Grantee.ID)
		}
		if granteeObject.Grantee.URI != nil {
			grantee["uri"] = aws.StringValue(granteeObject.Grantee.URI)
		}
		if pg, ok := getGrant(grants, grantee); ok {
			pg.(map[string]interface{})["permissions"].(*schema.Set).Add(aws.StringValue(granteeObject.Permission))
		} else {
			grantee["permissions"] = schema.NewSet(schema.HashString, []interface{}{aws.StringValue(granteeObject.Permission)})
			grants = append(grants, grantee)
		}
	}

	return grants
}

// Lifecycle Rule functions

func flattenBucketLifecycleRuleExpiration(expiration *s3.LifecycleExpiration) []interface{} {
	if expiration == nil {
		return []interface{}{}
	}

	m := make(map[string]interface{})

	if expiration.Date != nil {
		m["date"] = (aws.TimeValue(expiration.Date)).Format("2006-01-02")
	}
	if expiration.Days != nil {
		m["days"] = int(aws.Int64Value(expiration.Days))
	}
	if expiration.ExpiredObjectDeleteMarker != nil {
		m["expired_object_delete_marker"] = aws.BoolValue(expiration.ExpiredObjectDeleteMarker)
	}

	return []interface{}{m}
}

func flattenBucketLifecycleRules(ctx context.Context, lifecycleRules []*s3.LifecycleRule) []interface{} {
	if len(lifecycleRules) == 0 {
		return []interface{}{}
	}

	var results []interface{}

	for _, lifecycleRule := range lifecycleRules {
		if lifecycleRule == nil {
			continue
		}

		rule := make(map[string]interface{})

		// AbortIncompleteMultipartUploadDays
		if lifecycleRule.AbortIncompleteMultipartUpload != nil {
			if lifecycleRule.AbortIncompleteMultipartUpload.DaysAfterInitiation != nil {
				rule["abort_incomplete_multipart_upload_days"] = int(aws.Int64Value(lifecycleRule.AbortIncompleteMultipartUpload.DaysAfterInitiation))
			}
		}

		// ID
		if lifecycleRule.ID != nil {
			rule["id"] = aws.StringValue(lifecycleRule.ID)
		}

		// Filter
		if filter := lifecycleRule.Filter; filter != nil {
			if filter.And != nil {
				// Prefix
				if filter.And.Prefix != nil {
					rule["prefix"] = aws.StringValue(filter.And.Prefix)
				}
				// Tag
				if len(filter.And.Tags) > 0 {
					rule["tags"] = KeyValueTags(ctx, filter.And.Tags).IgnoreAWS().Map()
				}
			} else {
				// Prefix
				if filter.Prefix != nil {
					rule["prefix"] = aws.StringValue(filter.Prefix)
				}
				// Tag
				if filter.Tag != nil {
					rule["tags"] = KeyValueTags(ctx, []*s3.Tag{filter.Tag}).IgnoreAWS().Map()
				}
			}
		}

		// Prefix
		if lifecycleRule.Prefix != nil {
			rule["prefix"] = aws.StringValue(lifecycleRule.Prefix)
		}

		// Enabled
		if lifecycleRule.Status != nil {
			if aws.StringValue(lifecycleRule.Status) == s3.ExpirationStatusEnabled {
				rule["enabled"] = true
			} else {
				rule["enabled"] = false
			}
		}

		// Expiration
		if lifecycleRule.Expiration != nil {
			rule["expiration"] = flattenBucketLifecycleRuleExpiration(lifecycleRule.Expiration)
		}

		// NoncurrentVersionExpiration
		if lifecycleRule.NoncurrentVersionExpiration != nil {
			e := make(map[string]interface{})
			if lifecycleRule.NoncurrentVersionExpiration.NoncurrentDays != nil {
				e["days"] = int(aws.Int64Value(lifecycleRule.NoncurrentVersionExpiration.NoncurrentDays))
			}
			rule["noncurrent_version_expiration"] = []interface{}{e}
		}

		// NoncurrentVersionTransition
		if len(lifecycleRule.NoncurrentVersionTransitions) > 0 {
			rule["noncurrent_version_transition"] = flattenBucketLifecycleRuleNoncurrentVersionTransitions(lifecycleRule.NoncurrentVersionTransitions)
		}

		// Transition
		if len(lifecycleRule.Transitions) > 0 {
			rule["transition"] = flattenBucketLifecycleRuleTransitions(lifecycleRule.Transitions)
		}

		results = append(results, rule)
	}

	return results
}

func flattenBucketLifecycleRuleNoncurrentVersionTransitions(transitions []*s3.NoncurrentVersionTransition) []interface{} {
	if len(transitions) == 0 {
		return []interface{}{}
	}

	var results []interface{}

	for _, t := range transitions {
		m := make(map[string]interface{})

		if t.NoncurrentDays != nil {
			m["days"] = int(aws.Int64Value(t.NoncurrentDays))
		}

		if t.StorageClass != nil {
			m["storage_class"] = aws.StringValue(t.StorageClass)
		}

		results = append(results, m)
	}

	return results
}

func flattenBucketLifecycleRuleTransitions(transitions []*s3.Transition) []interface{} {
	if len(transitions) == 0 {
		return []interface{}{}
	}

	var results []interface{}

	for _, t := range transitions {
		m := make(map[string]interface{})

		if t.Date != nil {
			m["date"] = (aws.TimeValue(t.Date)).Format("2006-01-02")
		}
		if t.Days != nil {
			m["days"] = int(aws.Int64Value(t.Days))
		}
		if t.StorageClass != nil {
			m["storage_class"] = aws.StringValue(t.StorageClass)
		}

		results = append(results, m)
	}

	return results
}

// Logging functions

func flattenBucketLoggingEnabled(loggingEnabled *s3.LoggingEnabled) []interface{} {
	if loggingEnabled == nil {
		return []interface{}{}
	}

	m := make(map[string]interface{})

	if loggingEnabled.TargetBucket != nil {
		m["target_bucket"] = aws.StringValue(loggingEnabled.TargetBucket)
	}
	if loggingEnabled.TargetPrefix != nil {
		m["target_prefix"] = aws.StringValue(loggingEnabled.TargetPrefix)
	}

	return []interface{}{m}
}

// Object Lock Configuration functions

func expandObjectLockConfiguration(vConf []interface{}) *s3.ObjectLockConfiguration {
	if len(vConf) == 0 || vConf[0] == nil {
		return nil
	}

	mConf := vConf[0].(map[string]interface{})

	conf := &s3.ObjectLockConfiguration{}

	if vObjectLockEnabled, ok := mConf["object_lock_enabled"].(string); ok && vObjectLockEnabled != "" {
		conf.ObjectLockEnabled = aws.String(vObjectLockEnabled)
	}

	if vRule, ok := mConf["rule"].([]interface{}); ok && len(vRule) > 0 {
		mRule := vRule[0].(map[string]interface{})

		if vDefaultRetention, ok := mRule["default_retention"].([]interface{}); ok && len(vDefaultRetention) > 0 && vDefaultRetention[0] != nil {
			mDefaultRetention := vDefaultRetention[0].(map[string]interface{})

			conf.Rule = &s3.ObjectLockRule{
				DefaultRetention: &s3.DefaultRetention{},
			}

			if vMode, ok := mDefaultRetention["mode"].(string); ok && vMode != "" {
				conf.Rule.DefaultRetention.Mode = aws.String(vMode)
			}
			if vDays, ok := mDefaultRetention["days"].(int); ok && vDays > 0 {
				conf.Rule.DefaultRetention.Days = aws.Int64(int64(vDays))
			}
			if vYears, ok := mDefaultRetention["years"].(int); ok && vYears > 0 {
				conf.Rule.DefaultRetention.Years = aws.Int64(int64(vYears))
			}
		}
	}

	return conf
}

func flattenObjectLockConfiguration(conf *s3.ObjectLockConfiguration) []interface{} {
	if conf == nil {
		return []interface{}{}
	}

	mConf := map[string]interface{}{
		"object_lock_enabled": aws.StringValue(conf.ObjectLockEnabled),
	}

	if conf.Rule != nil && conf.Rule.DefaultRetention != nil {
		mRule := map[string]interface{}{
			"default_retention": []interface{}{
				map[string]interface{}{
					"mode":  aws.StringValue(conf.Rule.DefaultRetention.Mode),
					"days":  int(aws.Int64Value(conf.Rule.DefaultRetention.Days)),
					"years": int(aws.Int64Value(conf.Rule.DefaultRetention.Years)),
				},
			},
		}

		mConf["rule"] = []interface{}{mRule}
	}

	return []interface{}{mConf}
}

// Replication Configuration functions

func expandBucketReplicationConfiguration(ctx context.Context, l []interface{}) *s3.ReplicationConfiguration {
	if len(l) == 0 || l[0] == nil {
		return nil
	}

	tfMap, ok := l[0].(map[string]interface{})
	if !ok {
		return nil
	}

	rc := &s3.ReplicationConfiguration{}

	if val, ok := tfMap["role"].(string); ok {
		rc.Role = aws.String(val)
	}

	if v, ok := tfMap["rules"].(*schema.Set); ok && v.Len() > 0 {
		rc.Rules = expandBucketReplicationConfigurationRules(ctx, v.List())
	}

	return rc
}

func expandBucketReplicationConfigurationRules(ctx context.Context, l []interface{}) []*s3.ReplicationRule {
	var rules []*s3.ReplicationRule

	for _, tfMapRaw := range l {
		tfMap, ok := tfMapRaw.(map[string]interface{})
		if !ok {
			continue
		}

		rcRule := &s3.ReplicationRule{}

		if status, ok := tfMap["status"].(string); ok && status != "" {
			rcRule.Status = aws.String(status)
		} else {
			continue
		}

		if v, ok := tfMap["id"].(string); ok && v != "" {
			rcRule.ID = aws.String(v)
		}

		if v, ok := tfMap["destination"].([]interface{}); ok && len(v) > 0 && v[0] != nil {
			rcRule.Destination = expandBucketReplicationConfigurationRulesDestination(v)
		} else {
			rcRule.Destination = &s3.Destination{}
		}

		if v, ok := tfMap["source_selection_criteria"].([]interface{}); ok && len(v) > 0 && v[0] != nil {
			rcRule.SourceSelectionCriteria = expandBucketReplicationConfigurationRulesSourceSelectionCriteria(v)
		}

		if v, ok := tfMap["filter"].([]interface{}); ok && len(v) > 0 && v[0] != nil {
			// XML schema V2.
			rcRule.Priority = aws.Int64(int64(tfMap["priority"].(int)))

			rcRule.Filter = &s3.ReplicationRuleFilter{}

			filter := v[0].(map[string]interface{})
			tags := Tags(tftags.New(ctx, filter["tags"]).IgnoreAWS())

			if len(tags) > 0 {
				rcRule.Filter.And = &s3.ReplicationRuleAndOperator{
					Prefix: aws.String(filter["prefix"].(string)),
					Tags:   tags,
				}
			} else {
				rcRule.Filter.Prefix = aws.String(filter["prefix"].(string))
			}

			if dmr, ok := tfMap["delete_marker_replication_status"].(string); ok && dmr != "" {
				rcRule.DeleteMarkerReplication = &s3.DeleteMarkerReplication{
					Status: aws.String(dmr),
				}
			} else {
				rcRule.DeleteMarkerReplication = &s3.DeleteMarkerReplication{
					Status: aws.String(s3.DeleteMarkerReplicationStatusDisabled),
				}
			}
		} else {
			// XML schema V1.
			rcRule.Prefix = aws.String(tfMap["prefix"].(string))
		}

		rules = append(rules, rcRule)
	}

	return rules
}

func expandBucketReplicationConfigurationRulesDestination(l []interface{}) *s3.Destination {
	if len(l) == 0 || l[0] == nil {
		return nil
	}

	tfMap, ok := l[0].(map[string]interface{})
	if !ok {
		return nil
	}

	ruleDestination := &s3.Destination{}

	if v, ok := tfMap["bucket"].(string); ok {
		ruleDestination.Bucket = aws.String(v)
	}

	if v, ok := tfMap["storage_class"].(string); ok && v != "" {
		ruleDestination.StorageClass = aws.String(v)
	}

	if v, ok := tfMap["replica_kms_key_id"].(string); ok && v != "" {
		ruleDestination.EncryptionConfiguration = &s3.EncryptionConfiguration{
			ReplicaKmsKeyID: aws.String(v),
		}
	}

	if v, ok := tfMap["account_id"].(string); ok && v != "" {
		ruleDestination.Account = aws.String(v)
	}

	if v, ok := tfMap["access_control_translation"].([]interface{}); ok && len(v) > 0 && v[0] != nil {
		aclTranslationValues := v[0].(map[string]interface{})
		ruleAclTranslation := &s3.AccessControlTranslation{}
		ruleAclTranslation.Owner = aws.String(aclTranslationValues["owner"].(string))
		ruleDestination.AccessControlTranslation = ruleAclTranslation
	}

	// replication metrics (required for RTC)
	if v, ok := tfMap["metrics"].([]interface{}); ok && len(v) > 0 && v[0] != nil {
		metricsConfig := &s3.Metrics{}
		metricsValues := v[0].(map[string]interface{})
		metricsConfig.EventThreshold = &s3.ReplicationTimeValue{}
		metricsConfig.Status = aws.String(metricsValues["status"].(string))
		metricsConfig.EventThreshold.Minutes = aws.Int64(int64(metricsValues["minutes"].(int)))
		ruleDestination.Metrics = metricsConfig
	}

	// replication time control (RTC)
	if v, ok := tfMap["replication_time"].([]interface{}); ok && len(v) > 0 && v[0] != nil {
		rtcValues := v[0].(map[string]interface{})
		rtcConfig := &s3.ReplicationTime{}
		rtcConfig.Status = aws.String(rtcValues["status"].(string))
		rtcConfig.Time = &s3.ReplicationTimeValue{}
		rtcConfig.Time.Minutes = aws.Int64(int64(rtcValues["minutes"].(int)))
		ruleDestination.ReplicationTime = rtcConfig
	}

	return ruleDestination
}

func expandBucketReplicationConfigurationRulesSourceSelectionCriteria(l []interface{}) *s3.SourceSelectionCriteria {
	if len(l) == 0 || l[0] == nil {
		return nil
	}

	tfMap, ok := l[0].(map[string]interface{})
	if !ok {
		return nil
	}

	ruleSsc := &s3.SourceSelectionCriteria{}

	if v, ok := tfMap["sse_kms_encrypted_objects"].([]interface{}); ok && len(v) > 0 && v[0] != nil {
		sseKmsValues := v[0].(map[string]interface{})
		sseKmsEncryptedObjects := &s3.SseKmsEncryptedObjects{}

		if sseKmsValues["enabled"].(bool) {
			sseKmsEncryptedObjects.Status = aws.String(s3.SseKmsEncryptedObjectsStatusEnabled)
		} else {
			sseKmsEncryptedObjects.Status = aws.String(s3.SseKmsEncryptedObjectsStatusDisabled)
		}
		ruleSsc.SseKmsEncryptedObjects = sseKmsEncryptedObjects
	}

	return ruleSsc
}

func flattenBucketReplicationConfiguration(ctx context.Context, r *s3.ReplicationConfiguration) []interface{} {
	if r == nil {
		return []interface{}{}
	}

	m := make(map[string]interface{})

	if r.Role != nil {
		m["role"] = aws.StringValue(r.Role)
	}

	if len(r.Rules) > 0 {
		m["rules"] = flattenBucketReplicationConfigurationReplicationRules(ctx, r.Rules)
	}

	return []interface{}{m}
}

func flattenBucketReplicationConfigurationReplicationRuleDestination(d *s3.Destination) []interface{} {
	if d == nil {
		return []interface{}{}
	}

	m := make(map[string]interface{})

	if d.Bucket != nil {
		m["bucket"] = aws.StringValue(d.Bucket)
	}

	if d.StorageClass != nil {
		m["storage_class"] = aws.StringValue(d.StorageClass)
	}

	if d.ReplicationTime != nil {
		rtc := map[string]interface{}{
			"minutes": int(aws.Int64Value(d.ReplicationTime.Time.Minutes)),
			"status":  aws.StringValue(d.ReplicationTime.Status),
		}
		m["replication_time"] = []interface{}{rtc}
	}

	if d.Metrics != nil {
		metrics := map[string]interface{}{
			"status": aws.StringValue(d.Metrics.Status),
		}

		if d.Metrics.EventThreshold != nil {
			metrics["minutes"] = int(aws.Int64Value(d.Metrics.EventThreshold.Minutes))
		}

		m["metrics"] = []interface{}{metrics}
	}
	if d.EncryptionConfiguration != nil {
		if d.EncryptionConfiguration.ReplicaKmsKeyID != nil {
			m["replica_kms_key_id"] = aws.StringValue(d.EncryptionConfiguration.ReplicaKmsKeyID)
		}
	}

	if d.Account != nil {
		m["account_id"] = aws.StringValue(d.Account)
	}

	if d.AccessControlTranslation != nil {
		rdt := map[string]interface{}{
			"owner": aws.StringValue(d.AccessControlTranslation.Owner),
		}
		m["access_control_translation"] = []interface{}{rdt}
	}

	return []interface{}{m}
}

func flattenBucketReplicationConfigurationReplicationRuleFilter(ctx context.Context, filter *s3.ReplicationRuleFilter) []interface{} {
	if filter == nil {
		return []interface{}{}
	}

	m := make(map[string]interface{})

	if filter.Prefix != nil {
		m["prefix"] = aws.StringValue(filter.Prefix)
	}

	if filter.Tag != nil {
		m["tags"] = KeyValueTags(ctx, []*s3.Tag{filter.Tag}).IgnoreAWS().Map()
	}

	if filter.And != nil {
		m["prefix"] = aws.StringValue(filter.And.Prefix)
		m["tags"] = KeyValueTags(ctx, filter.And.Tags).IgnoreAWS().Map()
	}

	return []interface{}{m}
}

func flattenBucketReplicationConfigurationReplicationRuleSourceSelectionCriteria(ssc *s3.SourceSelectionCriteria) []interface{} {
	if ssc == nil {
		return []interface{}{}
	}

	m := make(map[string]interface{})

	if ssc.SseKmsEncryptedObjects != nil {
		m["sse_kms_encrypted_objects"] = flattenBucketReplicationConfigurationReplicationRuleSourceSelectionCriteriaSSEKMSEncryptedObjects(ssc.SseKmsEncryptedObjects)
	}

	return []interface{}{m}
}

func flattenBucketReplicationConfigurationReplicationRuleSourceSelectionCriteriaSSEKMSEncryptedObjects(objs *s3.SseKmsEncryptedObjects) []interface{} {
	if objs == nil {
		return []interface{}{}
	}

	m := make(map[string]interface{})

	if aws.StringValue(objs.Status) == s3.SseKmsEncryptedObjectsStatusEnabled {
		m["enabled"] = true
	} else if aws.StringValue(objs.Status) == s3.SseKmsEncryptedObjectsStatusDisabled {
		m["enabled"] = false
	}

	return []interface{}{m}
}

func flattenBucketReplicationConfigurationReplicationRules(ctx context.Context, rules []*s3.ReplicationRule) []interface{} {
	var results []interface{}

	for _, rule := range rules {
		if rule == nil {
			continue
		}

		m := make(map[string]interface{})

		if rule.Destination != nil {
			m["destination"] = flattenBucketReplicationConfigurationReplicationRuleDestination(rule.Destination)
		}

		if rule.ID != nil {
			m["id"] = aws.StringValue(rule.ID)
		}

		if rule.Prefix != nil {
			m["prefix"] = aws.StringValue(rule.Prefix)
		}
		if rule.Status != nil {
			m["status"] = aws.StringValue(rule.Status)
		}
		if rule.SourceSelectionCriteria != nil {
			m["source_selection_criteria"] = flattenBucketReplicationConfigurationReplicationRuleSourceSelectionCriteria(rule.SourceSelectionCriteria)
		}

		if rule.Priority != nil {
			m["priority"] = int(aws.Int64Value(rule.Priority))
		}

		if rule.Filter != nil {
			m["filter"] = flattenBucketReplicationConfigurationReplicationRuleFilter(ctx, rule.Filter)
		}

		if rule.DeleteMarkerReplication != nil {
			if rule.DeleteMarkerReplication.Status != nil && aws.StringValue(rule.DeleteMarkerReplication.Status) == s3.DeleteMarkerReplicationStatusEnabled {
				m["delete_marker_replication_status"] = aws.StringValue(rule.DeleteMarkerReplication.Status)
			}
		}

		results = append(results, m)
	}

	return results
}

// Server Side Encryption Configuration functions

func flattenServerSideEncryptionConfiguration(c *s3.ServerSideEncryptionConfiguration) []interface{} {
	if c == nil {
		return []interface{}{}
	}

	m := map[string]interface{}{
		"rule": flattenServerSideEncryptionConfigurationRules(c.Rules),
	}

	return []interface{}{m}
}

func flattenServerSideEncryptionConfigurationRules(rules []*s3.ServerSideEncryptionRule) []interface{} {
	var results []interface{}

	for _, rule := range rules {
		m := make(map[string]interface{})

		if rule.BucketKeyEnabled != nil {
			m["bucket_key_enabled"] = aws.BoolValue(rule.BucketKeyEnabled)
		}

		if rule.ApplyServerSideEncryptionByDefault != nil {
			m["apply_server_side_encryption_by_default"] = []interface{}{
				map[string]interface{}{
					"kms_master_key_id": aws.StringValue(rule.ApplyServerSideEncryptionByDefault.KMSMasterKeyID),
					"sse_algorithm":     aws.StringValue(rule.ApplyServerSideEncryptionByDefault.SSEAlgorithm),
				},
			}
		}

		results = append(results, m)
	}

	return results
}

// Versioning functions

func expandVersioning(l []interface{}) *s3.VersioningConfiguration {
	if len(l) == 0 || l[0] == nil {
		return nil
	}

	tfMap, ok := l[0].(map[string]interface{})

	if !ok {
		return nil
	}

	output := &s3.VersioningConfiguration{}

	if v, ok := tfMap["enabled"].(bool); ok {
		if v {
			output.Status = aws.String(s3.BucketVersioningStatusEnabled)
		} else {
			output.Status = aws.String(s3.BucketVersioningStatusSuspended)
		}
	}

	if v, ok := tfMap["mfa_delete"].(bool); ok {
		if v {
			output.MFADelete = aws.String(s3.MFADeleteEnabled)
		} else {
			output.MFADelete = aws.String(s3.MFADeleteDisabled)
		}
	}

	return output
}

func expandVersioningWhenIsNewResource(l []interface{}) *s3.VersioningConfiguration {
	if len(l) == 0 || l[0] == nil {
		return nil
	}

	tfMap, ok := l[0].(map[string]interface{})

	if !ok {
		return nil
	}

	output := &s3.VersioningConfiguration{}

	// Only set and return a non-nil VersioningConfiguration with at least one of
	// MFADelete or Status enabled as the PutBucketVersioning API request
	// does not need to be made for new buckets that don't require versioning.
	// Reference: https://github.com/hashicorp/terraform-provider-aws/issues/4494

	if v, ok := tfMap["enabled"].(bool); ok && v {
		output.Status = aws.String(s3.BucketVersioningStatusEnabled)
	}

	if v, ok := tfMap["mfa_delete"].(bool); ok && v {
		output.MFADelete = aws.String(s3.MFADeleteEnabled)
	}

	if output.MFADelete == nil && output.Status == nil {
		return nil
	}

	return output
}

func flattenVersioning(versioning *s3.GetBucketVersioningOutput) []interface{} {
	if versioning == nil {
		return []interface{}{}
	}

	vc := make(map[string]interface{})

	if aws.StringValue(versioning.Status) == s3.BucketVersioningStatusEnabled {
		vc["enabled"] = true
	} else {
		vc["enabled"] = false
	}

	if aws.StringValue(versioning.MFADelete) == s3.MFADeleteEnabled {
		vc["mfa_delete"] = true
	} else {
		vc["mfa_delete"] = false
	}

	return []interface{}{vc}
}

// Website functions

func expandWebsiteConfiguration(l []interface{}) (*s3.WebsiteConfiguration, error) {
	if len(l) == 0 || l[0] == nil {
		return nil, nil
	}

	website, ok := l[0].(map[string]interface{})
	if !ok {
		return nil, nil
	}

	websiteConfiguration := &s3.WebsiteConfiguration{}

	if v, ok := website["index_document"].(string); ok && v != "" {
		websiteConfiguration.IndexDocument = &s3.IndexDocument{
			Suffix: aws.String(v),
		}
	}

	if v, ok := website["error_document"].(string); ok && v != "" {
		websiteConfiguration.ErrorDocument = &s3.ErrorDocument{
			Key: aws.String(v),
		}
	}

	if v, ok := website["redirect_all_requests_to"].(string); ok && v != "" {
		redirect, err := url.Parse(v)
		if err == nil && redirect.Scheme != "" {
			var redirectHostBuf bytes.Buffer
			redirectHostBuf.WriteString(redirect.Host)
			if redirect.Path != "" {
				redirectHostBuf.WriteString(redirect.Path)
			}
			if redirect.RawQuery != "" {
				redirectHostBuf.WriteString("?")
				redirectHostBuf.WriteString(redirect.RawQuery)
			}
			websiteConfiguration.RedirectAllRequestsTo = &s3.RedirectAllRequestsTo{
				HostName: aws.String(redirectHostBuf.String()),
				Protocol: aws.String(redirect.Scheme),
			}
		} else {
			websiteConfiguration.RedirectAllRequestsTo = &s3.RedirectAllRequestsTo{
				HostName: aws.String(v),
			}
		}
	}

	if v, ok := website["routing_rules"].(string); ok && v != "" {
		var unmarshaledRules []*s3.RoutingRule
		if err := json.Unmarshal([]byte(v), &unmarshaledRules); err != nil {
			return nil, err
		}
		websiteConfiguration.RoutingRules = unmarshaledRules
	}

	return websiteConfiguration, nil
}

func flattenBucketWebsite(ws *s3.GetBucketWebsiteOutput) ([]interface{}, error) {
	if ws == nil {
		return []interface{}{}, nil
	}

	m := make(map[string]interface{})

	if v := ws.IndexDocument; v != nil {
		m["index_document"] = aws.StringValue(v.Suffix)
	}

	if v := ws.ErrorDocument; v != nil {
		m["error_document"] = aws.StringValue(v.Key)
	}

	if v := ws.RedirectAllRequestsTo; v != nil {
		if v.Protocol == nil {
			m["redirect_all_requests_to"] = aws.StringValue(v.HostName)
		} else {
			var host string
			var path string
			var query string
			parsedHostName, err := url.Parse(aws.StringValue(v.HostName))
			if err == nil {
				host = parsedHostName.Host
				path = parsedHostName.Path
				query = parsedHostName.RawQuery
			} else {
				host = aws.StringValue(v.HostName)
				path = ""
			}

			m["redirect_all_requests_to"] = (&url.URL{
				Host:     host,
				Path:     path,
				Scheme:   aws.StringValue(v.Protocol),
				RawQuery: query,
			}).String()
		}
	}

	if v := ws.RoutingRules; v != nil {
		rr, err := normalizeRoutingRules(v)
		if err != nil {
			return nil, fmt.Errorf("while marshaling routing rules: %w", err)
		}
		m["routing_rules"] = rr
	}

	// We have special handling for the website configuration,
	// so only return the configuration if there is any
	if len(m) == 0 {
		return []interface{}{}, nil
	}

	return []interface{}{m}, nil
}

func normalizeRoutingRules(w []*s3.RoutingRule) (string, error) {
	withNulls, err := json.Marshal(w)
	if err != nil {
		return "", err
	}

	var rules []map[string]interface{}
	if err := json.Unmarshal(withNulls, &rules); err != nil {
		return "", err
	}

	var cleanRules []map[string]interface{}
	for _, rule := range rules {
		cleanRules = append(cleanRules, removeNil(rule))
	}

	withoutNulls, err := json.Marshal(cleanRules)
	if err != nil {
		return "", err
	}

	return string(withoutNulls), nil
}

func removeNil(data map[string]interface{}) map[string]interface{} {
	withoutNil := make(map[string]interface{})

	for k, v := range data {
		if v == nil {
			continue
		}

		switch v := v.(type) {
		case map[string]interface{}:
			withoutNil[k] = removeNil(v)
		default:
			withoutNil[k] = v
		}
	}

	return withoutNil
}<|MERGE_RESOLUTION|>--- conflicted
+++ resolved
@@ -1128,12 +1128,7 @@
 	}
 
 	// Object lock not supported in all partitions (extra guard, also guards in read func)
-<<<<<<< HEAD
-	if err != nil && !tfawserr.ErrCodeEquals(err, ErrCodeMethodNotAllowed, ErrCodeNotImplemented) &&
-		!tfawserr.ErrCodeContains(err, ErrCodeObjectLockConfigurationNotFound) {
-=======
 	if err != nil && !tfawserr.ErrCodeEquals(err, errCodeMethodNotAllowed, errCodeNotImplemented, ErrCodeObjectLockConfigurationNotFound) {
->>>>>>> 485b7493
 		if meta.(*conns.AWSClient).Partition == endpoints.AwsPartitionID || meta.(*conns.AWSClient).Partition == endpoints.AwsUsGovPartitionID {
 			return sdkdiag.AppendErrorf(diags, "getting S3 Bucket (%s) Object Lock configuration: %s", d.Id(), err)
 		}
