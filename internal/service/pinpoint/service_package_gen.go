// Code generated by internal/generate/servicepackage/main.go; DO NOT EDIT.

package pinpoint

import (
	"context"

	aws_sdkv2 "github.com/aws/aws-sdk-go-v2/aws"
	pinpoint_sdkv2 "github.com/aws/aws-sdk-go-v2/service/pinpoint"
	"github.com/hashicorp/terraform-provider-aws/internal/conns"
	"github.com/hashicorp/terraform-provider-aws/internal/types"
	"github.com/hashicorp/terraform-provider-aws/names"
)

type servicePackage struct{}

func (p *servicePackage) FrameworkDataSources(ctx context.Context) []*types.ServicePackageFrameworkDataSource {
	return []*types.ServicePackageFrameworkDataSource{}
}

func (p *servicePackage) FrameworkResources(ctx context.Context) []*types.ServicePackageFrameworkResource {
	return []*types.ServicePackageFrameworkResource{}
}

func (p *servicePackage) SDKDataSources(ctx context.Context) []*types.ServicePackageSDKDataSource {
	return []*types.ServicePackageSDKDataSource{}
}

func (p *servicePackage) SDKResources(ctx context.Context) []*types.ServicePackageSDKResource {
	return []*types.ServicePackageSDKResource{
		{
			Factory:  resourceADMChannel,
			TypeName: "aws_pinpoint_adm_channel",
			Name:     "ADM Channel",
		},
		{
			Factory:  resourceAPNSChannel,
			TypeName: "aws_pinpoint_apns_channel",
			Name:     "APNS Channel",
		},
		{
			Factory:  resourceAPNSSandboxChannel,
			TypeName: "aws_pinpoint_apns_sandbox_channel",
			Name:     "APNS Sandbox Channel",
		},
		{
			Factory:  resourceAPNSVoIPChannel,
			TypeName: "aws_pinpoint_apns_voip_channel",
			Name:     "APNS VoIP Channel",
		},
		{
			Factory:  resourceAPNSVoIPSandboxChannel,
			TypeName: "aws_pinpoint_apns_voip_sandbox_channel",
			Name:     "APNS VoIP Sandbox Channel",
		},
		{
			Factory:  resourceApp,
			TypeName: "aws_pinpoint_app",
			Name:     "App",
			Tags: &types.ServicePackageResourceTags{
				IdentifierAttribute: names.AttrARN,
			},
		},
		{
			Factory:  resourceBaiduChannel,
			TypeName: "aws_pinpoint_baidu_channel",
			Name:     "Baidu Channel",
		},
		{
			Factory:  resourceEmailChannel,
			TypeName: "aws_pinpoint_email_channel",
			Name:     "Email Channel",
		},
		{
<<<<<<< HEAD
			Factory:  ResourceEmailTemplate,
			TypeName: "aws_pinpoint_email_template",
			Name:     "EmailTemplate",
		},
		{
			Factory:  ResourceEventStream,
=======
			Factory:  resourceEventStream,
>>>>>>> ff74485b
			TypeName: "aws_pinpoint_event_stream",
			Name:     "Event Stream",
		},
		{
			Factory:  resourceGCMChannel,
			TypeName: "aws_pinpoint_gcm_channel",
			Name:     "GCM Channel",
		},
		{
			Factory:  resourceSMSChannel,
			TypeName: "aws_pinpoint_sms_channel",
			Name:     "SMS Channel",
		},
	}
}

func (p *servicePackage) ServicePackageName() string {
	return names.Pinpoint
}

// NewClient returns a new AWS SDK for Go v2 client for this service package's AWS API.
func (p *servicePackage) NewClient(ctx context.Context, config map[string]any) (*pinpoint_sdkv2.Client, error) {
	cfg := *(config["aws_sdkv2_config"].(*aws_sdkv2.Config))

	return pinpoint_sdkv2.NewFromConfig(cfg,
		pinpoint_sdkv2.WithEndpointResolverV2(newEndpointResolverSDKv2()),
		withBaseEndpoint(config[names.AttrEndpoint].(string)),
	), nil
}

func ServicePackage(ctx context.Context) conns.ServicePackage {
	return &servicePackage{}
}<|MERGE_RESOLUTION|>--- conflicted
+++ resolved
@@ -72,16 +72,7 @@
 			Name:     "Email Channel",
 		},
 		{
-<<<<<<< HEAD
-			Factory:  ResourceEmailTemplate,
-			TypeName: "aws_pinpoint_email_template",
-			Name:     "EmailTemplate",
-		},
-		{
-			Factory:  ResourceEventStream,
-=======
 			Factory:  resourceEventStream,
->>>>>>> ff74485b
 			TypeName: "aws_pinpoint_event_stream",
 			Name:     "Event Stream",
 		},
