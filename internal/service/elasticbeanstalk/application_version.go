package elasticbeanstalk

import (
	"context"
	"log"
	"time"

	"github.com/aws/aws-sdk-go/aws"
	"github.com/aws/aws-sdk-go/service/elasticbeanstalk"
	"github.com/hashicorp/aws-sdk-go-base/v2/awsv1shim/v2/tfawserr"
	"github.com/hashicorp/terraform-plugin-sdk/v2/diag"
	"github.com/hashicorp/terraform-plugin-sdk/v2/helper/schema"
	"github.com/hashicorp/terraform-provider-aws/internal/conns"
	"github.com/hashicorp/terraform-provider-aws/internal/errs/sdkdiag"
	tftags "github.com/hashicorp/terraform-provider-aws/internal/tags"
	"github.com/hashicorp/terraform-provider-aws/internal/verify"
	"github.com/hashicorp/terraform-provider-aws/names"
)

// @SDKResource("aws_elastic_beanstalk_application_version", name="Application Version")
// @Tags(identifierAttribute="arn")
func ResourceApplicationVersion() *schema.Resource {
	return &schema.Resource{
		CreateWithoutTimeout: resourceApplicationVersionCreate,
		ReadWithoutTimeout:   resourceApplicationVersionRead,
		UpdateWithoutTimeout: resourceApplicationVersionUpdate,
		DeleteWithoutTimeout: resourceApplicationVersionDelete,

		CustomizeDiff: verify.SetTagsDiff,

		Schema: map[string]*schema.Schema{
			"application": {
				Type:     schema.TypeString,
				Required: true,
				ForceNew: true,
			},
			"arn": {
				Type:     schema.TypeString,
				Computed: true,
			},
			"description": {
				Type:     schema.TypeString,
				Optional: true,
			},
			"bucket": {
				Type:     schema.TypeString,
				Required: true,
				ForceNew: true,
			},
			"key": {
				Type:     schema.TypeString,
				Required: true,
				ForceNew: true,
			},
			"name": {
				Type:     schema.TypeString,
				Required: true,
				ForceNew: true,
			},
			"force_delete": {
				Type:     schema.TypeBool,
				Optional: true,
				Default:  false,
			},
<<<<<<< HEAD
			"process": {
				Type:     schema.TypeBool,
				Optional: true,
				Default:  false,
			},
			"tags":     tftags.TagsSchema(),
			"tags_all": tftags.TagsSchemaComputed(),
=======
			names.AttrTags:    tftags.TagsSchema(),
			names.AttrTagsAll: tftags.TagsSchemaComputed(),
>>>>>>> 0f52eeda
		},
	}
}

func resourceApplicationVersionCreate(ctx context.Context, d *schema.ResourceData, meta interface{}) diag.Diagnostics {
	var diags diag.Diagnostics
	conn := meta.(*conns.AWSClient).ElasticBeanstalkConn()

	application := d.Get("application").(string)
	description := d.Get("description").(string)
	bucket := d.Get("bucket").(string)
	key := d.Get("key").(string)
	name := d.Get("name").(string)
	process := d.Get("process").(bool)

	s3Location := elasticbeanstalk.S3Location{
		S3Bucket: aws.String(bucket),
		S3Key:    aws.String(key),
	}

	createOpts := elasticbeanstalk.CreateApplicationVersionInput{
		ApplicationName: aws.String(application),
		Description:     aws.String(description),
		SourceBundle:    &s3Location,
		Tags:            GetTagsIn(ctx),
		VersionLabel:    aws.String(name),
		Process:         aws.Bool(process),
	}

	_, err := conn.CreateApplicationVersionWithContext(ctx, &createOpts)
	if err != nil {
		return sdkdiag.AppendErrorf(diags, "creating Elastic Beanstalk Application Version (%s): %s", name, err)
	}

	d.SetId(name)

	return append(diags, resourceApplicationVersionRead(ctx, d, meta)...)
}

func resourceApplicationVersionRead(ctx context.Context, d *schema.ResourceData, meta interface{}) diag.Diagnostics {
	var diags diag.Diagnostics
	conn := meta.(*conns.AWSClient).ElasticBeanstalkConn()

	resp, err := conn.DescribeApplicationVersionsWithContext(ctx, &elasticbeanstalk.DescribeApplicationVersionsInput{
		ApplicationName: aws.String(d.Get("application").(string)),
		VersionLabels:   []*string{aws.String(d.Id())},
	})
	if err != nil {
		return sdkdiag.AppendErrorf(diags, "reading Elastic Beanstalk Application Version (%s): %s", d.Id(), err)
	}

	if len(resp.ApplicationVersions) == 0 {
		log.Printf("[DEBUG] Elastic Beanstalk application version read: application version not found")

		d.SetId("")

		return diags
	} else if len(resp.ApplicationVersions) != 1 {
		return sdkdiag.AppendErrorf(diags, "reading application version properties: found %d versions of label %q, expected 1",
			len(resp.ApplicationVersions), d.Id())
	}

	arn := aws.StringValue(resp.ApplicationVersions[0].ApplicationVersionArn)
	d.Set("arn", arn)
	d.Set("description", resp.ApplicationVersions[0].Description)

	return diags
}

func resourceApplicationVersionUpdate(ctx context.Context, d *schema.ResourceData, meta interface{}) diag.Diagnostics {
	var diags diag.Diagnostics
	conn := meta.(*conns.AWSClient).ElasticBeanstalkConn()

	if d.HasChange("description") {
		if err := resourceApplicationVersionDescriptionUpdate(ctx, conn, d); err != nil {
			return sdkdiag.AppendErrorf(diags, "updating Elastic Beanstalk Application Version (%s): %s", d.Id(), err)
		}
	}

	return append(diags, resourceApplicationVersionRead(ctx, d, meta)...)
}

func resourceApplicationVersionDelete(ctx context.Context, d *schema.ResourceData, meta interface{}) diag.Diagnostics {
	var diags diag.Diagnostics
	conn := meta.(*conns.AWSClient).ElasticBeanstalkConn()

	application := d.Get("application").(string)
	name := d.Id()

	if !d.Get("force_delete").(bool) {
		environments, err := versionUsedBy(ctx, application, name, conn)
		if err != nil {
			return sdkdiag.AppendErrorf(diags, "deleting Elastic Beanstalk Application Version (%s): %s", d.Id(), err)
		}

		if len(environments) > 1 {
			return sdkdiag.AppendErrorf(diags, "Unable to delete Application Version, it is currently in use by the following environments: %s.", environments)
		}
	}
	_, err := conn.DeleteApplicationVersionWithContext(ctx, &elasticbeanstalk.DeleteApplicationVersionInput{
		ApplicationName:    aws.String(application),
		VersionLabel:       aws.String(name),
		DeleteSourceBundle: aws.Bool(false),
	})

	// application version is pending delete, or no longer exists.
	if tfawserr.ErrCodeEquals(err, "InvalidParameterValue") {
		return diags
	}

	if err != nil {
		return sdkdiag.AppendErrorf(diags, "deleting Elastic Beanstalk Application version (%s): %s", d.Id(), err)
	}

	return diags
}

func resourceApplicationVersionDescriptionUpdate(ctx context.Context, conn *elasticbeanstalk.ElasticBeanstalk, d *schema.ResourceData) error {
	application := d.Get("application").(string)
	description := d.Get("description").(string)
	name := d.Get("name").(string)

	_, err := conn.UpdateApplicationVersionWithContext(ctx, &elasticbeanstalk.UpdateApplicationVersionInput{
		ApplicationName: aws.String(application),
		Description:     aws.String(description),
		VersionLabel:    aws.String(name),
	})

	return err
}

func versionUsedBy(ctx context.Context, applicationName, versionLabel string, conn *elasticbeanstalk.ElasticBeanstalk) ([]string, error) {
	now := time.Now()
	resp, err := conn.DescribeEnvironmentsWithContext(ctx, &elasticbeanstalk.DescribeEnvironmentsInput{
		ApplicationName:       aws.String(applicationName),
		VersionLabel:          aws.String(versionLabel),
		IncludeDeleted:        aws.Bool(true),
		IncludedDeletedBackTo: aws.Time(now.Add(-1 * time.Minute)),
	})

	if err != nil {
		return nil, err
	}

	var environmentIDs []string
	for _, environment := range resp.Environments {
		environmentIDs = append(environmentIDs, *environment.EnvironmentId)
	}

	return environmentIDs, nil
}<|MERGE_RESOLUTION|>--- conflicted
+++ resolved
@@ -62,18 +62,13 @@
 				Optional: true,
 				Default:  false,
 			},
-<<<<<<< HEAD
 			"process": {
 				Type:     schema.TypeBool,
 				Optional: true,
 				Default:  false,
 			},
-			"tags":     tftags.TagsSchema(),
-			"tags_all": tftags.TagsSchemaComputed(),
-=======
 			names.AttrTags:    tftags.TagsSchema(),
 			names.AttrTagsAll: tftags.TagsSchemaComputed(),
->>>>>>> 0f52eeda
 		},
 	}
 }
