--- conflicted
+++ resolved
@@ -26,55 +26,37 @@
 			Factory:  newResourceCollection,
 			TypeName: "aws_rekognition_collection",
 			Name:     "Collection",
-<<<<<<< HEAD
-			Tags: &inttypes.ServicePackageResourceTags{
+			Tags: unique.Make(inttypes.ServicePackageResourceTags{
 				IdentifierAttribute: names.AttrARN,
-			},
+			}),
 			Region: &inttypes.ServicePackageResourceRegion{
 				IsGlobal:          false,
 				IsOverrideEnabled: false,
 			},
-=======
-			Tags: unique.Make(types.ServicePackageResourceTags{
-				IdentifierAttribute: names.AttrARN,
-			}),
->>>>>>> 45438b17
 		},
 		{
 			Factory:  newResourceProject,
 			TypeName: "aws_rekognition_project",
 			Name:     "Project",
-<<<<<<< HEAD
-			Tags: &inttypes.ServicePackageResourceTags{
+			Tags: unique.Make(inttypes.ServicePackageResourceTags{
 				IdentifierAttribute: names.AttrARN,
-			},
+			}),
 			Region: &inttypes.ServicePackageResourceRegion{
 				IsGlobal:          false,
 				IsOverrideEnabled: false,
 			},
-=======
-			Tags: unique.Make(types.ServicePackageResourceTags{
-				IdentifierAttribute: names.AttrARN,
-			}),
->>>>>>> 45438b17
 		},
 		{
 			Factory:  newResourceStreamProcessor,
 			TypeName: "aws_rekognition_stream_processor",
 			Name:     "Stream Processor",
-<<<<<<< HEAD
-			Tags: &inttypes.ServicePackageResourceTags{
+			Tags: unique.Make(inttypes.ServicePackageResourceTags{
 				IdentifierAttribute: names.AttrARN,
-			},
+			}),
 			Region: &inttypes.ServicePackageResourceRegion{
 				IsGlobal:          false,
 				IsOverrideEnabled: false,
 			},
-=======
-			Tags: unique.Make(types.ServicePackageResourceTags{
-				IdentifierAttribute: names.AttrARN,
-			}),
->>>>>>> 45438b17
 		},
 	}
 }
