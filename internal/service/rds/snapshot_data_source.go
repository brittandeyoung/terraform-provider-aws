--- conflicted
+++ resolved
@@ -15,7 +15,6 @@
 	"github.com/hashicorp/terraform-provider-aws/internal/conns"
 	"github.com/hashicorp/terraform-provider-aws/internal/errs/sdkdiag"
 	tftags "github.com/hashicorp/terraform-provider-aws/internal/tags"
-	"github.com/hashicorp/terraform-provider-aws/names"
 )
 
 // @SDKDataSource("aws_db_snapshot")
@@ -115,7 +114,7 @@
 				Type:     schema.TypeString,
 				Computed: true,
 			},
-			names.AttrTags: tftags.TagsSchemaComputed(),
+			"tags": tftags.TagsSchemaComputed(),
 			"vpc_id": {
 				Type:     schema.TypeString,
 				Computed: true,
@@ -126,12 +125,8 @@
 
 func dataSourceSnapshotRead(ctx context.Context, d *schema.ResourceData, meta interface{}) diag.Diagnostics {
 	var diags diag.Diagnostics
-<<<<<<< HEAD
-	conn := meta.(*conns.AWSClient).RDSConn()
+	conn := meta.(*conns.AWSClient).RDSConn(ctx)
 	ignoreTagsConfig := meta.(*conns.AWSClient).IgnoreTagsConfig
-=======
-	conn := meta.(*conns.AWSClient).RDSConn(ctx)
->>>>>>> f5062945
 
 	input := &rds.DescribeDBSnapshotsInput{
 		IncludePublic: aws.Bool(d.Get("include_public").(bool)),
@@ -150,51 +145,25 @@
 		input.SnapshotType = aws.String(v.(string))
 	}
 
-	tags, tagsOk := d.GetOk("tags")
-
-	var dbSnapshots []*rds.DBSnapshot
-
-	err := conn.DescribeDBSnapshotsPagesWithContext(ctx, input, func(page *rds.DescribeDBSnapshotsOutput, lastPage bool) bool {
-		if page == nil {
-			return !lastPage
-		}
-
-		for _, dbSnapshot := range page.DBSnapshots {
-			if dbSnapshot == nil {
-				continue
-			}
-
-			if tagsOk {
-				if dbSnapshot.TagList == nil {
-					continue
-				}
-
-				if tagsMatch(tags.(map[string]interface{}), KeyValueTags(ctx, dbSnapshot.TagList).IgnoreAWS().IgnoreConfig(ignoreTagsConfig).Map()) {
-					dbSnapshots = append(dbSnapshots, dbSnapshot)
-				}
-			} else {
-				dbSnapshots = append(dbSnapshots, dbSnapshot)
-			}
-		}
-		return !lastPage
-	})
+	output, err := conn.DescribeDBSnapshotsWithContext(ctx, input)
+
 	if err != nil {
 		return sdkdiag.AppendErrorf(diags, "reading RDS DB Snapshots: %s", err)
 	}
 
-	if len(dbSnapshots) < 1 {
+	if len(output.DBSnapshots) < 1 {
 		return sdkdiag.AppendErrorf(diags, "Your query returned no results. Please change your search criteria and try again.")
 	}
 
 	var snapshot *rds.DBSnapshot
-	if len(dbSnapshots) > 1 {
+	if len(output.DBSnapshots) > 1 {
 		if d.Get("most_recent").(bool) {
-			snapshot = mostRecentDBSnapshot(dbSnapshots)
+			snapshot = mostRecentDBSnapshot(output.DBSnapshots)
 		} else {
 			return sdkdiag.AppendErrorf(diags, "Your query returned more than one result. Please try a more specific search criteria.")
 		}
 	} else {
-		snapshot = dbSnapshots[0]
+		snapshot = output.DBSnapshots[0]
 	}
 
 	d.SetId(aws.StringValue(snapshot.DBSnapshotIdentifier))
@@ -219,10 +188,13 @@
 	d.Set("snapshot_type", snapshot.SnapshotType)
 	d.Set("status", snapshot.Status)
 	d.Set("storage_type", snapshot.StorageType)
-	if err := d.Set("tags", KeyValueTags(ctx, snapshot.TagList).IgnoreAWS().IgnoreConfig(ignoreTagsConfig).Map()); err != nil {
-		return diag.Errorf("setting tags: %s", err)
-	}
 	d.Set("vpc_id", snapshot.VpcId)
+
+	tags := KeyValueTags(ctx, snapshot.TagList)
+
+	if err := d.Set("tags", tags.IgnoreAWS().IgnoreConfig(ignoreTagsConfig).Map()); err != nil {
+		return sdkdiag.AppendErrorf(diags, "setting tags: %s", err)
+	}
 
 	return diags
 }
@@ -247,17 +219,4 @@
 	sortedSnapshots := snapshots
 	sort.Sort(rdsSnapshotSort(sortedSnapshots))
 	return sortedSnapshots[len(sortedSnapshots)-1]
-}
-
-func tagsMatch(tagsFilter map[string]interface{}, tagsDBSnapshot map[string]string) bool {
-	if len(tagsFilter) > len(tagsDBSnapshot) {
-		return false
-	}
-
-	for k, v := range tagsFilter {
-		if tagsDBSnapshot[k] != v.(string) {
-			return false
-		}
-	}
-	return true
 }