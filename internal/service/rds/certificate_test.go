--- conflicted
+++ resolved
@@ -9,16 +9,9 @@
 	"testing"
 
 	"github.com/aws/aws-sdk-go-v2/service/rds/types"
-	"github.com/hashicorp/terraform-plugin-testing/compare"
 	"github.com/hashicorp/terraform-plugin-testing/helper/resource"
-	"github.com/hashicorp/terraform-plugin-testing/knownvalue"
-	"github.com/hashicorp/terraform-plugin-testing/plancheck"
-	"github.com/hashicorp/terraform-plugin-testing/statecheck"
 	"github.com/hashicorp/terraform-plugin-testing/terraform"
-	"github.com/hashicorp/terraform-plugin-testing/tfjsonpath"
-	"github.com/hashicorp/terraform-plugin-testing/tfversion"
 	"github.com/hashicorp/terraform-provider-aws/internal/acctest"
-	tfknownvalue "github.com/hashicorp/terraform-provider-aws/internal/acctest/knownvalue"
 	"github.com/hashicorp/terraform-provider-aws/internal/conns"
 	tfrds "github.com/hashicorp/terraform-provider-aws/internal/service/rds"
 	"github.com/hashicorp/terraform-provider-aws/internal/tfresource"
@@ -29,16 +22,9 @@
 	t.Parallel()
 
 	testCases := map[string]func(t *testing.T){
-<<<<<<< HEAD
-		acctest.CtBasic:           testAccCertificate_basic,
-		acctest.CtDisappears:      testAccCertificate_disappears,
-		"Identity_Basic":          testAccRDSCertificate_Identity_Basic,
-		"Identity_RegionOverride": testAccRDSCertificate_Identity_RegionOverride,
-=======
 		acctest.CtBasic:      testAccCertificate_basic,
 		acctest.CtDisappears: testAccCertificate_disappears,
 		"Identity":           testAccRDSCertificate_IdentitySerial,
->>>>>>> 009b0491
 	}
 
 	acctest.RunSerialTests1Level(t, testCases, 0)
@@ -78,121 +64,121 @@
 	})
 }
 
-func testAccRDSCertificate_Identity_Basic(t *testing.T) {
-	ctx := acctest.Context(t)
-	var v types.Certificate
-	resourceName := "aws_rds_certificate.test"
-
-	resource.Test(t, resource.TestCase{
-		TerraformVersionChecks: []tfversion.TerraformVersionCheck{
-			tfversion.SkipBelow(tfversion.Version1_12_0),
-		},
-		PreCheck:                 func() { acctest.PreCheck(ctx, t) },
-		ErrorCheck:               acctest.ErrorCheck(t, names.RDSServiceID),
-		ProtoV5ProviderFactories: acctest.ProtoV5ProviderFactories,
-		CheckDestroy:             testAccCheckCertificateDestroy(ctx),
-		Steps: []resource.TestStep{
-			{
-				Config: testAccCertificateConfig_basic("rds-ca-rsa4096-g1"),
-				Check: resource.ComposeAggregateTestCheckFunc(
-					testAccCheckCertificateExists(ctx, resourceName, &v),
-				),
-				ConfigStateChecks: []statecheck.StateCheck{
-					statecheck.CompareValuePairs(resourceName, tfjsonpath.New(names.AttrID), resourceName, tfjsonpath.New(names.AttrRegion), compare.ValuesSame()),
-					statecheck.ExpectKnownValue(resourceName, tfjsonpath.New(names.AttrRegion), knownvalue.StringExact(acctest.Region())),
-					statecheck.ExpectIdentity(resourceName, map[string]knownvalue.Check{
-						names.AttrAccountID: tfknownvalue.AccountID(),
-						names.AttrRegion:    knownvalue.StringExact(acctest.Region()),
-					}),
-				},
-			},
-			{
-				ResourceName:      resourceName,
-				ImportState:       true,
-				ImportStateKind:   resource.ImportCommandWithID,
-				ImportStateVerify: true,
-			},
-			{
-				ResourceName:    resourceName,
-				ImportState:     true,
-				ImportStateKind: resource.ImportBlockWithID,
-				ImportPlanChecks: resource.ImportPlanChecks{
-					PreApply: []plancheck.PlanCheck{
-						plancheck.ExpectKnownValue(resourceName, tfjsonpath.New(names.AttrRegion), knownvalue.StringExact(acctest.Region())),
-						plancheck.ExpectKnownValue(resourceName, tfjsonpath.New(names.AttrID), knownvalue.StringExact(acctest.Region())),
-					},
-				},
-			},
-			{
-				ResourceName:    resourceName,
-				ImportState:     true,
-				ImportStateKind: resource.ImportBlockWithResourceIdentity,
-				ImportPlanChecks: resource.ImportPlanChecks{
-					PreApply: []plancheck.PlanCheck{
-						plancheck.ExpectKnownValue(resourceName, tfjsonpath.New(names.AttrRegion), knownvalue.StringExact(acctest.Region())),
-						plancheck.ExpectKnownValue(resourceName, tfjsonpath.New(names.AttrID), knownvalue.StringExact(acctest.Region())),
-					},
-				},
-			},
-		},
-	})
-}
-
-func testAccRDSCertificate_Identity_RegionOverride(t *testing.T) {
-	ctx := acctest.Context(t)
-	resourceName := "aws_rds_certificate.test"
-
-	resource.Test(t, resource.TestCase{
-		TerraformVersionChecks: []tfversion.TerraformVersionCheck{
-			tfversion.SkipBelow(tfversion.Version1_12_0),
-		},
-		PreCheck:                 func() { acctest.PreCheck(ctx, t) },
-		ErrorCheck:               acctest.ErrorCheck(t, names.RDSServiceID),
-		ProtoV5ProviderFactories: acctest.ProtoV5ProviderFactories,
-		CheckDestroy:             testAccCheckCertificateDestroy(ctx),
-		Steps: []resource.TestStep{
-			{
-				Config: testAccCertificateConfig_regionOverride(),
-				ConfigStateChecks: []statecheck.StateCheck{
-					statecheck.CompareValuePairs(resourceName, tfjsonpath.New(names.AttrID), resourceName, tfjsonpath.New(names.AttrRegion), compare.ValuesSame()),
-					statecheck.ExpectKnownValue(resourceName, tfjsonpath.New(names.AttrRegion), knownvalue.StringExact(acctest.AlternateRegion())),
-					statecheck.ExpectIdentity(resourceName, map[string]knownvalue.Check{
-						names.AttrAccountID: tfknownvalue.AccountID(),
-						names.AttrRegion:    knownvalue.StringExact(acctest.AlternateRegion()),
-					}),
-				},
-			},
-			{
-				ResourceName:      resourceName,
-				ImportState:       true,
-				ImportStateKind:   resource.ImportCommandWithID,
-				ImportStateVerify: true,
-			},
-			{
-				ResourceName:    resourceName,
-				ImportState:     true,
-				ImportStateKind: resource.ImportBlockWithID,
-				ImportPlanChecks: resource.ImportPlanChecks{
-					PreApply: []plancheck.PlanCheck{
-						plancheck.ExpectKnownValue(resourceName, tfjsonpath.New(names.AttrRegion), knownvalue.StringExact(acctest.AlternateRegion())),
-						plancheck.ExpectKnownValue(resourceName, tfjsonpath.New(names.AttrID), knownvalue.StringExact(acctest.AlternateRegion())),
-					},
-				},
-			},
-			{
-				ResourceName:    resourceName,
-				ImportState:     true,
-				ImportStateKind: resource.ImportBlockWithResourceIdentity,
-				ImportPlanChecks: resource.ImportPlanChecks{
-					PreApply: []plancheck.PlanCheck{
-						plancheck.ExpectKnownValue(resourceName, tfjsonpath.New(names.AttrRegion), knownvalue.StringExact(acctest.AlternateRegion())),
-						plancheck.ExpectKnownValue(resourceName, tfjsonpath.New(names.AttrID), knownvalue.StringExact(acctest.AlternateRegion())),
-					},
-				},
-			},
-		},
-	})
-}
+// func testAccRDSCertificate_Identity_Basic(t *testing.T) {
+// 	ctx := acctest.Context(t)
+// 	var v types.Certificate
+// 	resourceName := "aws_rds_certificate.test"
+
+// 	resource.Test(t, resource.TestCase{
+// 		TerraformVersionChecks: []tfversion.TerraformVersionCheck{
+// 			tfversion.SkipBelow(tfversion.Version1_12_0),
+// 		},
+// 		PreCheck:                 func() { acctest.PreCheck(ctx, t) },
+// 		ErrorCheck:               acctest.ErrorCheck(t, names.RDSServiceID),
+// 		ProtoV5ProviderFactories: acctest.ProtoV5ProviderFactories,
+// 		CheckDestroy:             testAccCheckCertificateDestroy(ctx),
+// 		Steps: []resource.TestStep{
+// 			{
+// 				Config: testAccCertificateConfig_basic("rds-ca-rsa4096-g1"),
+// 				Check: resource.ComposeAggregateTestCheckFunc(
+// 					testAccCheckCertificateExists(ctx, resourceName, &v),
+// 				),
+// 				ConfigStateChecks: []statecheck.StateCheck{
+// 					statecheck.CompareValuePairs(resourceName, tfjsonpath.New(names.AttrID), resourceName, tfjsonpath.New(names.AttrRegion), compare.ValuesSame()),
+// 					statecheck.ExpectKnownValue(resourceName, tfjsonpath.New(names.AttrRegion), knownvalue.StringExact(acctest.Region())),
+// 					statecheck.ExpectIdentity(resourceName, map[string]knownvalue.Check{
+// 						names.AttrAccountID: tfknownvalue.AccountID(),
+// 						names.AttrRegion:    knownvalue.StringExact(acctest.Region()),
+// 					}),
+// 				},
+// 			},
+// 			{
+// 				ResourceName:      resourceName,
+// 				ImportState:       true,
+// 				ImportStateKind:   resource.ImportCommandWithID,
+// 				ImportStateVerify: true,
+// 			},
+// 			{
+// 				ResourceName:    resourceName,
+// 				ImportState:     true,
+// 				ImportStateKind: resource.ImportBlockWithID,
+// 				ImportPlanChecks: resource.ImportPlanChecks{
+// 					PreApply: []plancheck.PlanCheck{
+// 						plancheck.ExpectKnownValue(resourceName, tfjsonpath.New(names.AttrRegion), knownvalue.StringExact(acctest.Region())),
+// 						plancheck.ExpectKnownValue(resourceName, tfjsonpath.New(names.AttrID), knownvalue.StringExact(acctest.Region())),
+// 					},
+// 				},
+// 			},
+// 			{
+// 				ResourceName:    resourceName,
+// 				ImportState:     true,
+// 				ImportStateKind: resource.ImportBlockWithResourceIdentity,
+// 				ImportPlanChecks: resource.ImportPlanChecks{
+// 					PreApply: []plancheck.PlanCheck{
+// 						plancheck.ExpectKnownValue(resourceName, tfjsonpath.New(names.AttrRegion), knownvalue.StringExact(acctest.Region())),
+// 						plancheck.ExpectKnownValue(resourceName, tfjsonpath.New(names.AttrID), knownvalue.StringExact(acctest.Region())),
+// 					},
+// 				},
+// 			},
+// 		},
+// 	})
+// }
+
+// func testAccRDSCertificate_Identity_RegionOverride(t *testing.T) {
+// 	ctx := acctest.Context(t)
+// 	resourceName := "aws_rds_certificate.test"
+
+// 	resource.Test(t, resource.TestCase{
+// 		TerraformVersionChecks: []tfversion.TerraformVersionCheck{
+// 			tfversion.SkipBelow(tfversion.Version1_12_0),
+// 		},
+// 		PreCheck:                 func() { acctest.PreCheck(ctx, t) },
+// 		ErrorCheck:               acctest.ErrorCheck(t, names.RDSServiceID),
+// 		ProtoV5ProviderFactories: acctest.ProtoV5ProviderFactories,
+// 		CheckDestroy:             testAccCheckCertificateDestroy(ctx),
+// 		Steps: []resource.TestStep{
+// 			{
+// 				Config: testAccCertificateConfig_regionOverride(),
+// 				ConfigStateChecks: []statecheck.StateCheck{
+// 					statecheck.CompareValuePairs(resourceName, tfjsonpath.New(names.AttrID), resourceName, tfjsonpath.New(names.AttrRegion), compare.ValuesSame()),
+// 					statecheck.ExpectKnownValue(resourceName, tfjsonpath.New(names.AttrRegion), knownvalue.StringExact(acctest.AlternateRegion())),
+// 					statecheck.ExpectIdentity(resourceName, map[string]knownvalue.Check{
+// 						names.AttrAccountID: tfknownvalue.AccountID(),
+// 						names.AttrRegion:    knownvalue.StringExact(acctest.AlternateRegion()),
+// 					}),
+// 				},
+// 			},
+// 			{
+// 				ResourceName:      resourceName,
+// 				ImportState:       true,
+// 				ImportStateKind:   resource.ImportCommandWithID,
+// 				ImportStateVerify: true,
+// 			},
+// 			{
+// 				ResourceName:    resourceName,
+// 				ImportState:     true,
+// 				ImportStateKind: resource.ImportBlockWithID,
+// 				ImportPlanChecks: resource.ImportPlanChecks{
+// 					PreApply: []plancheck.PlanCheck{
+// 						plancheck.ExpectKnownValue(resourceName, tfjsonpath.New(names.AttrRegion), knownvalue.StringExact(acctest.AlternateRegion())),
+// 						plancheck.ExpectKnownValue(resourceName, tfjsonpath.New(names.AttrID), knownvalue.StringExact(acctest.AlternateRegion())),
+// 					},
+// 				},
+// 			},
+// 			{
+// 				ResourceName:    resourceName,
+// 				ImportState:     true,
+// 				ImportStateKind: resource.ImportBlockWithResourceIdentity,
+// 				ImportPlanChecks: resource.ImportPlanChecks{
+// 					PreApply: []plancheck.PlanCheck{
+// 						plancheck.ExpectKnownValue(resourceName, tfjsonpath.New(names.AttrRegion), knownvalue.StringExact(acctest.AlternateRegion())),
+// 						plancheck.ExpectKnownValue(resourceName, tfjsonpath.New(names.AttrID), knownvalue.StringExact(acctest.AlternateRegion())),
+// 					},
+// 				},
+// 			},
+// 		},
+// 	})
+// }
 
 func testAccCertificate_disappears(t *testing.T) {
 	ctx := acctest.Context(t)
