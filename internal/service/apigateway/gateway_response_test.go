package apigateway_test

import (
	"context"
	"fmt"
	"testing"

	"github.com/aws/aws-sdk-go/aws"
	"github.com/aws/aws-sdk-go/service/apigateway"
	"github.com/hashicorp/aws-sdk-go-base/v2/awsv1shim/v2/tfawserr"
	sdkacctest "github.com/hashicorp/terraform-plugin-sdk/v2/helper/acctest"
	"github.com/hashicorp/terraform-plugin-sdk/v2/helper/resource"
	"github.com/hashicorp/terraform-plugin-sdk/v2/terraform"
	"github.com/hashicorp/terraform-provider-aws/internal/acctest"
	"github.com/hashicorp/terraform-provider-aws/internal/conns"
	tfapigateway "github.com/hashicorp/terraform-provider-aws/internal/service/apigateway"
)

func TestAccAPIGatewayGatewayResponse_basic(t *testing.T) {
	ctx := acctest.Context(t)
	var conf apigateway.UpdateGatewayResponseOutput

	rName := sdkacctest.RandString(10)
	resourceName := "aws_api_gateway_gateway_response.test"

	resource.ParallelTest(t, resource.TestCase{
		PreCheck:                 func() { acctest.PreCheck(t); acctest.PreCheckAPIGatewayTypeEDGE(t) },
		ErrorCheck:               acctest.ErrorCheck(t, apigateway.EndpointsID),
		ProtoV5ProviderFactories: acctest.ProtoV5ProviderFactories,
		CheckDestroy:             testAccCheckGatewayResponseDestroy(ctx),
		Steps: []resource.TestStep{
			{
				Config: testAccGatewayResponseConfig_basic(rName),
				Check: resource.ComposeTestCheckFunc(
					testAccCheckGatewayResponseExists(ctx, resourceName, &conf),
					resource.TestCheckResourceAttr(resourceName, "status_code", "401"),
					resource.TestCheckResourceAttr(resourceName, "response_parameters.gatewayresponse.header.Authorization", "'Basic'"),
					resource.TestCheckResourceAttr(resourceName, "response_templates.application/xml", "#set($inputRoot = $input.path('$'))\n{ }"),
					resource.TestCheckNoResourceAttr(resourceName, "response_templates.application/json"),
				),
			},

			{
				Config: testAccGatewayResponseConfig_update(rName),
				Check: resource.ComposeTestCheckFunc(
					testAccCheckGatewayResponseExists(ctx, resourceName, &conf),
					resource.TestCheckResourceAttr(resourceName, "status_code", "477"),
					resource.TestCheckResourceAttr(resourceName, "response_templates.application/json", "{'message':$context.error.messageString}"),
					resource.TestCheckNoResourceAttr(resourceName, "response_templates.application/xml"),
					resource.TestCheckNoResourceAttr(resourceName, "response_parameters.gatewayresponse.header.Authorization"),
				),
			},
			{
				ResourceName:      resourceName,
				ImportState:       true,
				ImportStateIdFunc: testAccGatewayResponseImportStateIdFunc(resourceName),
				ImportStateVerify: true,
			},
		},
	})
}

func TestAccAPIGatewayGatewayResponse_disappears(t *testing.T) {
	ctx := acctest.Context(t)
	var conf apigateway.UpdateGatewayResponseOutput

	rName := sdkacctest.RandString(10)
	resourceName := "aws_api_gateway_gateway_response.test"

	resource.ParallelTest(t, resource.TestCase{
		PreCheck:                 func() { acctest.PreCheck(t); acctest.PreCheckAPIGatewayTypeEDGE(t) },
		ErrorCheck:               acctest.ErrorCheck(t, apigateway.EndpointsID),
		ProtoV5ProviderFactories: acctest.ProtoV5ProviderFactories,
		CheckDestroy:             testAccCheckGatewayResponseDestroy(ctx),
		Steps: []resource.TestStep{
			{
				Config: testAccGatewayResponseConfig_basic(rName),
				Check: resource.ComposeTestCheckFunc(
					testAccCheckGatewayResponseExists(ctx, resourceName, &conf),
					acctest.CheckResourceDisappears(ctx, acctest.Provider, tfapigateway.ResourceGatewayResponse(), resourceName),
				),
				ExpectNonEmptyPlan: true,
			},
		},
	})
}

func testAccCheckGatewayResponseExists(ctx context.Context, n string, res *apigateway.UpdateGatewayResponseOutput) resource.TestCheckFunc {
	return func(s *terraform.State) error {
		rs, ok := s.RootModule().Resources[n]
		if !ok {
			return fmt.Errorf("Not found: %s", n)
		}

		if rs.Primary.ID == "" {
			return fmt.Errorf("No API Gateway Gateway Response ID is set")
		}

		conn := acctest.Provider.Meta().(*conns.AWSClient).APIGatewayConn()

		req := &apigateway.GetGatewayResponseInput{
			RestApiId:    aws.String(s.RootModule().Resources["aws_api_gateway_rest_api.test"].Primary.ID),
			ResponseType: aws.String(rs.Primary.Attributes["response_type"]),
		}
		describe, err := conn.GetGatewayResponseWithContext(ctx, req)
		if err != nil {
			return err
		}

		*res = *describe

		return nil
	}
}

func testAccCheckGatewayResponseDestroy(ctx context.Context) resource.TestCheckFunc {
	return func(s *terraform.State) error {
		conn := acctest.Provider.Meta().(*conns.AWSClient).APIGatewayConn()

<<<<<<< HEAD
		if !tfawserr.ErrCodeEquals(err, apigateway.ErrCodeNotFoundException) {
			return err
=======
		for _, rs := range s.RootModule().Resources {
			if rs.Type != "aws_api_gateway_gateway_response" {
				continue
			}

			req := &apigateway.GetGatewayResponseInput{
				RestApiId:    aws.String(s.RootModule().Resources["aws_api_gateway_rest_api.test"].Primary.ID),
				ResponseType: aws.String(rs.Primary.Attributes["response_type"]),
			}
			_, err := conn.GetGatewayResponseWithContext(ctx, req)

			if err == nil {
				return fmt.Errorf("API Gateway Gateway Response still exists")
			}

			aws2err, ok := err.(awserr.Error)
			if !ok {
				return err
			}
			if aws2err.Code() != "NotFoundException" {
				return err
			}

			return nil
>>>>>>> 921ff746
		}
	}
}

func testAccGatewayResponseImportStateIdFunc(resourceName string) resource.ImportStateIdFunc {
	return func(s *terraform.State) (string, error) {
		rs, ok := s.RootModule().Resources[resourceName]
		if !ok {
			return "", fmt.Errorf("Not found: %s", resourceName)
		}

		return fmt.Sprintf("%s/%s", rs.Primary.Attributes["rest_api_id"], rs.Primary.Attributes["response_type"]), nil
	}
}

func testAccGatewayResponseConfig_basic(rName string) string {
	return fmt.Sprintf(`
resource "aws_api_gateway_rest_api" "test" {
  name = "%s"
}

resource "aws_api_gateway_gateway_response" "test" {
  rest_api_id   = aws_api_gateway_rest_api.test.id
  status_code   = "401"
  response_type = "UNAUTHORIZED"

  response_templates = {
    "application/xml" = "#set($inputRoot = $input.path('$'))\n{ }"
  }

  response_parameters = {
    "gatewayresponse.header.Authorization" = "'Basic'"
  }
}
`, rName)
}

func testAccGatewayResponseConfig_update(rName string) string {
	return fmt.Sprintf(`
resource "aws_api_gateway_rest_api" "test" {
  name = "%s"
}

resource "aws_api_gateway_gateway_response" "test" {
  rest_api_id   = aws_api_gateway_rest_api.test.id
  status_code   = "477"
  response_type = "UNAUTHORIZED"

  response_templates = {
    "application/json" = "{'message':$context.error.messageString}"
  }
}
`, rName)
}<|MERGE_RESOLUTION|>--- conflicted
+++ resolved
@@ -6,8 +6,8 @@
 	"testing"
 
 	"github.com/aws/aws-sdk-go/aws"
+	"github.com/aws/aws-sdk-go/aws/awserr"
 	"github.com/aws/aws-sdk-go/service/apigateway"
-	"github.com/hashicorp/aws-sdk-go-base/v2/awsv1shim/v2/tfawserr"
 	sdkacctest "github.com/hashicorp/terraform-plugin-sdk/v2/helper/acctest"
 	"github.com/hashicorp/terraform-plugin-sdk/v2/helper/resource"
 	"github.com/hashicorp/terraform-plugin-sdk/v2/terraform"
@@ -117,10 +117,6 @@
 	return func(s *terraform.State) error {
 		conn := acctest.Provider.Meta().(*conns.AWSClient).APIGatewayConn()
 
-<<<<<<< HEAD
-		if !tfawserr.ErrCodeEquals(err, apigateway.ErrCodeNotFoundException) {
-			return err
-=======
 		for _, rs := range s.RootModule().Resources {
 			if rs.Type != "aws_api_gateway_gateway_response" {
 				continue
@@ -145,8 +141,9 @@
 			}
 
 			return nil
->>>>>>> 921ff746
 		}
+
+		return nil
 	}
 }
 
