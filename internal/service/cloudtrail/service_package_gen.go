// Code generated by internal/generate/servicepackage/main.go; DO NOT EDIT.

package cloudtrail

import (
	"context"
	"unique"

	"github.com/aws/aws-sdk-go-v2/aws"
	"github.com/aws/aws-sdk-go-v2/service/cloudtrail"
	"github.com/hashicorp/terraform-plugin-log/tflog"
	"github.com/hashicorp/terraform-provider-aws/internal/conns"
	inttypes "github.com/hashicorp/terraform-provider-aws/internal/types"
	"github.com/hashicorp/terraform-provider-aws/names"
)

type servicePackage struct{}

func (p *servicePackage) FrameworkDataSources(ctx context.Context) []*inttypes.ServicePackageFrameworkDataSource {
	return []*inttypes.ServicePackageFrameworkDataSource{}
}

func (p *servicePackage) FrameworkResources(ctx context.Context) []*inttypes.ServicePackageFrameworkResource {
	return []*inttypes.ServicePackageFrameworkResource{
		{
			Factory:  newOrganizationDelegatedAdminAccountResource,
			TypeName: "aws_cloudtrail_organization_delegated_admin_account",
			Name:     "Organization Delegated Admin Account",
<<<<<<< HEAD
			Region: &itypes.ServicePackageResourceRegion{
				IsGlobal:                      false,
				IsOverrideEnabled:             true,
				IsValidateOverrideInPartition: true,
			},
=======
			Region: unique.Make(inttypes.ServicePackageResourceRegion{
				IsOverrideEnabled: false,
			}),
>>>>>>> f69f8d8f
		},
	}
}

func (p *servicePackage) SDKDataSources(ctx context.Context) []*inttypes.ServicePackageSDKDataSource {
	return []*inttypes.ServicePackageSDKDataSource{
		{
			Factory:  dataSourceServiceAccount,
			TypeName: "aws_cloudtrail_service_account",
			Name:     "Service Account",
			Region: unique.Make(inttypes.ServicePackageResourceRegion{
				IsOverrideEnabled:             true,
				IsValidateOverrideInPartition: false,
			}),
		},
	}
}

func (p *servicePackage) SDKResources(ctx context.Context) []*inttypes.ServicePackageSDKResource {
	return []*inttypes.ServicePackageSDKResource{
		{
			Factory:  resourceTrail,
			TypeName: "aws_cloudtrail",
			Name:     "Trail",
			Tags: unique.Make(inttypes.ServicePackageResourceTags{
				IdentifierAttribute: names.AttrARN,
			}),
			Region: unique.Make(inttypes.ServicePackageResourceRegion{
				IsOverrideEnabled:             true,
				IsValidateOverrideInPartition: true,
			}),
		},
		{
			Factory:  resourceEventDataStore,
			TypeName: "aws_cloudtrail_event_data_store",
			Name:     "Event Data Store",
			Tags: unique.Make(inttypes.ServicePackageResourceTags{
				IdentifierAttribute: names.AttrID,
			}),
			Region: unique.Make(inttypes.ServicePackageResourceRegion{
				IsOverrideEnabled:             true,
				IsValidateOverrideInPartition: true,
			}),
		},
	}
}

func (p *servicePackage) ServicePackageName() string {
	return names.CloudTrail
}

// NewClient returns a new AWS SDK for Go v2 client for this service package's AWS API.
func (p *servicePackage) NewClient(ctx context.Context, config map[string]any) (*cloudtrail.Client, error) {
	cfg := *(config["aws_sdkv2_config"].(*aws.Config))
	optFns := []func(*cloudtrail.Options){
		cloudtrail.WithEndpointResolverV2(newEndpointResolverV2()),
		withBaseEndpoint(config[names.AttrEndpoint].(string)),
		func(o *cloudtrail.Options) {
			if region := config[names.AttrRegion].(string); o.Region != region {
				tflog.Info(ctx, "overriding provider-configured AWS API region", map[string]any{
					"service":         p.ServicePackageName(),
					"original_region": o.Region,
					"override_region": region,
				})
				o.Region = region
			}
		},
		withExtraOptions(ctx, p, config),
	}

	return cloudtrail.NewFromConfig(cfg, optFns...), nil
}

// withExtraOptions returns a functional option that allows this service package to specify extra API client options.
// This option is always called after any generated options.
func withExtraOptions(ctx context.Context, sp conns.ServicePackage, config map[string]any) func(*cloudtrail.Options) {
	if v, ok := sp.(interface {
		withExtraOptions(context.Context, map[string]any) []func(*cloudtrail.Options)
	}); ok {
		optFns := v.withExtraOptions(ctx, config)

		return func(o *cloudtrail.Options) {
			for _, optFn := range optFns {
				optFn(o)
			}
		}
	}

	return func(*cloudtrail.Options) {}
}

func ServicePackage(ctx context.Context) conns.ServicePackage {
	return &servicePackage{}
}<|MERGE_RESOLUTION|>--- conflicted
+++ resolved
@@ -26,17 +26,9 @@
 			Factory:  newOrganizationDelegatedAdminAccountResource,
 			TypeName: "aws_cloudtrail_organization_delegated_admin_account",
 			Name:     "Organization Delegated Admin Account",
-<<<<<<< HEAD
-			Region: &itypes.ServicePackageResourceRegion{
-				IsGlobal:                      false,
-				IsOverrideEnabled:             true,
-				IsValidateOverrideInPartition: true,
-			},
-=======
 			Region: unique.Make(inttypes.ServicePackageResourceRegion{
 				IsOverrideEnabled: false,
 			}),
->>>>>>> f69f8d8f
 		},
 	}
 }
