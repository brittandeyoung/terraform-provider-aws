// Copyright (c) HashiCorp, Inc.
// SPDX-License-Identifier: MPL-2.0

package applicationinsights_test

import (
	"context"
	"fmt"
	"testing"

	"github.com/aws/aws-sdk-go-v2/aws"
	awstypes "github.com/aws/aws-sdk-go-v2/service/applicationinsights/types"
	sdkacctest "github.com/hashicorp/terraform-plugin-testing/helper/acctest"
	"github.com/hashicorp/terraform-plugin-testing/helper/resource"
	"github.com/hashicorp/terraform-plugin-testing/terraform"
	"github.com/hashicorp/terraform-provider-aws/internal/acctest"
	"github.com/hashicorp/terraform-provider-aws/internal/conns"
	tfapplicationinsights "github.com/hashicorp/terraform-provider-aws/internal/service/applicationinsights"
	"github.com/hashicorp/terraform-provider-aws/internal/tfresource"
	"github.com/hashicorp/terraform-provider-aws/names"
)

func TestAccApplicationInsightsApplication_basic(t *testing.T) {
	ctx := acctest.Context(t)
	var app awstypes.ApplicationInfo
	rName := sdkacctest.RandomWithPrefix(acctest.ResourcePrefix)
	resourceName := "aws_applicationinsights_application.test"

	resource.ParallelTest(t, resource.TestCase{
		PreCheck:                 func() { acctest.PreCheck(ctx, t) },
		ErrorCheck:               acctest.ErrorCheck(t, names.ApplicationInsightsServiceID),
		ProtoV5ProviderFactories: acctest.ProtoV5ProviderFactories,
		CheckDestroy:             testAccCheckApplicationDestroy(ctx),
		Steps: []resource.TestStep{
			{
				Config: testAccApplicationConfig_basic(rName),
				Check: resource.ComposeTestCheckFunc(
					testAccCheckApplicationExists(ctx, resourceName, &app),
					resource.TestCheckResourceAttr(resourceName, "resource_group_name", rName),
					acctest.CheckResourceAttrRegionalARN(resourceName, names.AttrARN, "applicationinsights", fmt.Sprintf("application/resource-group/%s", rName)),
					resource.TestCheckResourceAttr(resourceName, "auto_config_enabled", acctest.CtFalse),
					resource.TestCheckResourceAttr(resourceName, "cwe_monitor_enabled", acctest.CtFalse),
					resource.TestCheckResourceAttr(resourceName, "ops_center_enabled", acctest.CtFalse),
					resource.TestCheckResourceAttr(resourceName, acctest.CtTagsPercent, acctest.Ct0),
				),
			},
			{
				ResourceName:      resourceName,
				ImportState:       true,
				ImportStateVerify: true,
			},
			{
				Config: testAccApplicationConfig_updated(rName),
				Check: resource.ComposeTestCheckFunc(
					testAccCheckApplicationExists(ctx, resourceName, &app),
					resource.TestCheckResourceAttr(resourceName, "resource_group_name", rName),
					acctest.CheckResourceAttrRegionalARN(resourceName, names.AttrARN, "applicationinsights", fmt.Sprintf("application/resource-group/%s", rName)),
					resource.TestCheckResourceAttr(resourceName, "auto_config_enabled", acctest.CtTrue),
					resource.TestCheckResourceAttr(resourceName, "cwe_monitor_enabled", acctest.CtFalse),
					resource.TestCheckResourceAttr(resourceName, "ops_center_enabled", acctest.CtFalse),
					resource.TestCheckResourceAttr(resourceName, acctest.CtTagsPercent, acctest.Ct0),
				),
			},
		},
	})
}

func TestAccApplicationInsightsApplication_autoConfig(t *testing.T) {
	ctx := acctest.Context(t)
	var app awstypes.ApplicationInfo
	rName := sdkacctest.RandomWithPrefix(acctest.ResourcePrefix)
	resourceName := "aws_applicationinsights_application.test"

	resource.ParallelTest(t, resource.TestCase{
		PreCheck:                 func() { acctest.PreCheck(ctx, t) },
		ErrorCheck:               acctest.ErrorCheck(t, names.ApplicationInsightsServiceID),
		ProtoV5ProviderFactories: acctest.ProtoV5ProviderFactories,
		CheckDestroy:             testAccCheckApplicationDestroy(ctx),
		Steps: []resource.TestStep{
			{
				Config: testAccApplicationConfig_updated(rName),
				Check: resource.ComposeTestCheckFunc(
					testAccCheckApplicationExists(ctx, resourceName, &app),
					resource.TestCheckResourceAttr(resourceName, "resource_group_name", rName),
					acctest.CheckResourceAttrRegionalARN(resourceName, names.AttrARN, "applicationinsights", fmt.Sprintf("application/resource-group/%s", rName)),
					resource.TestCheckResourceAttr(resourceName, "auto_config_enabled", acctest.CtTrue),
					resource.TestCheckResourceAttr(resourceName, "cwe_monitor_enabled", acctest.CtFalse),
					resource.TestCheckResourceAttr(resourceName, "ops_center_enabled", acctest.CtFalse),
					resource.TestCheckResourceAttr(resourceName, acctest.CtTagsPercent, acctest.Ct0),
				),
			},
			{
				ResourceName:      resourceName,
				ImportState:       true,
				ImportStateVerify: true,
			},
		},
	})
}

<<<<<<< HEAD
func TestAccApplicationInsightsApplication_tags(t *testing.T) {
	ctx := acctest.Context(t)
	var app awstypes.ApplicationInfo
	rName := sdkacctest.RandomWithPrefix(acctest.ResourcePrefix)
	resourceName := "aws_applicationinsights_application.test"

	resource.ParallelTest(t, resource.TestCase{
		PreCheck:                 func() { acctest.PreCheck(ctx, t) },
		ErrorCheck:               acctest.ErrorCheck(t, names.ApplicationInsightsServiceID),
		ProtoV5ProviderFactories: acctest.ProtoV5ProviderFactories,
		CheckDestroy:             testAccCheckApplicationDestroy(ctx),
		Steps: []resource.TestStep{
			{
				Config: testAccApplicationConfig_tags1(rName, "key1", "value1"),
				Check: resource.ComposeTestCheckFunc(
					testAccCheckApplicationExists(ctx, resourceName, &app),
					resource.TestCheckResourceAttr(resourceName, "tags.%", "1"),
					resource.TestCheckResourceAttr(resourceName, "tags.key1", "value1"),
				),
			},
			{
				ResourceName:      resourceName,
				ImportState:       true,
				ImportStateVerify: true,
			},
			{
				Config: testAccApplicationConfig_tags2(rName, "key1", "value1updated", "key2", "value2"),
				Check: resource.ComposeTestCheckFunc(
					testAccCheckApplicationExists(ctx, resourceName, &app),
					resource.TestCheckResourceAttr(resourceName, "tags.%", "2"),
					resource.TestCheckResourceAttr(resourceName, "tags.key1", "value1updated"),
					resource.TestCheckResourceAttr(resourceName, "tags.key2", "value2"),
				),
			},
			{
				Config: testAccApplicationConfig_tags1(rName, "key2", "value2"),
				Check: resource.ComposeTestCheckFunc(
					testAccCheckApplicationExists(ctx, resourceName, &app),
					resource.TestCheckResourceAttr(resourceName, "tags.%", "1"),
					resource.TestCheckResourceAttr(resourceName, "tags.key2", "value2"),
				),
			},
		},
	})
}

=======
>>>>>>> 9c6e7236
func TestAccApplicationInsightsApplication_disappears(t *testing.T) {
	ctx := acctest.Context(t)
	var app awstypes.ApplicationInfo
	rName := sdkacctest.RandomWithPrefix(acctest.ResourcePrefix)
	resourceName := "aws_applicationinsights_application.test"

	resource.ParallelTest(t, resource.TestCase{
		PreCheck:                 func() { acctest.PreCheck(ctx, t) },
		ErrorCheck:               acctest.ErrorCheck(t, names.ApplicationInsightsServiceID),
		ProtoV5ProviderFactories: acctest.ProtoV5ProviderFactories,
		CheckDestroy:             testAccCheckApplicationDestroy(ctx),
		Steps: []resource.TestStep{
			{
				Config: testAccApplicationConfig_basic(rName),
				Check: resource.ComposeTestCheckFunc(
					testAccCheckApplicationExists(ctx, resourceName, &app),
					acctest.CheckResourceDisappears(ctx, acctest.Provider, tfapplicationinsights.ResourceApplication(), resourceName),
					acctest.CheckResourceDisappears(ctx, acctest.Provider, tfapplicationinsights.ResourceApplication(), resourceName),
				),
				ExpectNonEmptyPlan: true,
			},
		},
	})
}

func testAccCheckApplicationDestroy(ctx context.Context) resource.TestCheckFunc {
	return func(s *terraform.State) error {
		conn := acctest.Provider.Meta().(*conns.AWSClient).ApplicationInsightsClient(ctx)

		for _, rs := range s.RootModule().Resources {
			if rs.Type != "aws_applicationinsights_application" {
				continue
			}

			app, err := tfapplicationinsights.FindApplicationByName(ctx, conn, rs.Primary.ID)
			if tfresource.NotFound(err) {
				continue
			}

			if err != nil {
				return err
			}

			if aws.ToString(app.ResourceGroupName) == rs.Primary.ID {
				return fmt.Errorf("applicationinsights Application %q still exists", rs.Primary.ID)
			}
		}

		return nil
	}
}

func testAccCheckApplicationExists(ctx context.Context, n string, app *awstypes.ApplicationInfo) resource.TestCheckFunc {
	return func(s *terraform.State) error {
		rs, ok := s.RootModule().Resources[n]
		if !ok {
			return fmt.Errorf("Not found: %s", n)
		}

		if rs.Primary.ID == "" {
			return fmt.Errorf("No applicationinsights Application ID is set")
		}

		conn := acctest.Provider.Meta().(*conns.AWSClient).ApplicationInsightsClient(ctx)
		resp, err := tfapplicationinsights.FindApplicationByName(ctx, conn, rs.Primary.ID)
		if err != nil {
			return err
		}

		*app = *resp

		return nil
	}
}

func testAccApplicationConfigBase(rName string) string {
	return fmt.Sprintf(`
resource "aws_resourcegroups_group" "test" {
  name = %[1]q

  resource_query {
    query = <<JSON
	{
		"ResourceTypeFilters": [
		  "AWS::EC2::Instance"
		],
		"TagFilters": [
		  {
			"Key": "Stage",
			"Values": [
			  "Test"
			]
		  }
		]
	  }
JSON
  }
}
`, rName)
}

func testAccApplicationConfig_basic(rName string) string {
	return testAccApplicationConfigBase(rName) + `
resource "aws_applicationinsights_application" "test" {
  resource_group_name = aws_resourcegroups_group.test.name
}
`
}

func testAccApplicationConfig_updated(rName string) string {
	return testAccApplicationConfigBase(rName) + `
resource "aws_applicationinsights_application" "test" {
  resource_group_name = aws_resourcegroups_group.test.name
  auto_config_enabled = true
}
`
}<|MERGE_RESOLUTION|>--- conflicted
+++ resolved
@@ -8,7 +8,6 @@
 	"fmt"
 	"testing"
 
-	"github.com/aws/aws-sdk-go-v2/aws"
 	awstypes "github.com/aws/aws-sdk-go-v2/service/applicationinsights/types"
 	sdkacctest "github.com/hashicorp/terraform-plugin-testing/helper/acctest"
 	"github.com/hashicorp/terraform-plugin-testing/helper/resource"
@@ -98,8 +97,7 @@
 	})
 }
 
-<<<<<<< HEAD
-func TestAccApplicationInsightsApplication_tags(t *testing.T) {
+func TestAccApplicationInsightsApplication_disappears(t *testing.T) {
 	ctx := acctest.Context(t)
 	var app awstypes.ApplicationInfo
 	rName := sdkacctest.RandomWithPrefix(acctest.ResourcePrefix)
@@ -112,54 +110,6 @@
 		CheckDestroy:             testAccCheckApplicationDestroy(ctx),
 		Steps: []resource.TestStep{
 			{
-				Config: testAccApplicationConfig_tags1(rName, "key1", "value1"),
-				Check: resource.ComposeTestCheckFunc(
-					testAccCheckApplicationExists(ctx, resourceName, &app),
-					resource.TestCheckResourceAttr(resourceName, "tags.%", "1"),
-					resource.TestCheckResourceAttr(resourceName, "tags.key1", "value1"),
-				),
-			},
-			{
-				ResourceName:      resourceName,
-				ImportState:       true,
-				ImportStateVerify: true,
-			},
-			{
-				Config: testAccApplicationConfig_tags2(rName, "key1", "value1updated", "key2", "value2"),
-				Check: resource.ComposeTestCheckFunc(
-					testAccCheckApplicationExists(ctx, resourceName, &app),
-					resource.TestCheckResourceAttr(resourceName, "tags.%", "2"),
-					resource.TestCheckResourceAttr(resourceName, "tags.key1", "value1updated"),
-					resource.TestCheckResourceAttr(resourceName, "tags.key2", "value2"),
-				),
-			},
-			{
-				Config: testAccApplicationConfig_tags1(rName, "key2", "value2"),
-				Check: resource.ComposeTestCheckFunc(
-					testAccCheckApplicationExists(ctx, resourceName, &app),
-					resource.TestCheckResourceAttr(resourceName, "tags.%", "1"),
-					resource.TestCheckResourceAttr(resourceName, "tags.key2", "value2"),
-				),
-			},
-		},
-	})
-}
-
-=======
->>>>>>> 9c6e7236
-func TestAccApplicationInsightsApplication_disappears(t *testing.T) {
-	ctx := acctest.Context(t)
-	var app awstypes.ApplicationInfo
-	rName := sdkacctest.RandomWithPrefix(acctest.ResourcePrefix)
-	resourceName := "aws_applicationinsights_application.test"
-
-	resource.ParallelTest(t, resource.TestCase{
-		PreCheck:                 func() { acctest.PreCheck(ctx, t) },
-		ErrorCheck:               acctest.ErrorCheck(t, names.ApplicationInsightsServiceID),
-		ProtoV5ProviderFactories: acctest.ProtoV5ProviderFactories,
-		CheckDestroy:             testAccCheckApplicationDestroy(ctx),
-		Steps: []resource.TestStep{
-			{
 				Config: testAccApplicationConfig_basic(rName),
 				Check: resource.ComposeTestCheckFunc(
 					testAccCheckApplicationExists(ctx, resourceName, &app),
@@ -181,7 +131,8 @@
 				continue
 			}
 
-			app, err := tfapplicationinsights.FindApplicationByName(ctx, conn, rs.Primary.ID)
+			_, err := tfapplicationinsights.FindApplicationByName(ctx, conn, rs.Primary.ID)
+
 			if tfresource.NotFound(err) {
 				continue
 			}
@@ -190,39 +141,35 @@
 				return err
 			}
 
-			if aws.ToString(app.ResourceGroupName) == rs.Primary.ID {
-				return fmt.Errorf("applicationinsights Application %q still exists", rs.Primary.ID)
-			}
+			return fmt.Errorf("ApplicationInsights Application %s still exists", rs.Primary.ID)
 		}
 
 		return nil
 	}
 }
 
-func testAccCheckApplicationExists(ctx context.Context, n string, app *awstypes.ApplicationInfo) resource.TestCheckFunc {
+func testAccCheckApplicationExists(ctx context.Context, n string, v *awstypes.ApplicationInfo) resource.TestCheckFunc {
 	return func(s *terraform.State) error {
 		rs, ok := s.RootModule().Resources[n]
 		if !ok {
 			return fmt.Errorf("Not found: %s", n)
 		}
 
-		if rs.Primary.ID == "" {
-			return fmt.Errorf("No applicationinsights Application ID is set")
-		}
-
 		conn := acctest.Provider.Meta().(*conns.AWSClient).ApplicationInsightsClient(ctx)
-		resp, err := tfapplicationinsights.FindApplicationByName(ctx, conn, rs.Primary.ID)
+
+		output, err := tfapplicationinsights.FindApplicationByName(ctx, conn, rs.Primary.ID)
+
 		if err != nil {
 			return err
 		}
 
-		*app = *resp
+		*v = *output
 
 		return nil
 	}
 }
 
-func testAccApplicationConfigBase(rName string) string {
+func testAccApplicationConfig_base(rName string) string {
 	return fmt.Sprintf(`
 resource "aws_resourcegroups_group" "test" {
   name = %[1]q
@@ -249,18 +196,18 @@
 }
 
 func testAccApplicationConfig_basic(rName string) string {
-	return testAccApplicationConfigBase(rName) + `
+	return acctest.ConfigCompose(testAccApplicationConfig_base(rName), `
 resource "aws_applicationinsights_application" "test" {
   resource_group_name = aws_resourcegroups_group.test.name
 }
-`
+`)
 }
 
 func testAccApplicationConfig_updated(rName string) string {
-	return testAccApplicationConfigBase(rName) + `
+	return acctest.ConfigCompose(testAccApplicationConfig_base(rName), `
 resource "aws_applicationinsights_application" "test" {
   resource_group_name = aws_resourcegroups_group.test.name
   auto_config_enabled = true
 }
-`
+`)
 }