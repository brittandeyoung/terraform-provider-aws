// Copyright (c) HashiCorp, Inc.
// SPDX-License-Identifier: MPL-2.0

package ec2

import (
	"context"
	"strconv"

	"github.com/aws/aws-sdk-go-v2/aws"
	"github.com/aws/aws-sdk-go-v2/service/ec2"
	awstypes "github.com/aws/aws-sdk-go-v2/service/ec2/types"
	"github.com/hashicorp/terraform-plugin-sdk/v2/helper/retry"
	"github.com/hashicorp/terraform-provider-aws/internal/tfresource"
)

func statusAvailabilityZoneGroupOptInStatus(ctx context.Context, conn *ec2.Client, name string) retry.StateRefreshFunc {
	return func() (interface{}, string, error) {
		output, err := findAvailabilityZoneGroupByName(ctx, conn, name)

		if tfresource.NotFound(err) {
			return nil, "", nil
		}

		if err != nil {
			return nil, "", err
		}

		return output, string(output.OptInStatus), nil
	}
}

func statusCapacityReservationState(ctx context.Context, conn *ec2.Client, id string) retry.StateRefreshFunc {
	return func() (interface{}, string, error) {
		output, err := findCapacityReservationByID(ctx, conn, id)

		if tfresource.NotFound(err) {
			return nil, "", nil
		}

		if err != nil {
			return nil, "", err
		}

		return output, string(output.State), nil
	}
}

func statusFleetState(ctx context.Context, conn *ec2.Client, id string) retry.StateRefreshFunc {
	return func() (interface{}, string, error) {
		// Don't call FindFleetByID as it maps useful status codes to NotFoundError.
		output, err := findFleet(ctx, conn, &ec2.DescribeFleetsInput{
			FleetIds: []string{id},
		})

		if tfresource.NotFound(err) {
			return nil, "", nil
		}

		if err != nil {
			return nil, "", err
		}

		return output, string(output.FleetState), nil
	}
}

func statusHostState(ctx context.Context, conn *ec2.Client, id string) retry.StateRefreshFunc {
	return func() (interface{}, string, error) {
		output, err := findHostByID(ctx, conn, id)

		if tfresource.NotFound(err) {
			return nil, "", nil
		}

		if err != nil {
			return nil, "", err
		}

		return output, string(output.State), nil
	}
}

func statusInstanceState(ctx context.Context, conn *ec2.Client, id string) retry.StateRefreshFunc {
	return func() (interface{}, string, error) {
		// Don't call FindInstanceByID as it maps useful status codes to NotFoundError.
		output, err := findInstance(ctx, conn, &ec2.DescribeInstancesInput{
			InstanceIds: []string{id},
		})

		if tfresource.NotFound(err) {
			return nil, "", nil
		}

		if err != nil {
			return nil, "", err
		}

		return output, string(output.State.Name), nil
	}
}

// StatusInstanceIAMInstanceProfile fetches the Instance and its IamInstanceProfile
//
// The EC2 API accepts a name and always returns an ARN, so it is converted
// back to the name to prevent unexpected differences.
func statusInstanceIAMInstanceProfile(ctx context.Context, conn *ec2.Client, id string) retry.StateRefreshFunc {
	return func() (interface{}, string, error) {
		instance, err := FindInstanceByID(ctx, conn, id)

		if tfresource.NotFound(err) {
			return nil, "", nil
		}

		if err != nil {
			return nil, "", err
		}

		if instance.IamInstanceProfile == nil || instance.IamInstanceProfile.Arn == nil {
			return instance, "", nil
		}

		name, err := InstanceProfileARNToName(aws.ToString(instance.IamInstanceProfile.Arn))

		if err != nil {
			return instance, "", err
		}

		return instance, name, nil
	}
}

func statusInstanceCapacityReservationSpecificationEquals(ctx context.Context, conn *ec2.Client, id string, expectedValue *awstypes.CapacityReservationSpecification) retry.StateRefreshFunc {
	return func() (interface{}, string, error) {
		output, err := FindInstanceByID(ctx, conn, id)

		if tfresource.NotFound(err) {
			return nil, "", nil
		}

		if err != nil {
			return nil, "", err
		}

		return output.CapacityReservationSpecification, strconv.FormatBool(capacityReservationSpecificationResponsesEqual(output.CapacityReservationSpecification, expectedValue)), nil
	}
}

func statusInstanceMaintenanceOptionsAutoRecovery(ctx context.Context, conn *ec2.Client, id string) retry.StateRefreshFunc {
	return func() (interface{}, string, error) {
		output, err := FindInstanceByID(ctx, conn, id)

		if tfresource.NotFound(err) {
			return nil, "", nil
		}

		if err != nil {
			return nil, "", err
		}

		if v := output.MaintenanceOptions; v != nil {
			return v, string(v.AutoRecovery), nil
		}

		return nil, "", nil
	}
}

func statusInstanceMetadataOptionsState(ctx context.Context, conn *ec2.Client, id string) retry.StateRefreshFunc {
	return func() (interface{}, string, error) {
		output, err := FindInstanceByID(ctx, conn, id)

		if tfresource.NotFound(err) {
			return nil, "", nil
		}

		if err != nil {
			return nil, "", err
		}

		if output.MetadataOptions == nil {
			return nil, "", nil
		}

		return output.MetadataOptions, string(output.MetadataOptions.State), nil
	}
}

func statusInstanceRootBlockDeviceDeleteOnTermination(ctx context.Context, conn *ec2.Client, id string) retry.StateRefreshFunc {
	return func() (interface{}, string, error) {
		output, err := FindInstanceByID(ctx, conn, id)

		if tfresource.NotFound(err) {
			return nil, "", nil
		}

		if err != nil {
			return nil, "", err
		}

		for _, v := range output.BlockDeviceMappings {
			if aws.ToString(v.DeviceName) == aws.ToString(output.RootDeviceName) && v.Ebs != nil {
				return v.Ebs, strconv.FormatBool(aws.ToBool(v.Ebs.DeleteOnTermination)), nil
			}
		}

		return nil, "", nil
	}
}

func statusPlacementGroupState(ctx context.Context, conn *ec2.Client, name string) retry.StateRefreshFunc {
	return func() (interface{}, string, error) {
		output, err := findPlacementGroupByName(ctx, conn, name)

		if tfresource.NotFound(err) {
			return nil, "", nil
		}

		if err != nil {
			return nil, "", err
		}

		return output, string(output.State), nil
	}
}

func statusSpotFleetActivityStatus(ctx context.Context, conn *ec2.Client, id string) retry.StateRefreshFunc {
	return func() (interface{}, string, error) {
		output, err := findSpotFleetRequestByID(ctx, conn, id)

		if tfresource.NotFound(err) {
			return nil, "", nil
		}

		if err != nil {
			return nil, "", err
		}

		return output, string(output.ActivityStatus), nil
	}
}

func statusSpotFleetRequestState(ctx context.Context, conn *ec2.Client, id string) retry.StateRefreshFunc {
	return func() (interface{}, string, error) {
		// Don't call FindSpotFleetRequestByID as it maps useful status codes to NotFoundError.
		output, err := findSpotFleetRequest(ctx, conn, &ec2.DescribeSpotFleetRequestsInput{
			SpotFleetRequestIds: []string{id},
		})

		if tfresource.NotFound(err) {
			return nil, "", nil
		}

		if err != nil {
			return nil, "", err
		}

		return output, string(output.SpotFleetRequestState), nil
	}
}

func statusSpotInstanceRequest(ctx context.Context, conn *ec2.Client, id string) retry.StateRefreshFunc {
	return func() (interface{}, string, error) {
		output, err := findSpotInstanceRequestByID(ctx, conn, id)

		if tfresource.NotFound(err) {
			return nil, "", nil
		}

		if err != nil {
			return nil, "", err
		}

		return output, aws.ToString(output.Status.Code), nil
	}
}

func statusVolumeState(ctx context.Context, conn *ec2.Client, id string) retry.StateRefreshFunc {
	return func() (interface{}, string, error) {
		output, err := FindEBSVolumeByID(ctx, conn, id)

		if tfresource.NotFound(err) {
			return nil, "", nil
		}

		if err != nil {
			return nil, "", err
		}

		return output, string(output.State), nil
	}
}

func statusVolumeAttachmentState(ctx context.Context, conn *ec2.Client, volumeID, instanceID, deviceName string) retry.StateRefreshFunc {
	return func() (interface{}, string, error) {
		output, err := findVolumeAttachment(ctx, conn, volumeID, instanceID, deviceName)

		if tfresource.NotFound(err) {
			return nil, "", nil
		}

		if err != nil {
			return nil, "", err
		}

		return output, string(output.State), nil
	}
}

func statusVolumeModificationState(ctx context.Context, conn *ec2.Client, id string) retry.StateRefreshFunc {
	return func() (interface{}, string, error) {
		output, err := findVolumeModificationByID(ctx, conn, id)

		if tfresource.NotFound(err) {
			return nil, "", nil
		}

		if err != nil {
			return nil, "", err
		}

		return output, string(output.ModificationState), nil
	}
}

func statusVPCStateV2(ctx context.Context, conn *ec2.Client, id string) retry.StateRefreshFunc {
	return func() (interface{}, string, error) {
		output, err := findVPCByIDV2(ctx, conn, id)

		if tfresource.NotFound(err) {
			return nil, "", nil
		}

		if err != nil {
			return nil, "", err
		}

		return output, string(output.State), nil
	}
}

func statusVPCIPv6CIDRBlockAssociationStateV2(ctx context.Context, conn *ec2.Client, id string) retry.StateRefreshFunc {
	return func() (interface{}, string, error) {
		output, _, err := findVPCIPv6CIDRBlockAssociationByIDV2(ctx, conn, id)

		if tfresource.NotFound(err) {
			return nil, "", nil
		}

		if err != nil {
			return nil, "", err
		}

		return output.Ipv6CidrBlockState, string(output.Ipv6CidrBlockState.State), nil
	}
}

func statusVPCAttributeValueV2(ctx context.Context, conn *ec2.Client, id string, attribute awstypes.VpcAttributeName) retry.StateRefreshFunc {
	return func() (interface{}, string, error) {
		attributeValue, err := findVPCAttributeV2(ctx, conn, id, attribute)

		if tfresource.NotFound(err) {
			return nil, "", nil
		}

		if err != nil {
			return nil, "", err
		}

		return attributeValue, strconv.FormatBool(attributeValue), nil
	}
}

func statusNetworkInterfaceV2(ctx context.Context, conn *ec2.Client, id string) retry.StateRefreshFunc {
	return func() (interface{}, string, error) {
		output, err := findNetworkInterfaceByIDV2(ctx, conn, id)

		if tfresource.NotFound(err) {
			return nil, "", nil
		}

		if err != nil {
			return nil, "", err
		}

		return output, string(output.Status), nil
	}
}

func statusNetworkInterfaceAttachmentV2(ctx context.Context, conn *ec2.Client, id string) retry.StateRefreshFunc {
	return func() (interface{}, string, error) {
		output, err := findNetworkInterfaceAttachmentByIDV2(ctx, conn, id)

		if tfresource.NotFound(err) {
			return nil, "", nil
		}

		if err != nil {
			return nil, "", err
		}

		return output, string(output.Status), nil
	}
}

func statusVPCEndpointStateV2(ctx context.Context, conn *ec2.Client, id string) retry.StateRefreshFunc {
	return func() (interface{}, string, error) {
		output, err := findVPCEndpointByIDV2(ctx, conn, id)

		if tfresource.NotFound(err) {
			return nil, "", nil
		}

		if err != nil {
			return nil, "", err
		}

		return output, string(output.State), nil
	}
}

const (
	routeStatusReady = "ready"
)

func statusRoute(ctx context.Context, conn *ec2.Client, routeFinder routeFinder, routeTableID, destination string) retry.StateRefreshFunc {
	return func() (interface{}, string, error) {
		output, err := routeFinder(ctx, conn, routeTableID, destination)

		if tfresource.NotFound(err) {
			return nil, "", nil
		}

		if err != nil {
			return nil, "", err
		}

		return output, routeStatusReady, nil
	}
}

const (
	routeTableStatusReady = "ready"
)

func statusRouteTable(ctx context.Context, conn *ec2.Client, id string) retry.StateRefreshFunc {
	return func() (interface{}, string, error) {
		output, err := findRouteTableByID(ctx, conn, id)

		if tfresource.NotFound(err) {
			return nil, "", nil
		}

		if err != nil {
			return nil, "", err
		}

		return output, routeTableStatusReady, nil
	}
}

func statusRouteTableAssociationStateV2(ctx context.Context, conn *ec2.Client, id string) retry.StateRefreshFunc {
	return func() (interface{}, string, error) {
		output, err := findRouteTableAssociationByID(ctx, conn, id)

		if tfresource.NotFound(err) {
			return nil, "", nil
		}

		if err != nil {
			return nil, "", err
		}

		if output.AssociationState == nil {
			// In ISO partitions AssociationState can be nil.
			// If the association has been found then we assume it's associated.
			state := awstypes.RouteTableAssociationStateCodeAssociated

			return &awstypes.RouteTableAssociationState{State: state}, string(state), nil
		}

		return output.AssociationState, string(output.AssociationState.State), nil
	}
}

func statusVPCEndpointServiceStateAvailableV2(ctx context.Context, conn *ec2.Client, id string) retry.StateRefreshFunc {
	return func() (interface{}, string, error) {
		// Don't call FindVPCEndpointServiceConfigurationByID as it maps useful status codes to NotFoundError.
		output, err := findVPCEndpointServiceConfigurationV2(ctx, conn, &ec2.DescribeVpcEndpointServiceConfigurationsInput{
			ServiceIds: []string{id},
		})

		if tfresource.NotFound(err) {
			return nil, "", nil
		}

		if err != nil {
			return nil, "", err
		}

		return output, string(output.ServiceState), nil
	}
}

func statusVPCEndpointServiceStateDeletedV2(ctx context.Context, conn *ec2.Client, id string) retry.StateRefreshFunc {
	return func() (interface{}, string, error) {
		output, err := findVPCEndpointServiceConfigurationByIDV2(ctx, conn, id)

		if tfresource.NotFound(err) {
			return nil, "", nil
		}

		if err != nil {
			return nil, "", err
		}

		return output, string(output.ServiceState), nil
	}
}

func statusVPCEndpointRouteTableAssociationV2(ctx context.Context, conn *ec2.Client, vpcEndpointID, routeTableID string) retry.StateRefreshFunc {
	return func() (interface{}, string, error) {
		err := findVPCEndpointRouteTableAssociationExistsV2(ctx, conn, vpcEndpointID, routeTableID)

		if tfresource.NotFound(err) {
			return nil, "", nil
		}

		if err != nil {
			return nil, "", err
		}

		return "", VPCEndpointRouteTableAssociationStatusReady, nil
	}
}

func statusVPCEndpointConnectionVPCEndpointStateV2(ctx context.Context, conn *ec2.Client, serviceID, vpcEndpointID string) retry.StateRefreshFunc {
	return func() (interface{}, string, error) {
		output, err := findVPCEndpointConnectionByServiceIDAndVPCEndpointIDV2(ctx, conn, serviceID, vpcEndpointID)

		if tfresource.NotFound(err) {
			return nil, "", nil
		}

		if err != nil {
			return nil, "", err
		}

		return output, string(output.VpcEndpointState), nil
	}
}

func statusVPCEndpointServicePrivateDNSNameConfigurationV2(ctx context.Context, conn *ec2.Client, id string) retry.StateRefreshFunc {
	return func() (interface{}, string, error) {
		output, err := findVPCEndpointServicePrivateDNSNameConfigurationByIDV2(ctx, conn, id)

		if tfresource.NotFound(err) {
			return nil, "", nil
		}

		if err != nil {
			return nil, "", err
		}

		return output, string(output.State), nil
	}
}

func statusClientVPNEndpointState(ctx context.Context, conn *ec2.Client, id string) retry.StateRefreshFunc {
	return func() (interface{}, string, error) {
		output, err := findClientVPNEndpointByID(ctx, conn, id)

		if tfresource.NotFound(err) {
			return nil, "", nil
		}

		if err != nil {
			return nil, "", err
		}

		return output, string(output.Status.Code), nil
	}
}

func statusClientVPNEndpointClientConnectResponseOptionsState(ctx context.Context, conn *ec2.Client, id string) retry.StateRefreshFunc {
	return func() (interface{}, string, error) {
		output, err := findClientVPNEndpointClientConnectResponseOptionsByID(ctx, conn, id)

		if tfresource.NotFound(err) {
			return nil, "", nil
		}

		if err != nil {
			return nil, "", err
		}

		return output, string(output.Status.Code), nil
	}
}

func statusClientVPNAuthorizationRule(ctx context.Context, conn *ec2.Client, endpointID, targetNetworkCIDR, accessGroupID string) retry.StateRefreshFunc {
	return func() (interface{}, string, error) {
		output, err := findClientVPNAuthorizationRuleByThreePartKey(ctx, conn, endpointID, targetNetworkCIDR, accessGroupID)

		if tfresource.NotFound(err) {
			return nil, "", nil
		}

		if err != nil {
			return nil, "", err
		}

		return output, string(output.Status.Code), nil
	}
}

func statusClientVPNNetworkAssociation(ctx context.Context, conn *ec2.Client, associationID, endpointID string) retry.StateRefreshFunc {
	return func() (interface{}, string, error) {
		output, err := findClientVPNNetworkAssociationByTwoPartKey(ctx, conn, associationID, endpointID)

		if tfresource.NotFound(err) {
			return nil, "", nil
		}

		if err != nil {
			return nil, "", err
		}

		return output, string(output.Status.Code), nil
	}
}

func statusClientVPNRoute(ctx context.Context, conn *ec2.Client, endpointID, targetSubnetID, destinationCIDR string) retry.StateRefreshFunc {
	return func() (interface{}, string, error) {
		output, err := findClientVPNRouteByThreePartKey(ctx, conn, endpointID, targetSubnetID, destinationCIDR)

		if tfresource.NotFound(err) {
			return nil, "", nil
		}

		if err != nil {
			return nil, "", err
		}

		return output, string(output.Status.Code), nil
	}
}

func statusCarrierGateway(ctx context.Context, conn *ec2.Client, id string) retry.StateRefreshFunc {
	return func() (interface{}, string, error) {
		output, err := findCarrierGatewayByID(ctx, conn, id)

		if tfresource.NotFound(err) {
			return nil, "", nil
		}

		if err != nil {
			return nil, "", err
		}

		return output, string(output.State), nil
	}
}

<<<<<<< HEAD
func StatusImageState(ctx context.Context, conn *ec2.Client, id string) retry.StateRefreshFunc {
	return func() (interface{}, string, error) {
		output, err := FindImageByID(ctx, conn, id)
=======
func statusVPNConnection(ctx context.Context, conn *ec2.Client, id string) retry.StateRefreshFunc {
	return func() (interface{}, string, error) {
		output, err := findVPNConnectionByID(ctx, conn, id)

		if tfresource.NotFound(err) {
			return nil, "", nil
		}

		if err != nil {
			return nil, "", err
		}

		return output, string(output.State), nil
	}
}

func statusVPNConnectionRoute(ctx context.Context, conn *ec2.Client, vpnConnectionID, cidrBlock string) retry.StateRefreshFunc {
	return func() (interface{}, string, error) {
		output, err := findVPNConnectionRouteByTwoPartKey(ctx, conn, vpnConnectionID, cidrBlock)

		if tfresource.NotFound(err) {
			return nil, "", nil
		}

		if err != nil {
			return nil, "", err
		}

		return output, string(output.State), nil
	}
}

func statusVPNGateway(ctx context.Context, conn *ec2.Client, id string) retry.StateRefreshFunc {
	return func() (interface{}, string, error) {
		output, err := findVPNGatewayByID(ctx, conn, id)

		if tfresource.NotFound(err) {
			return nil, "", nil
		}

		if err != nil {
			return nil, "", err
		}

		return output, string(output.State), nil
	}
}

func statusVPNGatewayVPCAttachment(ctx context.Context, conn *ec2.Client, vpnGatewayID, vpcID string) retry.StateRefreshFunc {
	return func() (interface{}, string, error) {
		output, err := findVPNGatewayVPCAttachmentByTwoPartKey(ctx, conn, vpnGatewayID, vpcID)

		if tfresource.NotFound(err) {
			return nil, "", nil
		}

		if err != nil {
			return nil, "", err
		}

		return output, string(output.State), nil
	}
}

func statusCustomerGateway(ctx context.Context, conn *ec2.Client, id string) retry.StateRefreshFunc {
	return func() (interface{}, string, error) {
		output, err := findCustomerGatewayByID(ctx, conn, id)

		if tfresource.NotFound(err) {
			return nil, "", nil
		}

		if err != nil {
			return nil, "", err
		}

		return output, aws.ToString(output.State), nil
	}
}

func statusIPAM(ctx context.Context, conn *ec2.Client, id string) retry.StateRefreshFunc {
	return func() (interface{}, string, error) {
		output, err := findIPAMByID(ctx, conn, id)

		if tfresource.NotFound(err) {
			return nil, "", nil
		}

		if err != nil {
			return nil, "", err
		}

		return output, string(output.State), nil
	}
}

func statusIPAMPool(ctx context.Context, conn *ec2.Client, id string) retry.StateRefreshFunc {
	return func() (interface{}, string, error) {
		output, err := findIPAMPoolByID(ctx, conn, id)

		if tfresource.NotFound(err) {
			return nil, "", nil
		}

		if err != nil {
			return nil, "", err
		}

		return output, string(output.State), nil
	}
}

func statusIPAMPoolCIDR(ctx context.Context, conn *ec2.Client, cidrBlock, poolID, poolCIDRID string) retry.StateRefreshFunc {
	return func() (interface{}, string, error) {
		if cidrBlock == "" {
			output, err := findIPAMPoolCIDRByPoolCIDRIDAndPoolID(ctx, conn, poolCIDRID, poolID)

			if tfresource.NotFound(err) {
				return nil, "", nil
			}

			if err != nil {
				return nil, "", err
			}

			cidrBlock = aws.ToString(output.Cidr)
		}

		output, err := findIPAMPoolCIDRByTwoPartKey(ctx, conn, cidrBlock, poolID)

		if tfresource.NotFound(err) {
			return nil, "", nil
		}

		if err != nil {
			return nil, "", err
		}

		return output, string(output.State), nil
	}
}

func statusIPAMResourceDiscovery(ctx context.Context, conn *ec2.Client, id string) retry.StateRefreshFunc {
	return func() (interface{}, string, error) {
		output, err := findIPAMResourceDiscoveryByID(ctx, conn, id)

		if tfresource.NotFound(err) {
			return nil, "", nil
		}

		if err != nil {
			return nil, "", err
		}

		return output, string(output.State), nil
	}
}

func statusIPAMResourceDiscoveryAssociation(ctx context.Context, conn *ec2.Client, id string) retry.StateRefreshFunc {
	return func() (interface{}, string, error) {
		output, err := findIPAMResourceDiscoveryAssociationByID(ctx, conn, id)

		if tfresource.NotFound(err) {
			return nil, "", nil
		}

		if err != nil {
			return nil, "", err
		}

		return output, string(output.State), nil
	}
}

func statusIPAMScope(ctx context.Context, conn *ec2.Client, id string) retry.StateRefreshFunc {
	return func() (interface{}, string, error) {
		output, err := findIPAMScopeByID(ctx, conn, id)
>>>>>>> 3434906a

		if tfresource.NotFound(err) {
			return nil, "", nil
		}

		if err != nil {
			return nil, "", err
		}

		return output, string(output.State), nil
	}
}<|MERGE_RESOLUTION|>--- conflicted
+++ resolved
@@ -662,11 +662,6 @@
 	}
 }
 
-<<<<<<< HEAD
-func StatusImageState(ctx context.Context, conn *ec2.Client, id string) retry.StateRefreshFunc {
-	return func() (interface{}, string, error) {
-		output, err := FindImageByID(ctx, conn, id)
-=======
 func statusVPNConnection(ctx context.Context, conn *ec2.Client, id string) retry.StateRefreshFunc {
 	return func() (interface{}, string, error) {
 		output, err := findVPNConnectionByID(ctx, conn, id)
@@ -844,7 +839,22 @@
 func statusIPAMScope(ctx context.Context, conn *ec2.Client, id string) retry.StateRefreshFunc {
 	return func() (interface{}, string, error) {
 		output, err := findIPAMScopeByID(ctx, conn, id)
->>>>>>> 3434906a
+
+		if tfresource.NotFound(err) {
+			return nil, "", nil
+		}
+
+		if err != nil {
+			return nil, "", err
+		}
+
+		return output, string(output.State), nil
+	}
+}
+
+func StatusImageState(ctx context.Context, conn *ec2.Client, id string) retry.StateRefreshFunc {
+	return func() (interface{}, string, error) {
+		output, err := FindImageByID(ctx, conn, id)
 
 		if tfresource.NotFound(err) {
 			return nil, "", nil
