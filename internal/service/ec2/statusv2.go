// Copyright (c) HashiCorp, Inc.
// SPDX-License-Identifier: MPL-2.0

package ec2

import (
	"context"
	"strconv"

	"github.com/aws/aws-sdk-go-v2/aws"
	"github.com/aws/aws-sdk-go-v2/service/ec2"
	awstypes "github.com/aws/aws-sdk-go-v2/service/ec2/types"
	"github.com/hashicorp/terraform-plugin-sdk/v2/helper/retry"
	"github.com/hashicorp/terraform-provider-aws/internal/tfresource"
)

func statusAvailabilityZoneGroupOptInStatus(ctx context.Context, conn *ec2.Client, name string) retry.StateRefreshFunc {
	return func() (interface{}, string, error) {
		output, err := findAvailabilityZoneGroupByName(ctx, conn, name)

		if tfresource.NotFound(err) {
			return nil, "", nil
		}

		if err != nil {
			return nil, "", err
		}

		return output, string(output.OptInStatus), nil
	}
}

func statusCapacityReservationState(ctx context.Context, conn *ec2.Client, id string) retry.StateRefreshFunc {
	return func() (interface{}, string, error) {
		output, err := findCapacityReservationByID(ctx, conn, id)

		if tfresource.NotFound(err) {
			return nil, "", nil
		}

		if err != nil {
			return nil, "", err
		}

		return output, string(output.State), nil
	}
}

func statusFleetState(ctx context.Context, conn *ec2.Client, id string) retry.StateRefreshFunc {
	return func() (interface{}, string, error) {
		// Don't call FindFleetByID as it maps useful status codes to NotFoundError.
		output, err := findFleet(ctx, conn, &ec2.DescribeFleetsInput{
			FleetIds: []string{id},
		})

		if tfresource.NotFound(err) {
			return nil, "", nil
		}

		if err != nil {
			return nil, "", err
		}

		return output, string(output.FleetState), nil
	}
}

func statusHostState(ctx context.Context, conn *ec2.Client, id string) retry.StateRefreshFunc {
	return func() (interface{}, string, error) {
		output, err := findHostByID(ctx, conn, id)

		if tfresource.NotFound(err) {
			return nil, "", nil
		}

		if err != nil {
			return nil, "", err
		}

		return output, string(output.State), nil
	}
}

func statusInstanceState(ctx context.Context, conn *ec2.Client, id string) retry.StateRefreshFunc {
	return func() (interface{}, string, error) {
		// Don't call FindInstanceByID as it maps useful status codes to NotFoundError.
		output, err := findInstance(ctx, conn, &ec2.DescribeInstancesInput{
			InstanceIds: []string{id},
		})

		if tfresource.NotFound(err) {
			return nil, "", nil
		}

		if err != nil {
			return nil, "", err
		}

		return output, string(output.State.Name), nil
	}
}

// StatusInstanceIAMInstanceProfile fetches the Instance and its IamInstanceProfile
//
// The EC2 API accepts a name and always returns an ARN, so it is converted
// back to the name to prevent unexpected differences.
func statusInstanceIAMInstanceProfile(ctx context.Context, conn *ec2.Client, id string) retry.StateRefreshFunc {
	return func() (interface{}, string, error) {
		instance, err := FindInstanceByID(ctx, conn, id)

		if tfresource.NotFound(err) {
			return nil, "", nil
		}

		if err != nil {
			return nil, "", err
		}

		if instance.IamInstanceProfile == nil || instance.IamInstanceProfile.Arn == nil {
			return instance, "", nil
		}

		name, err := InstanceProfileARNToName(aws.ToString(instance.IamInstanceProfile.Arn))

		if err != nil {
			return instance, "", err
		}

		return instance, name, nil
	}
}

func statusInstanceCapacityReservationSpecificationEquals(ctx context.Context, conn *ec2.Client, id string, expectedValue *awstypes.CapacityReservationSpecification) retry.StateRefreshFunc {
	return func() (interface{}, string, error) {
		output, err := FindInstanceByID(ctx, conn, id)

		if tfresource.NotFound(err) {
			return nil, "", nil
		}

		if err != nil {
			return nil, "", err
		}

		return output.CapacityReservationSpecification, strconv.FormatBool(capacityReservationSpecificationResponsesEqual(output.CapacityReservationSpecification, expectedValue)), nil
	}
}

func statusInstanceMaintenanceOptionsAutoRecovery(ctx context.Context, conn *ec2.Client, id string) retry.StateRefreshFunc {
	return func() (interface{}, string, error) {
		output, err := FindInstanceByID(ctx, conn, id)

		if tfresource.NotFound(err) {
			return nil, "", nil
		}

		if err != nil {
			return nil, "", err
		}

		if v := output.MaintenanceOptions; v != nil {
			return v, string(v.AutoRecovery), nil
		}

		return nil, "", nil
	}
}

func statusInstanceMetadataOptionsState(ctx context.Context, conn *ec2.Client, id string) retry.StateRefreshFunc {
	return func() (interface{}, string, error) {
		output, err := FindInstanceByID(ctx, conn, id)

		if tfresource.NotFound(err) {
			return nil, "", nil
		}

		if err != nil {
			return nil, "", err
		}

		if output.MetadataOptions == nil {
			return nil, "", nil
		}

		return output.MetadataOptions, string(output.MetadataOptions.State), nil
	}
}

func statusInstanceRootBlockDeviceDeleteOnTermination(ctx context.Context, conn *ec2.Client, id string) retry.StateRefreshFunc {
	return func() (interface{}, string, error) {
		output, err := FindInstanceByID(ctx, conn, id)

		if tfresource.NotFound(err) {
			return nil, "", nil
		}

		if err != nil {
			return nil, "", err
		}

		for _, v := range output.BlockDeviceMappings {
			if aws.ToString(v.DeviceName) == aws.ToString(output.RootDeviceName) && v.Ebs != nil {
				return v.Ebs, strconv.FormatBool(aws.ToBool(v.Ebs.DeleteOnTermination)), nil
			}
		}

		return nil, "", nil
	}
}

func statusPlacementGroupState(ctx context.Context, conn *ec2.Client, name string) retry.StateRefreshFunc {
	return func() (interface{}, string, error) {
		output, err := findPlacementGroupByName(ctx, conn, name)

		if tfresource.NotFound(err) {
			return nil, "", nil
		}

		if err != nil {
			return nil, "", err
		}

		return output, string(output.State), nil
	}
}

func statusSpotFleetActivityStatus(ctx context.Context, conn *ec2.Client, id string) retry.StateRefreshFunc {
	return func() (interface{}, string, error) {
		output, err := findSpotFleetRequestByID(ctx, conn, id)

		if tfresource.NotFound(err) {
			return nil, "", nil
		}

		if err != nil {
			return nil, "", err
		}

		return output, string(output.ActivityStatus), nil
	}
}

func statusSpotFleetRequestState(ctx context.Context, conn *ec2.Client, id string) retry.StateRefreshFunc {
	return func() (interface{}, string, error) {
		// Don't call FindSpotFleetRequestByID as it maps useful status codes to NotFoundError.
		output, err := findSpotFleetRequest(ctx, conn, &ec2.DescribeSpotFleetRequestsInput{
			SpotFleetRequestIds: []string{id},
		})

		if tfresource.NotFound(err) {
			return nil, "", nil
		}

		if err != nil {
			return nil, "", err
		}

		return output, string(output.SpotFleetRequestState), nil
	}
}

func statusSpotInstanceRequest(ctx context.Context, conn *ec2.Client, id string) retry.StateRefreshFunc {
	return func() (interface{}, string, error) {
		output, err := findSpotInstanceRequestByID(ctx, conn, id)

		if tfresource.NotFound(err) {
			return nil, "", nil
		}

		if err != nil {
			return nil, "", err
		}

		return output, aws.ToString(output.Status.Code), nil
	}
}

func statusVolumeState(ctx context.Context, conn *ec2.Client, id string) retry.StateRefreshFunc {
	return func() (interface{}, string, error) {
		output, err := FindEBSVolumeByID(ctx, conn, id)

		if tfresource.NotFound(err) {
			return nil, "", nil
		}

		if err != nil {
			return nil, "", err
		}

		return output, string(output.State), nil
	}
}

func statusVolumeAttachmentState(ctx context.Context, conn *ec2.Client, volumeID, instanceID, deviceName string) retry.StateRefreshFunc {
	return func() (interface{}, string, error) {
		output, err := findVolumeAttachment(ctx, conn, volumeID, instanceID, deviceName)

		if tfresource.NotFound(err) {
			return nil, "", nil
		}

		if err != nil {
			return nil, "", err
		}

		return output, string(output.State), nil
	}
}

func statusVolumeModificationState(ctx context.Context, conn *ec2.Client, id string) retry.StateRefreshFunc {
	return func() (interface{}, string, error) {
		output, err := findVolumeModificationByID(ctx, conn, id)

		if tfresource.NotFound(err) {
			return nil, "", nil
		}

		if err != nil {
			return nil, "", err
		}

		return output, string(output.ModificationState), nil
	}
}

func statusVPCStateV2(ctx context.Context, conn *ec2.Client, id string) retry.StateRefreshFunc {
	return func() (interface{}, string, error) {
		output, err := findVPCByIDV2(ctx, conn, id)

		if tfresource.NotFound(err) {
			return nil, "", nil
		}

		if err != nil {
			return nil, "", err
		}

		return output, string(output.State), nil
	}
}

func statusVPCIPv6CIDRBlockAssociationStateV2(ctx context.Context, conn *ec2.Client, id string) retry.StateRefreshFunc {
	return func() (interface{}, string, error) {
		output, _, err := findVPCIPv6CIDRBlockAssociationByIDV2(ctx, conn, id)

		if tfresource.NotFound(err) {
			return nil, "", nil
		}

		if err != nil {
			return nil, "", err
		}

		return output.Ipv6CidrBlockState, string(output.Ipv6CidrBlockState.State), nil
	}
}

func statusVPCAttributeValueV2(ctx context.Context, conn *ec2.Client, id string, attribute awstypes.VpcAttributeName) retry.StateRefreshFunc {
	return func() (interface{}, string, error) {
		attributeValue, err := findVPCAttributeV2(ctx, conn, id, attribute)

		if tfresource.NotFound(err) {
			return nil, "", nil
		}

		if err != nil {
			return nil, "", err
		}

		return attributeValue, strconv.FormatBool(attributeValue), nil
	}
}

func statusNetworkInterfaceV2(ctx context.Context, conn *ec2.Client, id string) retry.StateRefreshFunc {
	return func() (interface{}, string, error) {
		output, err := findNetworkInterfaceByIDV2(ctx, conn, id)

		if tfresource.NotFound(err) {
			return nil, "", nil
		}

		if err != nil {
			return nil, "", err
		}

		return output, string(output.Status), nil
	}
}

func statusNetworkInterfaceAttachmentV2(ctx context.Context, conn *ec2.Client, id string) retry.StateRefreshFunc {
	return func() (interface{}, string, error) {
		output, err := findNetworkInterfaceAttachmentByIDV2(ctx, conn, id)

		if tfresource.NotFound(err) {
			return nil, "", nil
		}

		if err != nil {
			return nil, "", err
		}

		return output, string(output.Status), nil
	}
}

func statusVPCEndpointStateV2(ctx context.Context, conn *ec2.Client, id string) retry.StateRefreshFunc {
	return func() (interface{}, string, error) {
		output, err := findVPCEndpointByIDV2(ctx, conn, id)

		if tfresource.NotFound(err) {
			return nil, "", nil
		}

		if err != nil {
			return nil, "", err
		}

		return output, string(output.State), nil
	}
}

const (
	routeStatusReady = "ready"
)

func statusRoute(ctx context.Context, conn *ec2.Client, routeFinder routeFinder, routeTableID, destination string) retry.StateRefreshFunc {
	return func() (interface{}, string, error) {
		output, err := routeFinder(ctx, conn, routeTableID, destination)

		if tfresource.NotFound(err) {
			return nil, "", nil
		}

		if err != nil {
			return nil, "", err
		}

		return output, routeStatusReady, nil
	}
}

const (
	routeTableStatusReady = "ready"
)

func statusRouteTable(ctx context.Context, conn *ec2.Client, id string) retry.StateRefreshFunc {
	return func() (interface{}, string, error) {
		output, err := findRouteTableByID(ctx, conn, id)

		if tfresource.NotFound(err) {
			return nil, "", nil
		}

		if err != nil {
			return nil, "", err
		}

		return output, routeTableStatusReady, nil
	}
}

func statusRouteTableAssociationStateV2(ctx context.Context, conn *ec2.Client, id string) retry.StateRefreshFunc {
	return func() (interface{}, string, error) {
		output, err := findRouteTableAssociationByID(ctx, conn, id)

		if tfresource.NotFound(err) {
			return nil, "", nil
		}

		if err != nil {
			return nil, "", err
		}

		if output.AssociationState == nil {
			// In ISO partitions AssociationState can be nil.
			// If the association has been found then we assume it's associated.
			state := awstypes.RouteTableAssociationStateCodeAssociated

			return &awstypes.RouteTableAssociationState{State: state}, string(state), nil
		}

		return output.AssociationState, string(output.AssociationState.State), nil
	}
}

func statusVPCEndpointServiceStateAvailableV2(ctx context.Context, conn *ec2.Client, id string) retry.StateRefreshFunc {
	return func() (interface{}, string, error) {
		// Don't call FindVPCEndpointServiceConfigurationByID as it maps useful status codes to NotFoundError.
		output, err := findVPCEndpointServiceConfigurationV2(ctx, conn, &ec2.DescribeVpcEndpointServiceConfigurationsInput{
			ServiceIds: []string{id},
		})

		if tfresource.NotFound(err) {
			return nil, "", nil
		}

		if err != nil {
			return nil, "", err
		}

		return output, string(output.ServiceState), nil
	}
}

func statusVPCEndpointServiceStateDeletedV2(ctx context.Context, conn *ec2.Client, id string) retry.StateRefreshFunc {
	return func() (interface{}, string, error) {
		output, err := findVPCEndpointServiceConfigurationByIDV2(ctx, conn, id)

		if tfresource.NotFound(err) {
			return nil, "", nil
		}

		if err != nil {
			return nil, "", err
		}

		return output, string(output.ServiceState), nil
	}
}

func statusVPCEndpointRouteTableAssociationV2(ctx context.Context, conn *ec2.Client, vpcEndpointID, routeTableID string) retry.StateRefreshFunc {
	return func() (interface{}, string, error) {
		err := findVPCEndpointRouteTableAssociationExistsV2(ctx, conn, vpcEndpointID, routeTableID)

		if tfresource.NotFound(err) {
			return nil, "", nil
		}

		if err != nil {
			return nil, "", err
		}

		return "", VPCEndpointRouteTableAssociationStatusReady, nil
	}
}

func statusVPCEndpointConnectionVPCEndpointStateV2(ctx context.Context, conn *ec2.Client, serviceID, vpcEndpointID string) retry.StateRefreshFunc {
	return func() (interface{}, string, error) {
		output, err := findVPCEndpointConnectionByServiceIDAndVPCEndpointIDV2(ctx, conn, serviceID, vpcEndpointID)

		if tfresource.NotFound(err) {
			return nil, "", nil
		}

		if err != nil {
			return nil, "", err
		}

		return output, string(output.VpcEndpointState), nil
	}
}

func statusVPCEndpointServicePrivateDNSNameConfigurationV2(ctx context.Context, conn *ec2.Client, id string) retry.StateRefreshFunc {
	return func() (interface{}, string, error) {
		output, err := findVPCEndpointServicePrivateDNSNameConfigurationByIDV2(ctx, conn, id)

		if tfresource.NotFound(err) {
			return nil, "", nil
		}

		if err != nil {
			return nil, "", err
		}

		return output, string(output.State), nil
	}
}

func statusClientVPNEndpointState(ctx context.Context, conn *ec2.Client, id string) retry.StateRefreshFunc {
	return func() (interface{}, string, error) {
		output, err := findClientVPNEndpointByID(ctx, conn, id)

		if tfresource.NotFound(err) {
			return nil, "", nil
		}

		if err != nil {
			return nil, "", err
		}

		return output, string(output.Status.Code), nil
	}
}

func statusClientVPNEndpointClientConnectResponseOptionsState(ctx context.Context, conn *ec2.Client, id string) retry.StateRefreshFunc {
	return func() (interface{}, string, error) {
		output, err := findClientVPNEndpointClientConnectResponseOptionsByID(ctx, conn, id)

		if tfresource.NotFound(err) {
			return nil, "", nil
		}

		if err != nil {
			return nil, "", err
		}

		return output, string(output.Status.Code), nil
	}
}

func statusClientVPNAuthorizationRule(ctx context.Context, conn *ec2.Client, endpointID, targetNetworkCIDR, accessGroupID string) retry.StateRefreshFunc {
	return func() (interface{}, string, error) {
		output, err := findClientVPNAuthorizationRuleByThreePartKey(ctx, conn, endpointID, targetNetworkCIDR, accessGroupID)

		if tfresource.NotFound(err) {
			return nil, "", nil
		}

		if err != nil {
			return nil, "", err
		}

		return output, string(output.Status.Code), nil
	}
}

func statusClientVPNNetworkAssociation(ctx context.Context, conn *ec2.Client, associationID, endpointID string) retry.StateRefreshFunc {
	return func() (interface{}, string, error) {
		output, err := findClientVPNNetworkAssociationByTwoPartKey(ctx, conn, associationID, endpointID)

		if tfresource.NotFound(err) {
			return nil, "", nil
		}

		if err != nil {
			return nil, "", err
		}

		return output, string(output.Status.Code), nil
	}
}

func statusClientVPNRoute(ctx context.Context, conn *ec2.Client, endpointID, targetSubnetID, destinationCIDR string) retry.StateRefreshFunc {
	return func() (interface{}, string, error) {
		output, err := findClientVPNRouteByThreePartKey(ctx, conn, endpointID, targetSubnetID, destinationCIDR)

		if tfresource.NotFound(err) {
			return nil, "", nil
		}

		if err != nil {
			return nil, "", err
		}

		return output, string(output.Status.Code), nil
	}
}

func statusCarrierGateway(ctx context.Context, conn *ec2.Client, id string) retry.StateRefreshFunc {
	return func() (interface{}, string, error) {
		output, err := findCarrierGatewayByID(ctx, conn, id)

		if tfresource.NotFound(err) {
			return nil, "", nil
		}

		if err != nil {
			return nil, "", err
		}

		return output, string(output.State), nil
	}
}

func statusVPNConnection(ctx context.Context, conn *ec2.Client, id string) retry.StateRefreshFunc {
	return func() (interface{}, string, error) {
		output, err := findVPNConnectionByID(ctx, conn, id)

		if tfresource.NotFound(err) {
			return nil, "", nil
		}

		if err != nil {
			return nil, "", err
		}

		return output, string(output.State), nil
	}
}

func statusVPNConnectionRoute(ctx context.Context, conn *ec2.Client, vpnConnectionID, cidrBlock string) retry.StateRefreshFunc {
	return func() (interface{}, string, error) {
		output, err := findVPNConnectionRouteByTwoPartKey(ctx, conn, vpnConnectionID, cidrBlock)

		if tfresource.NotFound(err) {
			return nil, "", nil
		}

		if err != nil {
			return nil, "", err
		}

		return output, string(output.State), nil
	}
}

func statusVPNGateway(ctx context.Context, conn *ec2.Client, id string) retry.StateRefreshFunc {
	return func() (interface{}, string, error) {
		output, err := findVPNGatewayByID(ctx, conn, id)

		if tfresource.NotFound(err) {
			return nil, "", nil
		}

		if err != nil {
			return nil, "", err
		}

		return output, string(output.State), nil
	}
}

func statusVPNGatewayVPCAttachment(ctx context.Context, conn *ec2.Client, vpnGatewayID, vpcID string) retry.StateRefreshFunc {
	return func() (interface{}, string, error) {
		output, err := findVPNGatewayVPCAttachmentByTwoPartKey(ctx, conn, vpnGatewayID, vpcID)

		if tfresource.NotFound(err) {
			return nil, "", nil
		}

		if err != nil {
			return nil, "", err
		}

		return output, string(output.State), nil
	}
}

func statusCustomerGateway(ctx context.Context, conn *ec2.Client, id string) retry.StateRefreshFunc {
	return func() (interface{}, string, error) {
		output, err := findCustomerGatewayByID(ctx, conn, id)

		if tfresource.NotFound(err) {
			return nil, "", nil
		}

		if err != nil {
			return nil, "", err
		}

		return output, aws.ToString(output.State), nil
	}
}

func statusIPAM(ctx context.Context, conn *ec2.Client, id string) retry.StateRefreshFunc {
	return func() (interface{}, string, error) {
		output, err := findIPAMByID(ctx, conn, id)

		if tfresource.NotFound(err) {
			return nil, "", nil
		}

		if err != nil {
			return nil, "", err
		}

		return output, string(output.State), nil
	}
}

func statusIPAMPool(ctx context.Context, conn *ec2.Client, id string) retry.StateRefreshFunc {
	return func() (interface{}, string, error) {
		output, err := findIPAMPoolByID(ctx, conn, id)

		if tfresource.NotFound(err) {
			return nil, "", nil
		}

		if err != nil {
			return nil, "", err
		}

		return output, string(output.State), nil
	}
}

func statusIPAMPoolCIDR(ctx context.Context, conn *ec2.Client, cidrBlock, poolID, poolCIDRID string) retry.StateRefreshFunc {
	return func() (interface{}, string, error) {
		if cidrBlock == "" {
			output, err := findIPAMPoolCIDRByPoolCIDRIDAndPoolID(ctx, conn, poolCIDRID, poolID)

			if tfresource.NotFound(err) {
				return nil, "", nil
			}

			if err != nil {
				return nil, "", err
			}

			cidrBlock = aws.ToString(output.Cidr)
		}

		output, err := findIPAMPoolCIDRByTwoPartKey(ctx, conn, cidrBlock, poolID)

		if tfresource.NotFound(err) {
			return nil, "", nil
		}

		if err != nil {
			return nil, "", err
		}

		return output, string(output.State), nil
	}
}

func statusIPAMResourceDiscovery(ctx context.Context, conn *ec2.Client, id string) retry.StateRefreshFunc {
	return func() (interface{}, string, error) {
		output, err := findIPAMResourceDiscoveryByID(ctx, conn, id)

		if tfresource.NotFound(err) {
			return nil, "", nil
		}

		if err != nil {
			return nil, "", err
		}

		return output, string(output.State), nil
	}
}

func statusIPAMResourceDiscoveryAssociation(ctx context.Context, conn *ec2.Client, id string) retry.StateRefreshFunc {
	return func() (interface{}, string, error) {
		output, err := findIPAMResourceDiscoveryAssociationByID(ctx, conn, id)

		if tfresource.NotFound(err) {
			return nil, "", nil
		}

		if err != nil {
			return nil, "", err
		}

		return output, string(output.State), nil
	}
}

func statusIPAMScope(ctx context.Context, conn *ec2.Client, id string) retry.StateRefreshFunc {
	return func() (interface{}, string, error) {
		output, err := findIPAMScopeByID(ctx, conn, id)

		if tfresource.NotFound(err) {
			return nil, "", nil
		}

		if err != nil {
			return nil, "", err
		}

		return output, string(output.State), nil
	}
}

<<<<<<< HEAD
func statusImageState(ctx context.Context, conn *ec2.Client, id string) retry.StateRefreshFunc {
	return func() (interface{}, string, error) {
		output, err := FindImageByID(ctx, conn, id)
=======
func statusTransitGatewayState(ctx context.Context, conn *ec2.Client, id string) retry.StateRefreshFunc {
	return func() (interface{}, string, error) {
		output, err := findTransitGatewayByID(ctx, conn, id)

		if tfresource.NotFound(err) {
			return nil, "", nil
		}

		if err != nil {
			return nil, "", err
		}

		return output, string(output.State), nil
	}
}

func statusTransitGatewayConnectState(ctx context.Context, conn *ec2.Client, id string) retry.StateRefreshFunc {
	return func() (interface{}, string, error) {
		output, err := findTransitGatewayConnectByID(ctx, conn, id)

		if tfresource.NotFound(err) {
			return nil, "", nil
		}

		if err != nil {
			return nil, "", err
		}

		return output, string(output.State), nil
	}
}

func statusTransitGatewayConnectPeerState(ctx context.Context, conn *ec2.Client, id string) retry.StateRefreshFunc {
	return func() (interface{}, string, error) {
		output, err := findTransitGatewayConnectPeerByID(ctx, conn, id)

		if tfresource.NotFound(err) {
			return nil, "", nil
		}

		if err != nil {
			return nil, "", err
		}

		return output, string(output.State), nil
	}
}

func statusTransitGatewayMulticastDomainState(ctx context.Context, conn *ec2.Client, id string) retry.StateRefreshFunc {
	return func() (interface{}, string, error) {
		output, err := findTransitGatewayMulticastDomainByID(ctx, conn, id)

		if tfresource.NotFound(err) {
			return nil, "", nil
		}

		if err != nil {
			return nil, "", err
		}

		return output, string(output.State), nil
	}
}

func statusTransitGatewayMulticastDomainAssociationState(ctx context.Context, conn *ec2.Client, multicastDomainID, attachmentID, subnetID string) retry.StateRefreshFunc {
	return func() (interface{}, string, error) {
		output, err := findTransitGatewayMulticastDomainAssociationByThreePartKey(ctx, conn, multicastDomainID, attachmentID, subnetID)

		if tfresource.NotFound(err) {
			return nil, "", nil
		}

		if err != nil {
			return nil, "", err
		}

		return output, string(output.Subnet.State), nil
	}
}

func statusTransitGatewayPeeringAttachmentState(ctx context.Context, conn *ec2.Client, id string) retry.StateRefreshFunc {
	return func() (interface{}, string, error) {
		// Don't call findTransitGatewayPeeringAttachmentByID as it maps useful status codes to NotFoundError.
		output, err := findTransitGatewayPeeringAttachment(ctx, conn, &ec2.DescribeTransitGatewayPeeringAttachmentsInput{
			TransitGatewayAttachmentIds: []string{id},
		})

		if tfresource.NotFound(err) {
			return nil, "", nil
		}

		if err != nil {
			return nil, "", err
		}

		return output, string(output.State), nil
	}
}

func statusTransitGatewayPrefixListReferenceState(ctx context.Context, conn *ec2.Client, transitGatewayRouteTableID string, prefixListID string) retry.StateRefreshFunc {
	return func() (interface{}, string, error) {
		output, err := findTransitGatewayPrefixListReferenceByTwoPartKey(ctx, conn, transitGatewayRouteTableID, prefixListID)

		if tfresource.NotFound(err) {
			return nil, "", nil
		}

		if err != nil {
			return nil, "", err
		}

		return output, string(output.State), nil
	}
}

func statusTransitGatewayStaticRouteState(ctx context.Context, conn *ec2.Client, transitGatewayRouteTableID, destination string) retry.StateRefreshFunc {
	return func() (interface{}, string, error) {
		output, err := findTransitGatewayStaticRoute(ctx, conn, transitGatewayRouteTableID, destination)

		if tfresource.NotFound(err) {
			return nil, "", nil
		}

		if err != nil {
			return nil, "", err
		}

		return output, string(output.State), nil
	}
}

func statusTransitGatewayRouteTableState(ctx context.Context, conn *ec2.Client, id string) retry.StateRefreshFunc {
	return func() (interface{}, string, error) {
		output, err := findTransitGatewayRouteTableByID(ctx, conn, id)

		if tfresource.NotFound(err) {
			return nil, "", nil
		}

		if err != nil {
			return nil, "", err
		}

		return output, string(output.State), nil
	}
}

func statusTransitGatewayPolicyTableState(ctx context.Context, conn *ec2.Client, id string) retry.StateRefreshFunc {
	return func() (interface{}, string, error) {
		output, err := findTransitGatewayPolicyTableByID(ctx, conn, id)

		if tfresource.NotFound(err) {
			return nil, "", nil
		}

		if err != nil {
			return nil, "", err
		}

		return output, string(output.State), nil
	}
}

func statusTransitGatewayPolicyTableAssociationState(ctx context.Context, conn *ec2.Client, transitGatewayPolicyTableID, transitGatewayAttachmentID string) retry.StateRefreshFunc {
	return func() (interface{}, string, error) {
		output, err := findTransitGatewayPolicyTableAssociationByTwoPartKey(ctx, conn, transitGatewayPolicyTableID, transitGatewayAttachmentID)

		if tfresource.NotFound(err) {
			return nil, "", nil
		}

		if err != nil {
			return nil, "", err
		}

		return output, string(output.State), nil
	}
}

func statusTransitGatewayRouteTableAssociationState(ctx context.Context, conn *ec2.Client, transitGatewayRouteTableID, transitGatewayAttachmentID string) retry.StateRefreshFunc {
	return func() (interface{}, string, error) {
		output, err := findTransitGatewayRouteTableAssociationByTwoPartKey(ctx, conn, transitGatewayRouteTableID, transitGatewayAttachmentID)

		if tfresource.NotFound(err) {
			return nil, "", nil
		}

		if err != nil {
			return nil, "", err
		}

		return output, string(output.State), nil
	}
}

func statusTransitGatewayRouteTablePropagationState(ctx context.Context, conn *ec2.Client, transitGatewayRouteTableID string, transitGatewayAttachmentID string) retry.StateRefreshFunc {
	return func() (interface{}, string, error) {
		output, err := findTransitGatewayRouteTablePropagationByTwoPartKey(ctx, conn, transitGatewayRouteTableID, transitGatewayAttachmentID)

		if tfresource.NotFound(err) {
			return nil, "", nil
		}

		if err != nil {
			return nil, "", err
		}

		return output, string(output.State), nil
	}
}

func statusTransitGatewayVPCAttachmentState(ctx context.Context, conn *ec2.Client, id string) retry.StateRefreshFunc {
	return func() (interface{}, string, error) {
		// Don't call findTransitGatewayVPCAttachmentByID as it maps useful status codes to NotFoundError.
		output, err := findTransitGatewayVPCAttachment(ctx, conn, &ec2.DescribeTransitGatewayVpcAttachmentsInput{
			TransitGatewayAttachmentIds: []string{id},
		})
>>>>>>> 8fe34cf5

		if tfresource.NotFound(err) {
			return nil, "", nil
		}

		if err != nil {
			return nil, "", err
		}

		return output, string(output.State), nil
	}
}<|MERGE_RESOLUTION|>--- conflicted
+++ resolved
@@ -852,11 +852,22 @@
 	}
 }
 
-<<<<<<< HEAD
 func statusImageState(ctx context.Context, conn *ec2.Client, id string) retry.StateRefreshFunc {
 	return func() (interface{}, string, error) {
 		output, err := FindImageByID(ctx, conn, id)
-=======
+
+		if tfresource.NotFound(err) {
+			return nil, "", nil
+		}
+
+		if err != nil {
+			return nil, "", err
+		}
+
+		return output, string(output.State), nil
+	}
+}
+
 func statusTransitGatewayState(ctx context.Context, conn *ec2.Client, id string) retry.StateRefreshFunc {
 	return func() (interface{}, string, error) {
 		output, err := findTransitGatewayByID(ctx, conn, id)
@@ -1074,7 +1085,6 @@
 		output, err := findTransitGatewayVPCAttachment(ctx, conn, &ec2.DescribeTransitGatewayVpcAttachmentsInput{
 			TransitGatewayAttachmentIds: []string{id},
 		})
->>>>>>> 8fe34cf5
 
 		if tfresource.NotFound(err) {
 			return nil, "", nil
