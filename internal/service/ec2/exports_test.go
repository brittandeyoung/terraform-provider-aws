// Copyright (c) HashiCorp, Inc.
// SPDX-License-Identifier: MPL-2.0

package ec2

// Exports for use in tests only.
var (
	ResourceCarrierGateway                   = resourceCarrierGateway
	ResourceClientVPNAuthorizationRule       = resourceClientVPNAuthorizationRule
	ResourceClientVPNEndpoint                = resourceClientVPNEndpoint
	ResourceClientVPNNetworkAssociation      = resourceClientVPNNetworkAssociation
	ResourceClientVPNRoute                   = resourceClientVPNRoute
	ResourceCustomerGateway                  = resourceCustomerGateway
	ResourceDefaultNetworkACL                = resourceDefaultNetworkACL
	ResourceDefaultRouteTable                = resourceDefaultRouteTable
	ResourceEBSFastSnapshotRestore           = newEBSFastSnapshotRestoreResource
	ResourceEIP                              = resourceEIP
	ResourceEIPAssociation                   = resourceEIPAssociation
	ResourceEIPDomainName                    = newEIPDomainNameResource
	ResourceInstanceConnectEndpoint          = newInstanceConnectEndpointResource
	ResourceInstanceMetadataDefaults         = newInstanceMetadataDefaultsResource
	ResourceIPAM                             = resourceIPAM
	ResourceIPAMOrganizationAdminAccount     = resourceIPAMOrganizationAdminAccount
	ResourceIPAMPool                         = resourceIPAMPool
	ResourceIPAMPoolCIDR                     = resourceIPAMPoolCIDR
	ResourceIPAMPoolCIDRAllocation           = resourceIPAMPoolCIDRAllocation
	ResourceIPAMPreviewNextCIDR              = resourceIPAMPreviewNextCIDR
	ResourceIPAMResourceDiscovery            = resourceIPAMResourceDiscovery
	ResourceIPAMResourceDiscoveryAssociation = resourceIPAMResourceDiscoveryAssociation
	ResourceIPAMScope                        = resourceIPAMScope
	ResourceKeyPair                          = resourceKeyPair
	ResourceMainRouteTableAssociation        = resourceMainRouteTableAssociation
	ResourceNetworkACL                       = resourceNetworkACL
	ResourceNetworkACLRule                   = resourceNetworkACLRule
	ResourceNetworkInterface                 = resourceNetworkInterface
	ResourceRoute                            = resourceRoute
	ResourceRouteTable                       = resourceRouteTable
	ResourceSecurityGroupEgressRule          = newSecurityGroupEgressRuleResource
	ResourceSecurityGroupIngressRule         = newSecurityGroupIngressRuleResource
	ResourceTag                              = resourceTag
	ResourceTransitGatewayPeeringAttachment  = resourceTransitGatewayPeeringAttachment
	ResourceVPNConnection                    = resourceVPNConnection
	ResourceVPNConnectionRoute               = resourceVPNConnectionRoute
	ResourceVPNGateway                       = resourceVPNGateway
	ResourceVPNGatewayAttachment             = resourceVPNGatewayAttachment
	ResourceVPNGatewayRoutePropagation       = resourceVPNGatewayRoutePropagation

	CustomFiltersSchema                                    = customFiltersSchema
	FindAvailabilityZones                                  = findAvailabilityZones
	FindCarrierGatewayByID                                 = findCarrierGatewayByID
	FindClientVPNAuthorizationRuleByThreePartKey           = findClientVPNAuthorizationRuleByThreePartKey
	FindClientVPNEndpointByID                              = findClientVPNEndpointByID
	FindClientVPNNetworkAssociationByTwoPartKey            = findClientVPNNetworkAssociationByTwoPartKey
	FindClientVPNRouteByThreePartKey                       = findClientVPNRouteByThreePartKey
<<<<<<< HEAD
	FindCapacityReservationByID                            = findCapacityReservationByID
=======
	FindCustomerGatewayByID                                = findCustomerGatewayByID
>>>>>>> 3434906a
	FindEBSVolumeAttachment                                = findVolumeAttachment
	FindEIPByAllocationID                                  = findEIPByAllocationID
	FindEIPByAssociationID                                 = findEIPByAssociationID
	FindEIPDomainNameAttributeByAllocationID               = findEIPDomainNameAttributeByAllocationID
	FindFastSnapshotRestoreByTwoPartKey                    = findFastSnapshotRestoreByTwoPartKey
	FindFleetByID                                          = findFleetByID
	FindHostByID                                           = findHostByID
	FindInstanceMetadataDefaults                           = findInstanceMetadataDefaults
<<<<<<< HEAD
	FindInstanceStateByID                                  = findInstanceStateByID
	FindKeyPairByName                                      = findKeyPairByName
	FindLaunchTemplateByID                                 = findLaunchTemplateByID
	FindNetworkACLByIDV2                                   = findNetworkACLByIDV2
	FindNetworkInterfaceByIDV2                             = findNetworkInterfaceByIDV2
	FindPlacementGroupByName                               = findPlacementGroupByName
	FindPublicIPv4Pools                                    = findPublicIPv4Pools
	FindRouteByIPv4DestinationV2                           = findRouteByIPv4DestinationV2
	FindRouteByIPv6DestinationV2                           = findRouteByIPv6DestinationV2
	FindRouteByPrefixListIDDestinationV2                   = findRouteByPrefixListIDDestinationV2
	FindRouteTableAssociationByIDV2                        = findRouteTableAssociationByIDV2
	FindRouteTableByIDV2                                   = findRouteTableByIDV2
	FindSpotDatafeedSubscription                           = findSpotDatafeedSubscription
	FindSpotFleetRequestByID                               = findSpotFleetRequestByID
	FindSpotFleetRequests                                  = findSpotFleetRequests
	FindSpotInstanceRequestByID                            = findSpotInstanceRequestByID
	FindSubnetsV2                                          = findSubnetsV2
=======
	FindIPAMByID                                           = findIPAMByID
	FindIPAMPoolAllocationByTwoPartKey                     = findIPAMPoolAllocationByTwoPartKey
	FindIPAMPoolByID                                       = findIPAMPoolByID
	FindIPAMPoolCIDRByTwoPartKey                           = findIPAMPoolCIDRByTwoPartKey
	FindIPAMResourceDiscoveryAssociationByID               = findIPAMResourceDiscoveryAssociationByID
	FindIPAMResourceDiscoveryByID                          = findIPAMResourceDiscoveryByID
	FindIPAMScopeByID                                      = findIPAMScopeByID
	FindKeyPairByName                                      = findKeyPairByName
	FindMainRouteTableAssociationByID                      = findMainRouteTableAssociationByID
	FindNetworkACLByIDV2                                   = findNetworkACLByIDV2
	FindNetworkInterfaceByIDV2                             = findNetworkInterfaceByIDV2
	FindRouteByIPv4DestinationV2                           = findRouteByIPv4Destination
	FindRouteByIPv6DestinationV2                           = findRouteByIPv6Destination
	FindRouteByPrefixListIDDestinationV2                   = findRouteByPrefixListIDDestination
	FindRouteTableAssociationByIDV2                        = findRouteTableAssociationByID
	FindRouteTableByIDV2                                   = findRouteTableByID
>>>>>>> 3434906a
	FindVolumeAttachmentInstanceByID                       = findVolumeAttachmentInstanceByID
	FindVPCEndpointByIDV2                                  = findVPCEndpointByIDV2
	FindVPCEndpointConnectionByServiceIDAndVPCEndpointIDV2 = findVPCEndpointConnectionByServiceIDAndVPCEndpointIDV2
	FindVPCEndpointConnectionNotificationByIDV2            = findVPCEndpointConnectionNotificationByIDV2
	FindVPCEndpointRouteTableAssociationExistsV2           = findVPCEndpointRouteTableAssociationExistsV2
	FindVPCEndpointSecurityGroupAssociationExistsV2        = findVPCEndpointSecurityGroupAssociationExistsV2
	FindVPCEndpointServiceConfigurationByIDV2              = findVPCEndpointServiceConfigurationByIDV2
	FindVPCEndpointServicePermissionV2                     = findVPCEndpointServicePermissionV2
	FindVPCEndpointSubnetAssociationExistsV2               = findVPCEndpointSubnetAssociationExistsV2
	FindVPCIPv6CIDRBlockAssociationByIDV2                  = findVPCIPv6CIDRBlockAssociationByIDV2
	FindVPNConnectionByID                                  = findVPNConnectionByID
	FindVPNConnectionRouteByTwoPartKey                     = findVPNConnectionRouteByTwoPartKey
	FindVPNGatewayByID                                     = findVPNGatewayByID
	FindVPNGatewayVPCAttachmentByTwoPartKey                = findVPNGatewayVPCAttachmentByTwoPartKey
	FindVPNGatewayRoutePropagationExistsV2                 = findVPNGatewayRoutePropagationExists
	FlattenNetworkInterfacePrivateIPAddresses              = flattenNetworkInterfacePrivateIPAddresses
	IPAMServicePrincipal                                   = ipamServicePrincipal
	NewAttributeFilterList                                 = newAttributeFilterList
	NewAttributeFilterListV2                               = newAttributeFilterListV2
	NewCustomFilterList                                    = newCustomFilterList
	NewTagFilterList                                       = newTagFilterList
	ProtocolForValue                                       = protocolForValue
	StopInstance                                           = stopInstance
	StopEBSVolumeAttachmentInstance                        = stopVolumeAttachmentInstance
	UpdateTags                                             = updateTags
	UpdateTagsV2                                           = updateTagsV2

	WaitVolumeAttachmentCreated = waitVolumeAttachmentCreated
)

type (
	IPProtocol = ipProtocol
)<|MERGE_RESOLUTION|>--- conflicted
+++ resolved
@@ -52,11 +52,8 @@
 	FindClientVPNEndpointByID                              = findClientVPNEndpointByID
 	FindClientVPNNetworkAssociationByTwoPartKey            = findClientVPNNetworkAssociationByTwoPartKey
 	FindClientVPNRouteByThreePartKey                       = findClientVPNRouteByThreePartKey
-<<<<<<< HEAD
 	FindCapacityReservationByID                            = findCapacityReservationByID
-=======
 	FindCustomerGatewayByID                                = findCustomerGatewayByID
->>>>>>> 3434906a
 	FindEBSVolumeAttachment                                = findVolumeAttachment
 	FindEIPByAllocationID                                  = findEIPByAllocationID
 	FindEIPByAssociationID                                 = findEIPByAssociationID
@@ -65,25 +62,6 @@
 	FindFleetByID                                          = findFleetByID
 	FindHostByID                                           = findHostByID
 	FindInstanceMetadataDefaults                           = findInstanceMetadataDefaults
-<<<<<<< HEAD
-	FindInstanceStateByID                                  = findInstanceStateByID
-	FindKeyPairByName                                      = findKeyPairByName
-	FindLaunchTemplateByID                                 = findLaunchTemplateByID
-	FindNetworkACLByIDV2                                   = findNetworkACLByIDV2
-	FindNetworkInterfaceByIDV2                             = findNetworkInterfaceByIDV2
-	FindPlacementGroupByName                               = findPlacementGroupByName
-	FindPublicIPv4Pools                                    = findPublicIPv4Pools
-	FindRouteByIPv4DestinationV2                           = findRouteByIPv4DestinationV2
-	FindRouteByIPv6DestinationV2                           = findRouteByIPv6DestinationV2
-	FindRouteByPrefixListIDDestinationV2                   = findRouteByPrefixListIDDestinationV2
-	FindRouteTableAssociationByIDV2                        = findRouteTableAssociationByIDV2
-	FindRouteTableByIDV2                                   = findRouteTableByIDV2
-	FindSpotDatafeedSubscription                           = findSpotDatafeedSubscription
-	FindSpotFleetRequestByID                               = findSpotFleetRequestByID
-	FindSpotFleetRequests                                  = findSpotFleetRequests
-	FindSpotInstanceRequestByID                            = findSpotInstanceRequestByID
-	FindSubnetsV2                                          = findSubnetsV2
-=======
 	FindIPAMByID                                           = findIPAMByID
 	FindIPAMPoolAllocationByTwoPartKey                     = findIPAMPoolAllocationByTwoPartKey
 	FindIPAMPoolByID                                       = findIPAMPoolByID
@@ -91,16 +69,24 @@
 	FindIPAMResourceDiscoveryAssociationByID               = findIPAMResourceDiscoveryAssociationByID
 	FindIPAMResourceDiscoveryByID                          = findIPAMResourceDiscoveryByID
 	FindIPAMScopeByID                                      = findIPAMScopeByID
+	FindInstanceStateByID                                  = findInstanceStateByID
 	FindKeyPairByName                                      = findKeyPairByName
 	FindMainRouteTableAssociationByID                      = findMainRouteTableAssociationByID
+	FindLaunchTemplateByID                                 = findLaunchTemplateByID
 	FindNetworkACLByIDV2                                   = findNetworkACLByIDV2
 	FindNetworkInterfaceByIDV2                             = findNetworkInterfaceByIDV2
+	FindPlacementGroupByName                               = findPlacementGroupByName
+	FindPublicIPv4Pools                                    = findPublicIPv4Pools
 	FindRouteByIPv4DestinationV2                           = findRouteByIPv4Destination
 	FindRouteByIPv6DestinationV2                           = findRouteByIPv6Destination
 	FindRouteByPrefixListIDDestinationV2                   = findRouteByPrefixListIDDestination
 	FindRouteTableAssociationByIDV2                        = findRouteTableAssociationByID
 	FindRouteTableByIDV2                                   = findRouteTableByID
->>>>>>> 3434906a
+	FindSpotDatafeedSubscription                           = findSpotDatafeedSubscription
+	FindSpotFleetRequestByID                               = findSpotFleetRequestByID
+	FindSpotFleetRequests                                  = findSpotFleetRequests
+	FindSpotInstanceRequestByID                            = findSpotInstanceRequestByID
+	FindSubnetsV2                                          = findSubnetsV2
 	FindVolumeAttachmentInstanceByID                       = findVolumeAttachmentInstanceByID
 	FindVPCEndpointByIDV2                                  = findVPCEndpointByIDV2
 	FindVPCEndpointConnectionByServiceIDAndVPCEndpointIDV2 = findVPCEndpointConnectionByServiceIDAndVPCEndpointIDV2
