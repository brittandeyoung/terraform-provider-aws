// Copyright (c) HashiCorp, Inc.
// SPDX-License-Identifier: MPL-2.0

package qbusiness

import (
	"context"

	"github.com/aws/aws-sdk-go-v2/service/qbusiness"
	"github.com/hashicorp/terraform-plugin-sdk/v2/helper/retry"
	"github.com/hashicorp/terraform-provider-aws/internal/tfresource"
)

func statusAppAvailability(ctx context.Context, conn *qbusiness.Client, id string) retry.StateRefreshFunc {
	return func() (interface{}, string, error) {
		output, err := FindAppByID(ctx, conn, id)

		if tfresource.NotFound(err) {
			return nil, "", nil
		}

		if err != nil {
			return nil, "", err
		}

		return output, string(output.Status), nil
	}
}

func statusIndexAvailability(ctx context.Context, conn *qbusiness.Client, index_id string) retry.StateRefreshFunc {
	return func() (interface{}, string, error) {
		output, err := FindIndexByID(ctx, conn, index_id)

		if tfresource.NotFound(err) {
			return nil, "", nil
		}

		if err != nil {
			return nil, "", err
		}

		return output, string(output.Status), nil
	}
}
<<<<<<< HEAD
func statusDatasourceAvailability(ctx context.Context, conn *qbusiness.Client, datasource_id string) retry.StateRefreshFunc {
	return func() (interface{}, string, error) {
		output, err := FindDatasourceByID(ctx, conn, datasource_id)
=======

func statusRetrieverAvailability(ctx context.Context, conn *qbusiness.Client, retriever_id string) retry.StateRefreshFunc {
	return func() (interface{}, string, error) {
		output, err := FindRetrieverByID(ctx, conn, retriever_id)
>>>>>>> 86a63459

		if tfresource.NotFound(err) {
			return nil, "", nil
		}

		if err != nil {
			return nil, "", err
		}

		return output, string(output.Status), nil
	}
}<|MERGE_RESOLUTION|>--- conflicted
+++ resolved
@@ -42,16 +42,26 @@
 		return output, string(output.Status), nil
 	}
 }
-<<<<<<< HEAD
-func statusDatasourceAvailability(ctx context.Context, conn *qbusiness.Client, datasource_id string) retry.StateRefreshFunc {
-	return func() (interface{}, string, error) {
-		output, err := FindDatasourceByID(ctx, conn, datasource_id)
-=======
 
 func statusRetrieverAvailability(ctx context.Context, conn *qbusiness.Client, retriever_id string) retry.StateRefreshFunc {
 	return func() (interface{}, string, error) {
 		output, err := FindRetrieverByID(ctx, conn, retriever_id)
->>>>>>> 86a63459
+
+		if tfresource.NotFound(err) {
+			return nil, "", nil
+		}
+
+		if err != nil {
+			return nil, "", err
+		}
+
+		return output, string(output.Status), nil
+	}
+}
+
+func statusDatasourceAvailability(ctx context.Context, conn *qbusiness.Client, datasource_id string) retry.StateRefreshFunc {
+	return func() (interface{}, string, error) {
+		output, err := FindDatasourceByID(ctx, conn, datasource_id)
 
 		if tfresource.NotFound(err) {
 			return nil, "", nil
