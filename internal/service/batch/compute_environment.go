// Copyright (c) HashiCorp, Inc.
// SPDX-License-Identifier: MPL-2.0

package batch

import (
	"context"
	"errors"
	"fmt"
	"log"
	"strings"
	"time"

	"github.com/YakDriver/regexache"
	"github.com/aws/aws-sdk-go-v2/aws"
	"github.com/aws/aws-sdk-go-v2/service/batch"
	awstypes "github.com/aws/aws-sdk-go-v2/service/batch/types"
	"github.com/hashicorp/terraform-plugin-sdk/v2/diag"
	"github.com/hashicorp/terraform-plugin-sdk/v2/helper/retry"
	"github.com/hashicorp/terraform-plugin-sdk/v2/helper/schema"
	"github.com/hashicorp/terraform-plugin-sdk/v2/helper/validation"
	"github.com/hashicorp/terraform-provider-aws/internal/conns"
	"github.com/hashicorp/terraform-provider-aws/internal/create"
	"github.com/hashicorp/terraform-provider-aws/internal/enum"
	"github.com/hashicorp/terraform-provider-aws/internal/errs"
	"github.com/hashicorp/terraform-provider-aws/internal/errs/sdkdiag"
	"github.com/hashicorp/terraform-provider-aws/internal/flex"
	"github.com/hashicorp/terraform-provider-aws/internal/sdkv2"
	tftags "github.com/hashicorp/terraform-provider-aws/internal/tags"
	"github.com/hashicorp/terraform-provider-aws/internal/tfresource"
	"github.com/hashicorp/terraform-provider-aws/internal/verify"
	"github.com/hashicorp/terraform-provider-aws/names"
)

// @SDKResource("aws_batch_compute_environment", name="Compute Environment")
// @Tags(identifierAttribute="arn")
// @Testing(existsType="github.com/aws/aws-sdk-go-v2/service/batch/types;types.ComputeEnvironmentDetail")
func resourceComputeEnvironment() *schema.Resource {
	return &schema.Resource{
		CreateWithoutTimeout: resourceComputeEnvironmentCreate,
		ReadWithoutTimeout:   resourceComputeEnvironmentRead,
		UpdateWithoutTimeout: resourceComputeEnvironmentUpdate,
		DeleteWithoutTimeout: resourceComputeEnvironmentDelete,

		Importer: &schema.ResourceImporter{
			StateContext: schema.ImportStatePassthroughContext,
		},

		CustomizeDiff: resourceComputeEnvironmentCustomizeDiff,

		Schema: map[string]*schema.Schema{
			names.AttrARN: {
				Type:     schema.TypeString,
				Computed: true,
			},
			"compute_environment_name": {
				Type:          schema.TypeString,
				Optional:      true,
				Computed:      true,
				ForceNew:      true,
				ConflictsWith: []string{"compute_environment_name_prefix"},
				ValidateFunc:  validName,
			},
			"compute_environment_name_prefix": {
				Type:          schema.TypeString,
				Optional:      true,
				Computed:      true,
				ForceNew:      true,
				ConflictsWith: []string{"compute_environment_name"},
				ValidateFunc:  validPrefix,
			},
			"compute_resources": {
				Type:     schema.TypeList,
				Optional: true,
				ForceNew: true,
				MinItems: 0,
				MaxItems: 1,
				Elem: &schema.Resource{
					Schema: map[string]*schema.Schema{
						"allocation_strategy": {
							Type:             schema.TypeString,
							Optional:         true,
							StateFunc:        sdkv2.ToUpperSchemaStateFunc,
							ValidateDiagFunc: enum.ValidateIgnoreCase[awstypes.CRAllocationStrategy](),
						},
						"bid_percentage": {
							Type:     schema.TypeInt,
							Optional: true,
						},
						"desired_vcpus": {
							Type:     schema.TypeInt,
							Optional: true,
							Computed: true,
						},
						"ec2_configuration": {
							Type:     schema.TypeList,
							Optional: true,
							Computed: true,
							ForceNew: true,
							MaxItems: 2,
							Elem: &schema.Resource{
								Schema: map[string]*schema.Schema{
									"image_id_override": {
										Type:         schema.TypeString,
										Optional:     true,
										Computed:     true,
										ValidateFunc: validation.StringLenBetween(1, 256),
									},
									"image_type": {
										Type:         schema.TypeString,
										Optional:     true,
										ValidateFunc: validation.StringLenBetween(1, 256),
									},
								},
							},
						},
						"ec2_key_pair": {
							Type:     schema.TypeString,
							Optional: true,
						},
						"image_id": {
							Type:     schema.TypeString,
							Optional: true,
						},
						"instance_role": {
							Type:         schema.TypeString,
							Optional:     true,
							ValidateFunc: verify.ValidARN,
						},
						names.AttrInstanceType: {
							Type:     schema.TypeSet,
							Optional: true,
							Elem:     &schema.Schema{Type: schema.TypeString},
						},
						names.AttrLaunchTemplate: {
							Type:     schema.TypeList,
							Optional: true,
							ForceNew: true,
							MaxItems: 1,
							Elem: &schema.Resource{
								Schema: map[string]*schema.Schema{
									"launch_template_id": {
										Type:          schema.TypeString,
										Optional:      true,
										ConflictsWith: []string{"compute_resources.0.launch_template.0.launch_template_name"},
									},
									"launch_template_name": {
										Type:          schema.TypeString,
										Optional:      true,
										ConflictsWith: []string{"compute_resources.0.launch_template.0.launch_template_id"},
									},
									names.AttrVersion: {
										Type:     schema.TypeString,
										Optional: true,
										Computed: true,
									},
								},
							},
						},
						"max_vcpus": {
							Type:     schema.TypeInt,
							Required: true,
						},
						"min_vcpus": {
							Type:     schema.TypeInt,
							Optional: true,
						},
						"placement_group": {
							Type:     schema.TypeString,
							Optional: true,
							ForceNew: true,
						},
						names.AttrSecurityGroupIDs: {
							Type:     schema.TypeSet,
							Optional: true,
							Elem:     &schema.Schema{Type: schema.TypeString},
						},
						"spot_iam_fleet_role": {
							Type:         schema.TypeString,
							Optional:     true,
							ForceNew:     true,
							ValidateFunc: verify.ValidARN,
						},
						names.AttrSubnets: {
							Type:     schema.TypeSet,
							Required: true,
							Elem:     &schema.Schema{Type: schema.TypeString},
						},
						names.AttrTags: tftags.TagsSchema(),
						names.AttrType: {
							Type:             schema.TypeString,
							Required:         true,
							StateFunc:        sdkv2.ToUpperSchemaStateFunc,
							ValidateDiagFunc: enum.ValidateIgnoreCase[awstypes.CRType](),
						},
					},
				},
			},
			"ecs_cluster_arn": {
				Type:     schema.TypeString,
				Computed: true,
			},
			"eks_configuration": {
				Type:     schema.TypeList,
				Optional: true,
				ForceNew: true,
				MinItems: 0,
				MaxItems: 1,
				Elem: &schema.Resource{
					Schema: map[string]*schema.Schema{
						"eks_cluster_arn": {
							Type:         schema.TypeString,
							Required:     true,
							ForceNew:     true,
							ValidateFunc: verify.ValidARN,
						},
						"kubernetes_namespace": {
							Type:     schema.TypeString,
							Required: true,
							ForceNew: true,
						},
					},
				},
			},
			names.AttrServiceRole: {
				Type:         schema.TypeString,
				Optional:     true,
				Computed:     true,
				ValidateFunc: verify.ValidARN,
			},
			names.AttrState: {
				Type:             schema.TypeString,
				Optional:         true,
				Default:          awstypes.CEStateEnabled,
				StateFunc:        sdkv2.ToUpperSchemaStateFunc,
				ValidateDiagFunc: enum.ValidateIgnoreCase[awstypes.CEState](),
			},
			names.AttrStatus: {
				Type:     schema.TypeString,
				Computed: true,
			},
			names.AttrStatusReason: {
				Type:     schema.TypeString,
				Computed: true,
			},
			names.AttrTags:    tftags.TagsSchema(),
			names.AttrTagsAll: tftags.TagsSchemaComputed(),
			names.AttrType: {
				Type:             schema.TypeString,
				Required:         true,
				ForceNew:         true,
				StateFunc:        sdkv2.ToUpperSchemaStateFunc,
				ValidateDiagFunc: enum.ValidateIgnoreCase[awstypes.CEType](),
			},
			"update_policy": {
				Type:     schema.TypeList,
				Optional: true,
				MaxItems: 1,
				Elem: &schema.Resource{
					Schema: map[string]*schema.Schema{
						"job_execution_timeout_minutes": {
							Type:         schema.TypeInt,
							Required:     true,
							ValidateFunc: validation.IntBetween(1, 360),
						},
						"terminate_jobs_on_update": {
							Type:     schema.TypeBool,
							Required: true,
						},
					},
				},
			},
		},
	}
}

func resourceComputeEnvironmentCreate(ctx context.Context, d *schema.ResourceData, meta any) diag.Diagnostics {
	var diags diag.Diagnostics
	conn := meta.(*conns.AWSClient).BatchClient(ctx)

	computeEnvironmentName := create.Name(d.Get("compute_environment_name").(string), d.Get("compute_environment_name_prefix").(string))
	computeEnvironmentType := awstypes.CEType(d.Get(names.AttrType).(string))
	input := &batch.CreateComputeEnvironmentInput{
		ComputeEnvironmentName: aws.String(computeEnvironmentName),
		ServiceRole:            aws.String(d.Get(names.AttrServiceRole).(string)),
		Tags:                   getTagsIn(ctx),
		Type:                   computeEnvironmentType,
	}

	if v, ok := d.GetOk("compute_resources"); ok && len(v.([]any)) > 0 && v.([]any)[0] != nil {
		input.ComputeResources = expandComputeResource(ctx, v.([]any)[0].(map[string]any))
	}

	if v, ok := d.GetOk("eks_configuration"); ok && len(v.([]any)) > 0 && v.([]any)[0] != nil {
		input.EksConfiguration = expandEKSConfiguration(v.([]any)[0].(map[string]any))
	}

	if v, ok := d.GetOk(names.AttrState); ok {
		input.State = awstypes.CEState(v.(string))
	}

	output, err := conn.CreateComputeEnvironment(ctx, input)

	if err != nil {
		return sdkdiag.AppendErrorf(diags, "creating Batch Compute Environment (%s): %s", computeEnvironmentName, err)
	}

	d.SetId(aws.ToString(output.ComputeEnvironmentName))

	if _, err := waitComputeEnvironmentCreated(ctx, conn, d.Id(), d.Timeout(schema.TimeoutCreate)); err != nil {
		return sdkdiag.AppendErrorf(diags, "waiting for Batch Compute Environment (%s) create: %s", d.Id(), err)
	}

	// UpdatePolicy is not possible to set with CreateComputeEnvironment
	if v, ok := d.GetOk("update_policy"); ok && len(v.([]any)) > 0 && v.([]any)[0] != nil {
		input := &batch.UpdateComputeEnvironmentInput{
			ComputeEnvironment: aws.String(d.Id()),
			UpdatePolicy:       expandComputeEnvironmentUpdatePolicy(v.([]any)),
		}

		_, err := conn.UpdateComputeEnvironment(ctx, input)

		if err != nil {
			return sdkdiag.AppendErrorf(diags, "updating Batch Compute Environment (%s) update policy: %s", d.Id(), err)
		}

		if _, err := waitComputeEnvironmentUpdated(ctx, conn, d.Id(), d.Timeout(schema.TimeoutUpdate)); err != nil {
			return sdkdiag.AppendErrorf(diags, "waiting for Batch Compute Environment (%s) update: %s", d.Id(), err)
		}
	}

	return append(diags, resourceComputeEnvironmentRead(ctx, d, meta)...)
}

func resourceComputeEnvironmentRead(ctx context.Context, d *schema.ResourceData, meta any) diag.Diagnostics {
	var diags diag.Diagnostics
	conn := meta.(*conns.AWSClient).BatchClient(ctx)

	computeEnvironment, err := findComputeEnvironmentDetailByName(ctx, conn, d.Id())

	if !d.IsNewResource() && tfresource.NotFound(err) {
		log.Printf("[WARN] Batch Compute Environment (%s) not found, removing from state", d.Id())
		d.SetId("")
		return diags
	}

	if err != nil {
		return sdkdiag.AppendErrorf(diags, "reading Batch Compute Environment (%s): %s", d.Id(), err)
	}

	d.Set(names.AttrARN, computeEnvironment.ComputeEnvironmentArn)
	d.Set("compute_environment_name", computeEnvironment.ComputeEnvironmentName)
	d.Set("compute_environment_name_prefix", create.NamePrefixFromName(aws.ToString(computeEnvironment.ComputeEnvironmentName)))
	if computeEnvironment.ComputeResources != nil {
		if err := d.Set("compute_resources", []any{flattenComputeResource(ctx, computeEnvironment.ComputeResources)}); err != nil {
			return sdkdiag.AppendErrorf(diags, "setting compute_resources: %s", err)
		}
	} else {
		d.Set("compute_resources", nil)
	}
	d.Set("ecs_cluster_arn", computeEnvironment.EcsClusterArn)
	if computeEnvironment.EksConfiguration != nil {
		if err := d.Set("eks_configuration", []any{flattenEKSConfiguration(computeEnvironment.EksConfiguration)}); err != nil {
			return sdkdiag.AppendErrorf(diags, "setting eks_configuration: %s", err)
		}
	} else {
		d.Set("eks_configuration", nil)
	}
	d.Set(names.AttrServiceRole, computeEnvironment.ServiceRole)
	d.Set(names.AttrState, computeEnvironment.State)
	d.Set(names.AttrStatus, computeEnvironment.Status)
	d.Set(names.AttrStatusReason, computeEnvironment.StatusReason)
	d.Set(names.AttrType, computeEnvironment.Type)
	if err := d.Set("update_policy", flattenComputeEnvironmentUpdatePolicy(computeEnvironment.UpdatePolicy)); err != nil {
		return sdkdiag.AppendErrorf(diags, "setting update_policy: %s", err)
	}

	setTagsOut(ctx, computeEnvironment.Tags)

	return diags
}

func resourceComputeEnvironmentUpdate(ctx context.Context, d *schema.ResourceData, meta any) diag.Diagnostics {
	var diags diag.Diagnostics
	conn := meta.(*conns.AWSClient).BatchClient(ctx)

	if d.HasChangesExcept(names.AttrTags, names.AttrTagsAll) {
		input := &batch.UpdateComputeEnvironmentInput{
			ComputeEnvironment: aws.String(d.Id()),
		}

		if d.HasChange(names.AttrServiceRole) {
			input.ServiceRole = aws.String(d.Get(names.AttrServiceRole).(string))
		}

		if d.HasChange(names.AttrState) {
			input.State = awstypes.CEState(d.Get(names.AttrState).(string))
		}

		if d.HasChange("update_policy") {
			input.UpdatePolicy = expandComputeEnvironmentUpdatePolicy(d.Get("update_policy").([]any))
		}

		if computeEnvironmentType := strings.ToUpper(d.Get(names.AttrType).(string)); computeEnvironmentType == string(awstypes.CETypeManaged) {
			// "At least one compute-resources attribute must be specified"
			computeResourceUpdate := &awstypes.ComputeResourceUpdate{
				MaxvCpus: aws.Int32(int32(d.Get("compute_resources.0.max_vcpus").(int))),
			}

			if d.HasChange("compute_resources.0.security_group_ids") {
				computeResourceUpdate.SecurityGroupIds = flex.ExpandStringValueSet(d.Get("compute_resources.0.security_group_ids").(*schema.Set))
			}

			if d.HasChange("compute_resources.0.subnets") {
				computeResourceUpdate.Subnets = flex.ExpandStringValueSet(d.Get("compute_resources.0.subnets").(*schema.Set))
			}

			if d.HasChange("compute_resources.0.allocation_strategy") {
				if allocationStrategy, ok := d.GetOk("compute_resources.0.allocation_strategy"); ok {
					computeResourceUpdate.AllocationStrategy = awstypes.CRUpdateAllocationStrategy(allocationStrategy.(string))
				} else {
					computeResourceUpdate.AllocationStrategy = ""
				}
			}

			computeResourceEnvironmentType := awstypes.CRType(d.Get("compute_resources.0.type").(string))

			if d.HasChange("compute_resources.0.type") {
				computeResourceUpdate.Type = computeResourceEnvironmentType
			}

			if !isFargateType(computeResourceEnvironmentType) {
				if d.HasChange("compute_resources.0.desired_vcpus") {
					if desiredvCpus, ok := d.GetOk("compute_resources.0.desired_vcpus"); ok {
						computeResourceUpdate.DesiredvCpus = aws.Int32(int32(desiredvCpus.(int)))
					} else {
						computeResourceUpdate.DesiredvCpus = aws.Int32(0)
					}
				}

				if d.HasChange("compute_resources.0.min_vcpus") {
					if minVcpus, ok := d.GetOk("compute_resources.0.min_vcpus"); ok {
						computeResourceUpdate.MinvCpus = aws.Int32(int32(minVcpus.(int)))
					} else {
						computeResourceUpdate.MinvCpus = aws.Int32(0)
					}
				}

				if d.HasChange("compute_resources.0.bid_percentage") {
					if bidPercentage, ok := d.GetOk("compute_resources.0.bid_percentage"); ok {
						computeResourceUpdate.BidPercentage = aws.Int32(int32(bidPercentage.(int)))
					} else {
						computeResourceUpdate.BidPercentage = aws.Int32(0)
					}
				}

				if d.HasChange("compute_resources.0.ec2_configuration") {
					defaultImageType := "ECS_AL2"
					if _, ok := d.GetOk("eks_configuration.#"); ok {
						defaultImageType = "EKS_AL2"
					}
					ec2Configuration := d.Get("compute_resources.0.ec2_configuration").([]any)
					computeResourceUpdate.Ec2Configuration = expandEC2ConfigurationsUpdate(ec2Configuration, defaultImageType)
				}

				if d.HasChange("compute_resources.0.ec2_key_pair") {
					if keyPair, ok := d.GetOk("compute_resources.0.ec2_key_pair"); ok {
						computeResourceUpdate.Ec2KeyPair = aws.String(keyPair.(string))
					} else {
						computeResourceUpdate.Ec2KeyPair = aws.String("")
					}
				}

				if d.HasChange("compute_resources.0.image_id") {
					if imageId, ok := d.GetOk("compute_resources.0.image_id"); ok {
						computeResourceUpdate.ImageId = aws.String(imageId.(string))
					} else {
						computeResourceUpdate.ImageId = aws.String("")
					}
				}

				if d.HasChange("compute_resources.0.instance_role") {
					if instanceRole, ok := d.GetOk("compute_resources.0.instance_role"); ok {
						computeResourceUpdate.InstanceRole = aws.String(instanceRole.(string))
					} else {
						computeResourceUpdate.InstanceRole = aws.String("")
					}
				}

				if d.HasChange("compute_resources.0.instance_type") {
					computeResourceUpdate.InstanceTypes = flex.ExpandStringValueSet(d.Get("compute_resources.0.instance_type").(*schema.Set))
				}

				if d.HasChange("compute_resources.0.launch_template") {
					launchTemplate := d.Get("compute_resources.0.launch_template").([]any)
					computeResourceUpdate.LaunchTemplate = expandLaunchTemplateSpecificationUpdate(launchTemplate)
				}

				if d.HasChange("compute_resources.0.tags") {
					if tags, ok := d.GetOk("compute_resources.0.tags"); ok {
<<<<<<< HEAD
						computeResourceUpdate.Tags = svcTags(tftags.New(ctx, tags.(map[string]interface{})).IgnoreAWS())
=======
						computeResourceUpdate.Tags = Tags(tftags.New(ctx, tags.(map[string]any)).IgnoreAWS())
>>>>>>> 58002c3e
					} else {
						computeResourceUpdate.Tags = map[string]string{}
					}
				}
			}

			input.ComputeResources = computeResourceUpdate
		}

		_, err := conn.UpdateComputeEnvironment(ctx, input)

		if err != nil {
			return sdkdiag.AppendErrorf(diags, "updating Batch Compute Environment (%s): %s", d.Id(), err)
		}

		if _, err := waitComputeEnvironmentUpdated(ctx, conn, d.Id(), d.Timeout(schema.TimeoutUpdate)); err != nil {
			return sdkdiag.AppendErrorf(diags, "waiting for Batch Compute Environment (%s) update: %s", d.Id(), err)
		}
	}

	return append(diags, resourceComputeEnvironmentRead(ctx, d, meta)...)
}

func resourceComputeEnvironmentDelete(ctx context.Context, d *schema.ResourceData, meta any) diag.Diagnostics {
	var diags diag.Diagnostics
	conn := meta.(*conns.AWSClient).BatchClient(ctx)

	log.Printf("[DEBUG] Disabling Batch Compute Environment: %s", d.Id())
	updateInput := batch.UpdateComputeEnvironmentInput{
		ComputeEnvironment: aws.String(d.Id()),
		State:              awstypes.CEStateDisabled,
	}
	_, err := conn.UpdateComputeEnvironment(ctx, &updateInput)

	if errs.IsAErrorMessageContains[*awstypes.ClientException](err, "does not exist") {
		return diags
	}

	if err != nil {
		return sdkdiag.AppendErrorf(diags, "disabling Batch Compute Environment (%s): %s", d.Id(), err)
	}

	if _, err := waitComputeEnvironmentUpdated(ctx, conn, d.Id(), d.Timeout(schema.TimeoutDelete)); err != nil {
		log.Printf("[WARN] error waiting for Batch Compute Environment (%s) disable: %s", d.Id(), err)
	}

	log.Printf("[DEBUG] Deleting Batch Compute Environment: %s", d.Id())
	deleteInput := batch.DeleteComputeEnvironmentInput{
		ComputeEnvironment: aws.String(d.Id()),
	}
	_, err = conn.DeleteComputeEnvironment(ctx, &deleteInput)

	if err != nil {
		return sdkdiag.AppendErrorf(diags, "deleting Batch Compute Environment (%s): %s", d.Id(), err)
	}

	if _, err := waitComputeEnvironmentDeleted(ctx, conn, d.Id(), d.Timeout(schema.TimeoutDelete)); err != nil {
		return sdkdiag.AppendErrorf(diags, "waiting for Batch Compute Environment (%s) delete: %s", d.Id(), err)
	}

	return diags
}

func resourceComputeEnvironmentCustomizeDiff(_ context.Context, diff *schema.ResourceDiff, meta any) error {
	if computeEnvironmentType := strings.ToUpper(diff.Get(names.AttrType).(string)); computeEnvironmentType == string(awstypes.CETypeUnmanaged) {
		// UNMANAGED compute environments can have no compute_resources configured.
		if v, ok := diff.GetOk("compute_resources"); ok && len(v.([]any)) > 0 && v.([]any)[0] != nil {
			return fmt.Errorf("no `compute_resources` can be specified when `type` is %q", computeEnvironmentType)
		}
	}

	if diff.Id() != "" {
		// Update.

		fargateComputeResources := isFargateType(awstypes.CRType(diff.Get("compute_resources.0.type").(string)))

		if !isUpdatableComputeEnvironment(diff) {
			if diff.HasChange("compute_resources.0.security_group_ids") && !fargateComputeResources {
				if err := diff.ForceNew("compute_resources.0.security_group_ids"); err != nil {
					return err
				}
			}

			if diff.HasChange("compute_resources.0.subnets") && !fargateComputeResources {
				if err := diff.ForceNew("compute_resources.0.subnets"); err != nil {
					return err
				}
			}

			if diff.HasChange("compute_resources.0.allocation_strategy") {
				if err := diff.ForceNew("compute_resources.0.allocation_strategy"); err != nil {
					return err
				}
			}

			if diff.HasChange("compute_resources.0.bid_percentage") {
				if err := diff.ForceNew("compute_resources.0.bid_percentage"); err != nil {
					return err
				}
			}

			if diff.HasChange("compute_resources.0.ec2_configuration.#") {
				if err := diff.ForceNew("compute_resources.0.ec2_configuration.#"); err != nil {
					return err
				}
			}

			if diff.HasChange("compute_resources.0.ec2_configuration.0.image_id_override") {
				if err := diff.ForceNew("compute_resources.0.ec2_configuration.0.image_id_override"); err != nil {
					return err
				}
			}

			if diff.HasChange("compute_resources.0.ec2_configuration.0.image_type") {
				if err := diff.ForceNew("compute_resources.0.ec2_configuration.0.image_type"); err != nil {
					return err
				}
			}

			if diff.HasChange("compute_resources.0.ec2_key_pair") {
				if err := diff.ForceNew("compute_resources.0.ec2_key_pair"); err != nil {
					return err
				}
			}

			if diff.HasChange("compute_resources.0.image_id") {
				if err := diff.ForceNew("compute_resources.0.image_id"); err != nil {
					return err
				}
			}

			if diff.HasChange("compute_resources.0.instance_role") {
				if err := diff.ForceNew("compute_resources.0.instance_role"); err != nil {
					return err
				}
			}

			if diff.HasChange("compute_resources.0.instance_type") {
				if err := diff.ForceNew("compute_resources.0.instance_type"); err != nil {
					return err
				}
			}

			if diff.HasChange("compute_resources.0.launch_template.#") {
				if err := diff.ForceNew("compute_resources.0.launch_template.#"); err != nil {
					return err
				}
			}

			if diff.HasChange("compute_resources.0.launch_template.0.launch_template_id") {
				if err := diff.ForceNew("compute_resources.0.launch_template.0.launch_template_id"); err != nil {
					return err
				}
			}

			if diff.HasChange("compute_resources.0.launch_template.0.launch_template_name") {
				if err := diff.ForceNew("compute_resources.0.launch_template.0.launch_template_name"); err != nil {
					return err
				}
			}

			if diff.HasChange("compute_resources.0.launch_template.0.version") {
				if err := diff.ForceNew("compute_resources.0.launch_template.0.version"); err != nil {
					return err
				}
			}

			if diff.HasChange("compute_resources.0.tags") {
				if err := diff.ForceNew("compute_resources.0.tags"); err != nil {
					return err
				}
			}
		}
	}

	return nil
}

func findComputeEnvironmentDetailByName(ctx context.Context, conn *batch.Client, name string) (*awstypes.ComputeEnvironmentDetail, error) {
	input := &batch.DescribeComputeEnvironmentsInput{
		ComputeEnvironments: []string{name},
	}

	output, err := findComputeEnvironmentDetail(ctx, conn, input)

	if err != nil {
		return nil, err
	}

	if status := output.Status; status == awstypes.CEStatusDeleted {
		return nil, &retry.NotFoundError{
			Message:     string(status),
			LastRequest: input,
		}
	}

	return output, nil
}

func findComputeEnvironmentDetail(ctx context.Context, conn *batch.Client, input *batch.DescribeComputeEnvironmentsInput) (*awstypes.ComputeEnvironmentDetail, error) {
	output, err := findComputeEnvironmentDetails(ctx, conn, input)

	if err != nil {
		return nil, err
	}

	return tfresource.AssertSingleValueResult(output)
}

func findComputeEnvironmentDetails(ctx context.Context, conn *batch.Client, input *batch.DescribeComputeEnvironmentsInput) ([]awstypes.ComputeEnvironmentDetail, error) {
	var output []awstypes.ComputeEnvironmentDetail

	pages := batch.NewDescribeComputeEnvironmentsPaginator(conn, input)
	for pages.HasMorePages() {
		page, err := pages.NextPage(ctx)

		if err != nil {
			return nil, err
		}

		output = append(output, page.ComputeEnvironments...)
	}

	return output, nil
}

func statusComputeEnvironment(ctx context.Context, conn *batch.Client, name string) retry.StateRefreshFunc {
	return func() (any, string, error) {
		output, err := findComputeEnvironmentDetailByName(ctx, conn, name)

		if tfresource.NotFound(err) {
			return nil, "", nil
		}

		if err != nil {
			return nil, "", err
		}

		return output, string(output.Status), nil
	}
}

func waitComputeEnvironmentCreated(ctx context.Context, conn *batch.Client, name string, timeout time.Duration) (*awstypes.ComputeEnvironmentDetail, error) {
	stateConf := &retry.StateChangeConf{
		Pending: enum.Slice(awstypes.CEStatusCreating),
		Target:  enum.Slice(awstypes.CEStatusValid),
		Refresh: statusComputeEnvironment(ctx, conn, name),
		Timeout: timeout,
	}

	outputRaw, err := stateConf.WaitForStateContext(ctx)

	if output, ok := outputRaw.(*awstypes.ComputeEnvironmentDetail); ok {
		tfresource.SetLastError(err, errors.New(aws.ToString(output.StatusReason)))

		return output, err
	}

	return nil, err
}

func waitComputeEnvironmentUpdated(ctx context.Context, conn *batch.Client, name string, timeout time.Duration) (*awstypes.ComputeEnvironmentDetail, error) { //nolint:unparam
	stateConf := &retry.StateChangeConf{
		Pending: enum.Slice(awstypes.CEStatusUpdating),
		Target:  enum.Slice(awstypes.CEStatusValid),
		Refresh: statusComputeEnvironment(ctx, conn, name),
		Timeout: timeout,
	}

	outputRaw, err := stateConf.WaitForStateContext(ctx)

	if output, ok := outputRaw.(*awstypes.ComputeEnvironmentDetail); ok {
		tfresource.SetLastError(err, errors.New(aws.ToString(output.StatusReason)))

		return output, err
	}

	return nil, err
}

func waitComputeEnvironmentDeleted(ctx context.Context, conn *batch.Client, name string, timeout time.Duration) (*awstypes.ComputeEnvironmentDetail, error) {
	stateConf := &retry.StateChangeConf{
		Pending: enum.Slice(awstypes.CEStatusDeleting),
		Target:  []string{},
		Refresh: statusComputeEnvironment(ctx, conn, name),
		Timeout: timeout,
	}

	outputRaw, err := stateConf.WaitForStateContext(ctx)

	if output, ok := outputRaw.(*awstypes.ComputeEnvironmentDetail); ok {
		tfresource.SetLastError(err, errors.New(aws.ToString(output.StatusReason)))

		return output, err
	}

	return nil, err
}

func isFargateType(computeResourceType awstypes.CRType) bool {
	if computeResourceType == awstypes.CRTypeFargate || computeResourceType == awstypes.CRTypeFargateSpot {
		return true
	}
	return false
}

func isUpdatableComputeEnvironment(diff *schema.ResourceDiff) bool {
	if !isServiceLinkedRoleDiff(diff) {
		return false
	}
	if !isUpdatableAllocationStrategyDiff(diff) {
		return false
	}
	return true
}

func isServiceLinkedRoleDiff(diff *schema.ResourceDiff) bool {
	var before, after string
	if diff.HasChange(names.AttrServiceRole) {
		beforeRaw, afterRaw := diff.GetChange(names.AttrServiceRole)
		before, _ = beforeRaw.(string)
		after, _ := afterRaw.(string)
		return isServiceLinkedRole(before) && isServiceLinkedRole(after)
	}
	afterRaw, _ := diff.GetOk(names.AttrServiceRole)
	after, _ = afterRaw.(string)
	return isServiceLinkedRole(after)
}

func isServiceLinkedRole(roleArn string) bool {
	if roleArn == "" {
		// Empty role ARN defaults to AWS service-linked role
		return true
	}
	re := regexache.MustCompile(`arn:[^:]+:iam::\d{12}:role/aws-service-role/batch\.amazonaws\.com/*`)
	return re.MatchString(roleArn)
}

func isUpdatableAllocationStrategyDiff(diff *schema.ResourceDiff) bool {
	var before, after string
	if computeResourcesCount, ok := diff.Get("compute_resources.#").(int); ok {
		if computeResourcesCount > 0 {
			if diff.HasChange("compute_resources.0.allocation_strategy") {
				beforeRaw, afterRaw := diff.GetChange("compute_resources.0.allocation_strategy")
				before, _ = beforeRaw.(string)
				after, _ = afterRaw.(string)
				return isUpdatableAllocationStrategy(awstypes.CRAllocationStrategy(before)) && isUpdatableAllocationStrategy(awstypes.CRAllocationStrategy(after))
			}
			afterRaw, _ := diff.GetOk("compute_resources.0.allocation_strategy")
			after, _ := afterRaw.(string)
			return isUpdatableAllocationStrategy(awstypes.CRAllocationStrategy(after))
		}
	}
	return false
}

func isUpdatableAllocationStrategy(allocationStrategy awstypes.CRAllocationStrategy) bool {
	return allocationStrategy == awstypes.CRAllocationStrategyBestFitProgressive || allocationStrategy == awstypes.CRAllocationStrategySpotCapacityOptimized
}

func expandComputeResource(ctx context.Context, tfMap map[string]any) *awstypes.ComputeResource {
	if tfMap == nil {
		return nil
	}

	var computeResourceType string

	if v, ok := tfMap[names.AttrType].(string); ok && v != "" {
		computeResourceType = v
	}

	apiObject := &awstypes.ComputeResource{}

	if v, ok := tfMap["allocation_strategy"].(string); ok && v != "" {
		apiObject.AllocationStrategy = awstypes.CRAllocationStrategy(v)
	}

	if v, ok := tfMap["bid_percentage"].(int); ok && v != 0 {
		apiObject.BidPercentage = aws.Int32(int32(v))
	}

	if v, ok := tfMap["desired_vcpus"].(int); ok && v != 0 {
		apiObject.DesiredvCpus = aws.Int32(int32(v))
	}

	if v, ok := tfMap["ec2_configuration"].([]any); ok && len(v) > 0 {
		apiObject.Ec2Configuration = expandEC2Configurations(v)
	}

	if v, ok := tfMap["ec2_key_pair"].(string); ok && v != "" {
		apiObject.Ec2KeyPair = aws.String(v)
	}

	if v, ok := tfMap["image_id"].(string); ok && v != "" {
		apiObject.ImageId = aws.String(v)
	}

	if v, ok := tfMap["instance_role"].(string); ok && v != "" {
		apiObject.InstanceRole = aws.String(v)
	}

	if v, ok := tfMap[names.AttrInstanceType].(*schema.Set); ok && v.Len() > 0 {
		apiObject.InstanceTypes = flex.ExpandStringValueSet(v)
	}

	if v, ok := tfMap[names.AttrLaunchTemplate].([]any); ok && len(v) > 0 && v[0] != nil {
		apiObject.LaunchTemplate = expandLaunchTemplateSpecification(v[0].(map[string]any))
	}

	if v, ok := tfMap["max_vcpus"].(int); ok && v != 0 {
		apiObject.MaxvCpus = aws.Int32(int32(v))
	}

	if v, ok := tfMap["min_vcpus"].(int); ok && v != 0 {
		apiObject.MinvCpus = aws.Int32(int32(v))
	} else if computeResourceType := strings.ToUpper(computeResourceType); computeResourceType == string(awstypes.CRTypeEc2) || computeResourceType == string(awstypes.CRTypeSpot) {
		apiObject.MinvCpus = aws.Int32(0)
	}

	if v, ok := tfMap["placement_group"].(string); ok && v != "" {
		apiObject.PlacementGroup = aws.String(v)
	}

	if v, ok := tfMap[names.AttrSecurityGroupIDs].(*schema.Set); ok && v.Len() > 0 {
		apiObject.SecurityGroupIds = flex.ExpandStringValueSet(v)
	}

	if v, ok := tfMap["spot_iam_fleet_role"].(string); ok && v != "" {
		apiObject.SpotIamFleetRole = aws.String(v)
	}

	if v, ok := tfMap[names.AttrSubnets].(*schema.Set); ok && v.Len() > 0 {
		apiObject.Subnets = flex.ExpandStringValueSet(v)
	}

<<<<<<< HEAD
	if v, ok := tfMap[names.AttrTags].(map[string]interface{}); ok && len(v) > 0 {
		apiObject.Tags = svcTags(tftags.New(ctx, v).IgnoreAWS())
=======
	if v, ok := tfMap[names.AttrTags].(map[string]any); ok && len(v) > 0 {
		apiObject.Tags = Tags(tftags.New(ctx, v).IgnoreAWS())
>>>>>>> 58002c3e
	}

	if computeResourceType != "" {
		apiObject.Type = awstypes.CRType(computeResourceType)
	}

	return apiObject
}

func expandEKSConfiguration(tfMap map[string]any) *awstypes.EksConfiguration {
	if tfMap == nil {
		return nil
	}

	apiObject := &awstypes.EksConfiguration{}

	if v, ok := tfMap["eks_cluster_arn"].(string); ok && v != "" {
		apiObject.EksClusterArn = aws.String(v)
	}

	if v, ok := tfMap["kubernetes_namespace"].(string); ok && v != "" {
		apiObject.KubernetesNamespace = aws.String(v)
	}

	return apiObject
}

func expandEC2Configuration(tfMap map[string]any) *awstypes.Ec2Configuration {
	if tfMap == nil {
		return nil
	}

	apiObject := &awstypes.Ec2Configuration{}

	if v, ok := tfMap["image_id_override"].(string); ok && v != "" {
		apiObject.ImageIdOverride = aws.String(v)
	}

	if v, ok := tfMap["image_type"].(string); ok && v != "" {
		apiObject.ImageType = aws.String(v)
	}

	return apiObject
}

func expandEC2Configurations(tfList []any) []awstypes.Ec2Configuration {
	if len(tfList) == 0 {
		return nil
	}

	var apiObjects []awstypes.Ec2Configuration

	for _, tfMapRaw := range tfList {
		tfMap, ok := tfMapRaw.(map[string]any)
		if !ok {
			continue
		}

		apiObject := expandEC2Configuration(tfMap)

		if apiObject == nil {
			continue
		}

		apiObjects = append(apiObjects, *apiObject)
	}

	return apiObjects
}

func expandLaunchTemplateSpecification(tfMap map[string]any) *awstypes.LaunchTemplateSpecification {
	if tfMap == nil {
		return nil
	}

	apiObject := &awstypes.LaunchTemplateSpecification{}

	if v, ok := tfMap["launch_template_id"].(string); ok && v != "" {
		apiObject.LaunchTemplateId = aws.String(v)
	}

	if v, ok := tfMap["launch_template_name"].(string); ok && v != "" {
		apiObject.LaunchTemplateName = aws.String(v)
	}

	if v, ok := tfMap[names.AttrVersion].(string); ok && v != "" {
		apiObject.Version = aws.String(v)
	}

	return apiObject
}

func expandEC2ConfigurationsUpdate(tfList []any, defaultImageType string) []awstypes.Ec2Configuration {
	if len(tfList) == 0 {
		return []awstypes.Ec2Configuration{
			{
				ImageType: aws.String(defaultImageType),
			},
		}
	}

	var apiObjects []awstypes.Ec2Configuration

	for _, tfMapRaw := range tfList {
		tfMap, ok := tfMapRaw.(map[string]any)
		if !ok {
			continue
		}

		apiObject := expandEC2Configuration(tfMap)

		if apiObject == nil {
			continue
		}

		apiObjects = append(apiObjects, *apiObject)
	}

	return apiObjects
}

func expandLaunchTemplateSpecificationUpdate(tfList []any) *awstypes.LaunchTemplateSpecification {
	if len(tfList) == 0 || tfList[0] == nil {
		// delete any existing launch template configuration
		return &awstypes.LaunchTemplateSpecification{
			LaunchTemplateId: aws.String(""),
		}
	}

	tfMap := tfList[0].(map[string]any)
	apiObject := &awstypes.LaunchTemplateSpecification{}

	if v, ok := tfMap["launch_template_id"].(string); ok && v != "" {
		apiObject.LaunchTemplateId = aws.String(v)
	}

	if v, ok := tfMap["launch_template_name"].(string); ok && v != "" {
		apiObject.LaunchTemplateName = aws.String(v)
	}

	if v, ok := tfMap[names.AttrVersion].(string); ok {
		apiObject.Version = aws.String(v)
	} else {
		apiObject.Version = aws.String("")
	}

	return apiObject
}

func flattenComputeResource(ctx context.Context, apiObject *awstypes.ComputeResource) map[string]any {
	if apiObject == nil {
		return nil
	}

	tfMap := map[string]any{
		"allocation_strategy": apiObject.AllocationStrategy,
		names.AttrType:        apiObject.Type,
	}

	if v := apiObject.BidPercentage; v != nil {
		tfMap["bid_percentage"] = aws.ToInt32(v)
	}

	if v := apiObject.DesiredvCpus; v != nil {
		tfMap["desired_vcpus"] = aws.ToInt32(v)
	}

	if v := apiObject.Ec2Configuration; v != nil {
		tfMap["ec2_configuration"] = flattenEC2Configurations(v)
	}

	if v := apiObject.Ec2KeyPair; v != nil {
		tfMap["ec2_key_pair"] = aws.ToString(v)
	}

	if v := apiObject.ImageId; v != nil {
		tfMap["image_id"] = aws.ToString(v)
	}

	if v := apiObject.InstanceRole; v != nil {
		tfMap["instance_role"] = aws.ToString(v)
	}

	if v := apiObject.InstanceTypes; v != nil {
		tfMap[names.AttrInstanceType] = v
	}

	if v := apiObject.LaunchTemplate; v != nil {
		tfMap[names.AttrLaunchTemplate] = []any{flattenLaunchTemplateSpecification(v)}
	}

	if v := apiObject.MaxvCpus; v != nil {
		tfMap["max_vcpus"] = aws.ToInt32(v)
	}

	if v := apiObject.MinvCpus; v != nil {
		tfMap["min_vcpus"] = aws.ToInt32(v)
	}

	if v := apiObject.PlacementGroup; v != nil {
		tfMap["placement_group"] = aws.ToString(v)
	}

	if v := apiObject.SecurityGroupIds; v != nil {
		tfMap[names.AttrSecurityGroupIDs] = v
	}

	if v := apiObject.SpotIamFleetRole; v != nil {
		tfMap["spot_iam_fleet_role"] = aws.ToString(v)
	}

	if v := apiObject.Subnets; v != nil {
		tfMap[names.AttrSubnets] = v
	}

	if v := apiObject.Tags; v != nil {
		tfMap[names.AttrTags] = keyValueTags(ctx, v).IgnoreAWS().Map()
	}

	return tfMap
}

func flattenEKSConfiguration(apiObject *awstypes.EksConfiguration) map[string]any {
	if apiObject == nil {
		return nil
	}

	tfMap := map[string]any{}

	if v := apiObject.EksClusterArn; v != nil {
		tfMap["eks_cluster_arn"] = aws.ToString(v)
	}

	if v := apiObject.KubernetesNamespace; v != nil {
		tfMap["kubernetes_namespace"] = aws.ToString(v)
	}

	return tfMap
}

func flattenEC2Configuration(apiObject *awstypes.Ec2Configuration) map[string]any {
	if apiObject == nil {
		return nil
	}

	tfMap := map[string]any{}

	if v := apiObject.ImageIdOverride; v != nil {
		tfMap["image_id_override"] = aws.ToString(v)
	}

	if v := apiObject.ImageType; v != nil {
		tfMap["image_type"] = aws.ToString(v)
	}

	return tfMap
}

func flattenEC2Configurations(apiObjects []awstypes.Ec2Configuration) []any {
	if len(apiObjects) == 0 {
		return nil
	}

	var tfList []any

	for _, apiObject := range apiObjects {
		tfList = append(tfList, flattenEC2Configuration(&apiObject))
	}

	return tfList
}

func flattenLaunchTemplateSpecification(apiObject *awstypes.LaunchTemplateSpecification) map[string]any {
	if apiObject == nil {
		return nil
	}

	tfMap := map[string]any{}

	if v := apiObject.LaunchTemplateId; v != nil {
		tfMap["launch_template_id"] = aws.ToString(v)
	}

	if v := apiObject.LaunchTemplateName; v != nil {
		tfMap["launch_template_name"] = aws.ToString(v)
	}

	if v := apiObject.Version; v != nil {
		tfMap[names.AttrVersion] = aws.ToString(v)
	}

	return tfMap
}

func expandComputeEnvironmentUpdatePolicy(tfList []any) *awstypes.UpdatePolicy {
	if len(tfList) == 0 || tfList[0] == nil {
		return nil
	}

	tfMap := tfList[0].(map[string]any)

	apiObject := &awstypes.UpdatePolicy{
		JobExecutionTimeoutMinutes: aws.Int64(int64(tfMap["job_execution_timeout_minutes"].(int))),
		TerminateJobsOnUpdate:      aws.Bool(tfMap["terminate_jobs_on_update"].(bool)),
	}

	return apiObject
}

func flattenComputeEnvironmentUpdatePolicy(apiObject *awstypes.UpdatePolicy) []any {
	if apiObject == nil {
		return []any{}
	}

	m := map[string]any{
		"job_execution_timeout_minutes": aws.ToInt64(apiObject.JobExecutionTimeoutMinutes),
		"terminate_jobs_on_update":      aws.ToBool(apiObject.TerminateJobsOnUpdate),
	}

	return []any{m}
}<|MERGE_RESOLUTION|>--- conflicted
+++ resolved
@@ -498,11 +498,7 @@
 
 				if d.HasChange("compute_resources.0.tags") {
 					if tags, ok := d.GetOk("compute_resources.0.tags"); ok {
-<<<<<<< HEAD
-						computeResourceUpdate.Tags = svcTags(tftags.New(ctx, tags.(map[string]interface{})).IgnoreAWS())
-=======
-						computeResourceUpdate.Tags = Tags(tftags.New(ctx, tags.(map[string]any)).IgnoreAWS())
->>>>>>> 58002c3e
+						computeResourceUpdate.Tags = svcTags(tftags.New(ctx, tags.(map[string]any)).IgnoreAWS())
 					} else {
 						computeResourceUpdate.Tags = map[string]string{}
 					}
@@ -938,13 +934,8 @@
 		apiObject.Subnets = flex.ExpandStringValueSet(v)
 	}
 
-<<<<<<< HEAD
-	if v, ok := tfMap[names.AttrTags].(map[string]interface{}); ok && len(v) > 0 {
+	if v, ok := tfMap[names.AttrTags].(map[string]any); ok && len(v) > 0 {
 		apiObject.Tags = svcTags(tftags.New(ctx, v).IgnoreAWS())
-=======
-	if v, ok := tfMap[names.AttrTags].(map[string]any); ok && len(v) > 0 {
-		apiObject.Tags = Tags(tftags.New(ctx, v).IgnoreAWS())
->>>>>>> 58002c3e
 	}
 
 	if computeResourceType != "" {
