--- conflicted
+++ resolved
@@ -65,20 +65,14 @@
 			Factory:  resourceHTTPNamespace,
 			TypeName: "aws_service_discovery_http_namespace",
 			Name:     "HTTP Namespace",
-<<<<<<< HEAD
-			Tags: &inttypes.ServicePackageResourceTags{
+			Tags: unique.Make(inttypes.ServicePackageResourceTags{
 				IdentifierAttribute: names.AttrARN,
-			},
+			}),
 			Region: &inttypes.ServicePackageResourceRegion{
 				IsGlobal:                      false,
 				IsOverrideEnabled:             true,
 				IsValidateOverrideInPartition: true,
 			},
-=======
-			Tags: unique.Make(types.ServicePackageResourceTags{
-				IdentifierAttribute: names.AttrARN,
-			}),
->>>>>>> 45438b17
 		},
 		{
 			Factory:  resourceInstance,
@@ -94,58 +88,40 @@
 			Factory:  resourcePrivateDNSNamespace,
 			TypeName: "aws_service_discovery_private_dns_namespace",
 			Name:     "Private DNS Namespace",
-<<<<<<< HEAD
-			Tags: &inttypes.ServicePackageResourceTags{
+			Tags: unique.Make(inttypes.ServicePackageResourceTags{
 				IdentifierAttribute: names.AttrARN,
-			},
+			}),
 			Region: &inttypes.ServicePackageResourceRegion{
 				IsGlobal:                      false,
 				IsOverrideEnabled:             true,
 				IsValidateOverrideInPartition: true,
 			},
-=======
-			Tags: unique.Make(types.ServicePackageResourceTags{
-				IdentifierAttribute: names.AttrARN,
-			}),
->>>>>>> 45438b17
 		},
 		{
 			Factory:  resourcePublicDNSNamespace,
 			TypeName: "aws_service_discovery_public_dns_namespace",
 			Name:     "Public DNS Namespace",
-<<<<<<< HEAD
-			Tags: &inttypes.ServicePackageResourceTags{
+			Tags: unique.Make(inttypes.ServicePackageResourceTags{
 				IdentifierAttribute: names.AttrARN,
-			},
+			}),
 			Region: &inttypes.ServicePackageResourceRegion{
 				IsGlobal:                      false,
 				IsOverrideEnabled:             true,
 				IsValidateOverrideInPartition: true,
 			},
-=======
-			Tags: unique.Make(types.ServicePackageResourceTags{
-				IdentifierAttribute: names.AttrARN,
-			}),
->>>>>>> 45438b17
 		},
 		{
 			Factory:  resourceService,
 			TypeName: "aws_service_discovery_service",
 			Name:     "Service",
-<<<<<<< HEAD
-			Tags: &inttypes.ServicePackageResourceTags{
+			Tags: unique.Make(inttypes.ServicePackageResourceTags{
 				IdentifierAttribute: names.AttrARN,
-			},
+			}),
 			Region: &inttypes.ServicePackageResourceRegion{
 				IsGlobal:                      false,
 				IsOverrideEnabled:             true,
 				IsValidateOverrideInPartition: true,
 			},
-=======
-			Tags: unique.Make(types.ServicePackageResourceTags{
-				IdentifierAttribute: names.AttrARN,
-			}),
->>>>>>> 45438b17
 		},
 	}
 }
