package lightsail_test

import (
	"context"
	"fmt"
	"regexp"
	"strings"
	"testing"

	"github.com/aws/aws-sdk-go-v2/service/lightsail"
	"github.com/aws/aws-sdk-go-v2/service/lightsail/types"
	sdkacctest "github.com/hashicorp/terraform-plugin-testing/helper/acctest"
	"github.com/hashicorp/terraform-plugin-testing/helper/resource"
	"github.com/hashicorp/terraform-plugin-testing/terraform"
	"github.com/hashicorp/terraform-provider-aws/internal/acctest"
	"github.com/hashicorp/terraform-provider-aws/internal/conns"
	tflightsail "github.com/hashicorp/terraform-provider-aws/internal/service/lightsail"
)

const (
	helloWorldImage = "amazon/amazon-lightsail:hello-world"
	redisImage      = "redis:latest"
)

func TestContainerServiceDeploymentVersionParseResourceID(t *testing.T) {
	t.Parallel()

	testCases := []struct {
		TestName            string
		Input               string
		ExpectedServiceName string
		ExpectedVersion     int
		Error               bool
	}{
		{
			TestName:            "empty",
			Input:               "",
			ExpectedServiceName: "",
			ExpectedVersion:     0,
			Error:               true,
		},
		{
			TestName:            "Invalid ID",
			Input:               "abcdefg12345678/",
			ExpectedServiceName: "",
			ExpectedVersion:     0,
			Error:               true,
		},
		{
			TestName:            "Invalid ID separator",
			Input:               "abcdefg12345678:1",
			ExpectedServiceName: "",
			ExpectedVersion:     0,
			Error:               true,
		},
		{
			TestName:            "Invalid ID with more than 1 separator",
			Input:               "abcdefg12345678/qwerty09876/1",
			ExpectedServiceName: "",
			ExpectedVersion:     0,
			Error:               true,
		},
		{
			TestName:            "Valid ID",
			Input:               "abcdefg12345678/1",
			ExpectedServiceName: "abcdefg12345678",
			ExpectedVersion:     1,
			Error:               false,
		},
	}

	for _, testCase := range testCases {
		testCase := testCase
		t.Run(testCase.TestName, func(t *testing.T) {
			t.Parallel()

			gotServiceName, gotVersion, err := tflightsail.ContainerServiceDeploymentVersionParseResourceID(testCase.Input)

			if err != nil && !testCase.Error {
				t.Errorf("got error (%s), expected no error", err)
			}

			if err == nil && testCase.Error {
				t.Errorf("got (ServiceName: %s, Version: %d) and no error, expected error", gotServiceName, gotVersion)
			}

			if gotServiceName != testCase.ExpectedServiceName {
				t.Errorf("got %s, expected %s", gotServiceName, testCase.ExpectedServiceName)
			}

			if gotVersion != testCase.ExpectedVersion {
				t.Errorf("got %d, expected %d", gotVersion, testCase.ExpectedVersion)
			}
		})
	}
}

func TestAccLightsailContainerServiceDeploymentVersion_container_basic(t *testing.T) {
	ctx := acctest.Context(t)
	rName := sdkacctest.RandomWithPrefix(acctest.ResourcePrefix)
	containerName := sdkacctest.RandomWithPrefix(acctest.ResourcePrefix)
	resourceName := "aws_lightsail_container_service_deployment_version.test"

	resource.ParallelTest(t, resource.TestCase{
		PreCheck: func() {
			acctest.PreCheck(ctx, t)
			acctest.PreCheckPartitionHasService(t, strings.ToLower(lightsail.ServiceID))
			testAccPreCheck(ctx, t)
		},
		ErrorCheck:               acctest.ErrorCheck(t, strings.ToLower(lightsail.ServiceID)),
		ProtoV5ProviderFactories: acctest.ProtoV5ProviderFactories,
		CheckDestroy:             testAccCheckContainerServiceDestroy(ctx),
		Steps: []resource.TestStep{
			{
				Config: testAccContainerServiceDeploymentVersionConfig_Container_basic(rName, containerName, helloWorldImage),
				Check: resource.ComposeTestCheckFunc(
					testAccCheckContainerServiceDeploymentVersionExists(ctx, resourceName),
					resource.TestCheckResourceAttrSet(resourceName, "created_at"),
					resource.TestCheckResourceAttr(resourceName, "state", string(types.ContainerServiceDeploymentStateActive)),
					resource.TestCheckResourceAttr(resourceName, "version", "1"),
					resource.TestCheckResourceAttr(resourceName, "container.#", "1"),
					resource.TestCheckResourceAttr(resourceName, "container.0.container_name", containerName),
					resource.TestCheckResourceAttr(resourceName, "container.0.image", helloWorldImage),
					resource.TestCheckResourceAttr(resourceName, "container.0.command.#", "0"),
					resource.TestCheckResourceAttr(resourceName, "container.0.environment.%", "0"),
					resource.TestCheckResourceAttr(resourceName, "container.0.ports.%", "0"),
					resource.TestCheckResourceAttrPair(resourceName, "service_name", "aws_lightsail_container_service.test", "name"),
				),
			},
			{
				ResourceName:      resourceName,
				ImportState:       true,
				ImportStateVerify: true,
			},
		},
	})
}

func TestAccLightsailContainerServiceDeploymentVersion_container_multiple(t *testing.T) {
	ctx := acctest.Context(t)
	rName := sdkacctest.RandomWithPrefix(acctest.ResourcePrefix)
	containerName1 := sdkacctest.RandomWithPrefix(acctest.ResourcePrefix)
	containerName2 := sdkacctest.RandomWithPrefix(acctest.ResourcePrefix)
	resourceName := "aws_lightsail_container_service_deployment_version.test"

	resource.ParallelTest(t, resource.TestCase{
		PreCheck: func() {
			acctest.PreCheck(ctx, t)
			acctest.PreCheckPartitionHasService(t, strings.ToLower(lightsail.ServiceID))
			testAccPreCheck(ctx, t)
		},
		ErrorCheck:               acctest.ErrorCheck(t, strings.ToLower(lightsail.ServiceID)),
		ProtoV5ProviderFactories: acctest.ProtoV5ProviderFactories,
		CheckDestroy:             testAccCheckContainerServiceDestroy(ctx),
		Steps: []resource.TestStep{
			{
				Config: testAccContainerServiceDeploymentVersionConfig_Container_multiple(rName, containerName1, helloWorldImage, containerName2, redisImage),
				Check: resource.ComposeTestCheckFunc(
					testAccCheckContainerServiceDeploymentVersionExists(ctx, resourceName),
					resource.TestCheckResourceAttr(resourceName, "state", string(types.ContainerServiceDeploymentStateActive)),
					resource.TestCheckResourceAttr(resourceName, "version", "1"),
					resource.TestCheckResourceAttr(resourceName, "container.#", "2"),
					resource.TestCheckResourceAttr(resourceName, "container.0.container_name", containerName1),
					resource.TestCheckResourceAttr(resourceName, "container.0.image", helloWorldImage),
					resource.TestCheckResourceAttr(resourceName, "container.1.container_name", containerName2),
					resource.TestCheckResourceAttr(resourceName, "container.1.image", redisImage),
				),
			},
			{
				ResourceName:      resourceName,
				ImportState:       true,
				ImportStateVerify: true,
			},
		},
	})
}

func TestAccLightsailContainerServiceDeploymentVersion_container_environment(t *testing.T) {
	ctx := acctest.Context(t)
	rName := sdkacctest.RandomWithPrefix(acctest.ResourcePrefix)
	containerName := sdkacctest.RandomWithPrefix(acctest.ResourcePrefix)
	resourceName := "aws_lightsail_container_service_deployment_version.test"

	resource.ParallelTest(t, resource.TestCase{
		PreCheck: func() {
			acctest.PreCheck(ctx, t)
			acctest.PreCheckPartitionHasService(t, strings.ToLower(lightsail.ServiceID))
			testAccPreCheck(ctx, t)
		},
		ErrorCheck:               acctest.ErrorCheck(t, strings.ToLower(lightsail.ServiceID)),
		ProtoV5ProviderFactories: acctest.ProtoV5ProviderFactories,
		CheckDestroy:             testAccCheckContainerServiceDestroy(ctx),
		Steps: []resource.TestStep{
			{
				Config: testAccContainerServiceDeploymentVersionConfig_Container_environment1(rName, containerName, "A", "a"),
				Check: resource.ComposeTestCheckFunc(
					testAccCheckContainerServiceDeploymentVersionExists(ctx, resourceName),
					resource.TestCheckResourceAttr(resourceName, "state", string(types.ContainerServiceDeploymentStateActive)),
					resource.TestCheckResourceAttr(resourceName, "version", "1"),
					resource.TestCheckResourceAttr(resourceName, "container.#", "1"),
					resource.TestCheckResourceAttr(resourceName, "container.0.environment.%", "1"),
					resource.TestCheckResourceAttr(resourceName, "container.0.environment.A", "a"),
				),
			},
			{
				ResourceName:      resourceName,
				ImportState:       true,
				ImportStateVerify: true,
			},
			{
				Config: testAccContainerServiceDeploymentVersionConfig_Container_environment1(rName, containerName, "B", "b"),
				Check: resource.ComposeTestCheckFunc(
					testAccCheckContainerServiceDeploymentVersionExists(ctx, resourceName),
					resource.TestCheckResourceAttr(resourceName, "state", string(types.ContainerServiceDeploymentStateActive)),
					resource.TestCheckResourceAttr(resourceName, "version", "2"),
					resource.TestCheckResourceAttr(resourceName, "container.#", "1"),
					resource.TestCheckResourceAttr(resourceName, "container.0.environment.%", "1"),
					resource.TestCheckResourceAttr(resourceName, "container.0.environment.B", "b"),
				),
			},
			{
				Config: testAccContainerServiceDeploymentVersionConfig_Container_environment2(rName, containerName, "A", "a", "B", "b"),
				Check: resource.ComposeTestCheckFunc(
					testAccCheckContainerServiceDeploymentVersionExists(ctx, resourceName),
					resource.TestCheckResourceAttr(resourceName, "state", string(types.ContainerServiceDeploymentStateActive)),
					resource.TestCheckResourceAttr(resourceName, "version", "3"),
					resource.TestCheckResourceAttr(resourceName, "container.#", "1"),
					resource.TestCheckResourceAttr(resourceName, "container.0.environment.%", "2"),
					resource.TestCheckResourceAttr(resourceName, "container.0.environment.A", "a"),
					resource.TestCheckResourceAttr(resourceName, "container.0.environment.B", "b"),
				),
			},
			{
				ResourceName:      resourceName,
				ImportState:       true,
				ImportStateVerify: true,
			},
			{
				Config: testAccContainerServiceDeploymentVersionConfig_Container_basic(rName, containerName, helloWorldImage),
				Check: resource.ComposeTestCheckFunc(
					testAccCheckContainerServiceDeploymentVersionExists(ctx, resourceName),
					resource.TestCheckResourceAttr(resourceName, "state", string(types.ContainerServiceDeploymentStateActive)),
					resource.TestCheckResourceAttr(resourceName, "version", "4"),
					resource.TestCheckResourceAttr(resourceName, "container.#", "1"),
					resource.TestCheckResourceAttr(resourceName, "container.0.environment.%", "0"),
				),
			},
			{
				ResourceName:      resourceName,
				ImportState:       true,
				ImportStateVerify: true,
			},
		},
	})
}

func TestAccLightsailContainerServiceDeploymentVersion_container_ports(t *testing.T) {
	ctx := acctest.Context(t)
	rName := sdkacctest.RandomWithPrefix(acctest.ResourcePrefix)
	containerName := sdkacctest.RandomWithPrefix(acctest.ResourcePrefix)
	resourceName := "aws_lightsail_container_service_deployment_version.test"

	resource.ParallelTest(t, resource.TestCase{
		PreCheck: func() {
			acctest.PreCheck(ctx, t)
			acctest.PreCheckPartitionHasService(t, strings.ToLower(lightsail.ServiceID))
			testAccPreCheck(ctx, t)
		},
		ErrorCheck:               acctest.ErrorCheck(t, strings.ToLower(lightsail.ServiceID)),
		ProtoV5ProviderFactories: acctest.ProtoV5ProviderFactories,
		CheckDestroy:             testAccCheckContainerServiceDestroy(ctx),
		Steps: []resource.TestStep{
			{
				Config: testAccContainerServiceDeploymentVersionConfig_Container_ports1(rName, containerName, "80", string(types.ContainerServiceProtocolHttp)),
				Check: resource.ComposeTestCheckFunc(
					testAccCheckContainerServiceDeploymentVersionExists(ctx, resourceName),
					resource.TestCheckResourceAttr(resourceName, "state", string(types.ContainerServiceDeploymentStateActive)),
					resource.TestCheckResourceAttr(resourceName, "version", "1"),
					resource.TestCheckResourceAttr(resourceName, "container.#", "1"),
					resource.TestCheckResourceAttr(resourceName, "container.0.ports.%", "1"),
					resource.TestCheckResourceAttr(resourceName, "container.0.ports.80", string(types.ContainerServiceProtocolHttp)),
				),
			},
			{
				ResourceName:      resourceName,
				ImportState:       true,
				ImportStateVerify: true,
			},
			{
				Config: testAccContainerServiceDeploymentVersionConfig_Container_ports1(rName, containerName, "90", string(types.ContainerServiceProtocolTcp)),
				Check: resource.ComposeTestCheckFunc(
					testAccCheckContainerServiceDeploymentVersionExists(ctx, resourceName),
					resource.TestCheckResourceAttr(resourceName, "state", string(types.ContainerServiceDeploymentStateActive)),
					resource.TestCheckResourceAttr(resourceName, "version", "2"),
					resource.TestCheckResourceAttr(resourceName, "container.#", "1"),
					resource.TestCheckResourceAttr(resourceName, "container.0.ports.%", "1"),
					resource.TestCheckResourceAttr(resourceName, "container.0.ports.90", string(types.ContainerServiceProtocolTcp)),
				),
			},
			{
				Config: testAccContainerServiceDeploymentVersionConfig_Container_ports2(rName, containerName, "80", string(types.ContainerServiceProtocolHttp), "90", string(types.ContainerServiceProtocolTcp)),
				Check: resource.ComposeTestCheckFunc(
					testAccCheckContainerServiceDeploymentVersionExists(ctx, resourceName),
					resource.TestCheckResourceAttr(resourceName, "state", string(types.ContainerServiceDeploymentStateActive)),
					resource.TestCheckResourceAttr(resourceName, "version", "3"),
					resource.TestCheckResourceAttr(resourceName, "container.#", "1"),
					resource.TestCheckResourceAttr(resourceName, "container.0.ports.%", "2"),
					resource.TestCheckResourceAttr(resourceName, "container.0.ports.80", string(types.ContainerServiceProtocolHttp)),
					resource.TestCheckResourceAttr(resourceName, "container.0.ports.90", string(types.ContainerServiceProtocolTcp)),
				),
			},
			{
				Config: testAccContainerServiceDeploymentVersionConfig_Container_basic(rName, containerName, helloWorldImage),
				Check: resource.ComposeTestCheckFunc(
					testAccCheckContainerServiceDeploymentVersionExists(ctx, resourceName),
					resource.TestCheckResourceAttr(resourceName, "state", string(types.ContainerServiceDeploymentStateActive)),
					resource.TestCheckResourceAttr(resourceName, "version", "4"),
					resource.TestCheckResourceAttr(resourceName, "container.#", "1"),
					resource.TestCheckResourceAttr(resourceName, "container.0.ports.%", "0"),
				),
			},
			{
				ResourceName:      resourceName,
				ImportState:       true,
				ImportStateVerify: true,
			},
		},
	})
}

func TestAccLightsailContainerServiceDeploymentVersion_container_publicEndpoint(t *testing.T) {
	ctx := acctest.Context(t)
	rName := sdkacctest.RandomWithPrefix(acctest.ResourcePrefix)
	containerName1 := sdkacctest.RandomWithPrefix(acctest.ResourcePrefix)
	containerName2 := sdkacctest.RandomWithPrefix(acctest.ResourcePrefix)

	resourceName := "aws_lightsail_container_service_deployment_version.test"

	resource.ParallelTest(t, resource.TestCase{
		PreCheck: func() {
			acctest.PreCheck(ctx, t)
			acctest.PreCheckPartitionHasService(t, strings.ToLower(lightsail.ServiceID))
			testAccPreCheck(ctx, t)
		},
		ErrorCheck:               acctest.ErrorCheck(t, strings.ToLower(lightsail.ServiceID)),
		ProtoV5ProviderFactories: acctest.ProtoV5ProviderFactories,
		CheckDestroy:             testAccCheckContainerServiceDestroy(ctx),
		Steps: []resource.TestStep{
			{
				Config: testAccContainerServiceDeploymentVersionConfig_Container_publicEndpoint(rName, containerName1),
				Check: resource.ComposeTestCheckFunc(
					testAccCheckContainerServiceDeploymentVersionExists(ctx, resourceName),
					resource.TestCheckResourceAttr(resourceName, "state", string(types.ContainerServiceDeploymentStateActive)),
					resource.TestCheckResourceAttr(resourceName, "version", "1"),
					resource.TestCheckResourceAttr(resourceName, "container.#", "1"),
					resource.TestCheckResourceAttr(resourceName, "container.0.ports.%", "1"),
					resource.TestCheckResourceAttr(resourceName, "container.0.ports.80", string(types.ContainerServiceProtocolHttp)),
					resource.TestCheckResourceAttr(resourceName, "public_endpoint.#", "1"),
					resource.TestCheckResourceAttr(resourceName, "public_endpoint.0.container_name", containerName1),
					resource.TestCheckResourceAttr(resourceName, "public_endpoint.0.container_port", "80"),
					resource.TestCheckResourceAttr(resourceName, "public_endpoint.0.health_check.#", "1"),
					resource.TestCheckResourceAttr(resourceName, "public_endpoint.0.health_check.0.healthy_threshold", "2"),
					resource.TestCheckResourceAttr(resourceName, "public_endpoint.0.health_check.0.interval_seconds", "5"),
					resource.TestCheckResourceAttr(resourceName, "public_endpoint.0.health_check.0.path", "/"),
					resource.TestCheckResourceAttr(resourceName, "public_endpoint.0.health_check.0.success_codes", "200-499"),
					resource.TestCheckResourceAttr(resourceName, "public_endpoint.0.health_check.0.timeout_seconds", "2"),
					resource.TestCheckResourceAttr(resourceName, "public_endpoint.0.health_check.0.unhealthy_threshold", "2"),
				),
			},
			{
				ResourceName:      resourceName,
				ImportState:       true,
				ImportStateVerify: true,
			},
			{
				Config: testAccContainerServiceDeploymentVersionConfig_Container_publicEndpointCompleteHealthCheck(rName, containerName2),
				Check: resource.ComposeTestCheckFunc(
					testAccCheckContainerServiceDeploymentVersionExists(ctx, resourceName),
					resource.TestCheckResourceAttr(resourceName, "state", string(types.ContainerServiceDeploymentStateActive)),
					resource.TestCheckResourceAttr(resourceName, "version", "2"),
					resource.TestCheckResourceAttr(resourceName, "container.#", "1"),
					resource.TestCheckResourceAttr(resourceName, "public_endpoint.#", "1"),
					resource.TestCheckResourceAttr(resourceName, "public_endpoint.0.container_name", containerName2),
					resource.TestCheckResourceAttr(resourceName, "public_endpoint.0.container_port", "80"),
					resource.TestCheckResourceAttr(resourceName, "public_endpoint.0.health_check.#", "1"),
					resource.TestCheckResourceAttr(resourceName, "public_endpoint.0.health_check.0.healthy_threshold", "3"),
					resource.TestCheckResourceAttr(resourceName, "public_endpoint.0.health_check.0.interval_seconds", "6"),
					resource.TestCheckResourceAttr(resourceName, "public_endpoint.0.health_check.0.path", "/."),
					resource.TestCheckResourceAttr(resourceName, "public_endpoint.0.health_check.0.success_codes", "200"),
					resource.TestCheckResourceAttr(resourceName, "public_endpoint.0.health_check.0.timeout_seconds", "3"),
					resource.TestCheckResourceAttr(resourceName, "public_endpoint.0.health_check.0.unhealthy_threshold", "3"),
				),
			},
			{
				Config: testAccContainerServiceDeploymentVersionConfig_Container_publicEndpointMinimalHealthCheck(rName, containerName2),
				Check: resource.ComposeTestCheckFunc(
					testAccCheckContainerServiceDeploymentVersionExists(ctx, resourceName),
					resource.TestCheckResourceAttr(resourceName, "state", string(types.ContainerServiceDeploymentStateActive)),
					resource.TestCheckResourceAttr(resourceName, "version", "3"),
					resource.TestCheckResourceAttr(resourceName, "container.#", "1"),
					resource.TestCheckResourceAttr(resourceName, "public_endpoint.0.container_name", containerName2),
					resource.TestCheckResourceAttr(resourceName, "public_endpoint.0.container_port", "80"),
					resource.TestCheckResourceAttr(resourceName, "public_endpoint.0.health_check.#", "1"),
					resource.TestCheckResourceAttr(resourceName, "public_endpoint.0.health_check.0.healthy_threshold", "4"),
					resource.TestCheckResourceAttr(resourceName, "public_endpoint.0.health_check.0.interval_seconds", "5"),
					resource.TestCheckResourceAttr(resourceName, "public_endpoint.0.health_check.0.path", "/"),
					resource.TestCheckResourceAttr(resourceName, "public_endpoint.0.health_check.0.success_codes", "200-499"),
					resource.TestCheckResourceAttr(resourceName, "public_endpoint.0.health_check.0.timeout_seconds", "2"),
					resource.TestCheckResourceAttr(resourceName, "public_endpoint.0.health_check.0.unhealthy_threshold", "2"),
				),
			},
			{
				Config: testAccContainerServiceDeploymentVersionConfig_Container_publicEndpoint(rName, containerName2),
				Check: resource.ComposeTestCheckFunc(
					testAccCheckContainerServiceDeploymentVersionExists(ctx, resourceName),
					resource.TestCheckResourceAttr(resourceName, "state", string(types.ContainerServiceDeploymentStateActive)),
					resource.TestCheckResourceAttr(resourceName, "version", "4"),
					resource.TestCheckResourceAttr(resourceName, "container.#", "1"),
					resource.TestCheckResourceAttr(resourceName, "public_endpoint.#", "1"),
					resource.TestCheckResourceAttr(resourceName, "public_endpoint.0.container_name", containerName2),
					resource.TestCheckResourceAttr(resourceName, "public_endpoint.0.container_port", "80"),
					resource.TestCheckResourceAttr(resourceName, "public_endpoint.0.health_check.#", "1"),
					resource.TestCheckResourceAttr(resourceName, "public_endpoint.0.health_check.0.healthy_threshold", "2"),
					resource.TestCheckResourceAttr(resourceName, "public_endpoint.0.health_check.0.interval_seconds", "5"),
					resource.TestCheckResourceAttr(resourceName, "public_endpoint.0.health_check.0.path", "/"),
					resource.TestCheckResourceAttr(resourceName, "public_endpoint.0.health_check.0.success_codes", "200-499"),
					resource.TestCheckResourceAttr(resourceName, "public_endpoint.0.health_check.0.timeout_seconds", "2"),
					resource.TestCheckResourceAttr(resourceName, "public_endpoint.0.health_check.0.unhealthy_threshold", "2"),
				),
			},
			{
				Config: testAccContainerServiceDeploymentVersionConfig_Container_basic(rName, containerName1, helloWorldImage),
				Check: resource.ComposeTestCheckFunc(
					testAccCheckContainerServiceDeploymentVersionExists(ctx, resourceName),
					resource.TestCheckResourceAttr(resourceName, "state", string(types.ContainerServiceDeploymentStateActive)),
					resource.TestCheckResourceAttr(resourceName, "version", "5"),
					resource.TestCheckResourceAttr(resourceName, "public_endpoint.#", "0"),
				),
			},
		},
	})
}

func TestAccLightsailContainerServiceDeploymentVersion_Container_enableService(t *testing.T) {
	ctx := acctest.Context(t)
	rName := sdkacctest.RandomWithPrefix(acctest.ResourcePrefix)
	containerName := sdkacctest.RandomWithPrefix(acctest.ResourcePrefix)
	resourceName := "aws_lightsail_container_service_deployment_version.test"

	resource.ParallelTest(t, resource.TestCase{
		PreCheck: func() {
			acctest.PreCheck(ctx, t)
			acctest.PreCheckPartitionHasService(t, strings.ToLower(lightsail.ServiceID))
			testAccPreCheck(ctx, t)
		},
		ErrorCheck:               acctest.ErrorCheck(t, strings.ToLower(lightsail.ServiceID)),
		ProtoV5ProviderFactories: acctest.ProtoV5ProviderFactories,
		CheckDestroy:             testAccCheckContainerServiceDestroy(ctx),
		Steps: []resource.TestStep{
			{
				Config:      testAccContainerServiceDeploymentVersionConfig_Container_withDisabledService(rName, containerName, true),
				ExpectError: regexp.MustCompile(`disabled and cannot be deployed to`),
			},
			{
				Config: testAccContainerServiceDeploymentVersionConfig_Container_withDisabledService(rName, containerName, false),
				Check: resource.ComposeTestCheckFunc(
					testAccCheckContainerServiceDeploymentVersionExists(ctx, resourceName),
					resource.TestCheckResourceAttr(resourceName, "state", string(types.ContainerServiceDeploymentStateActive)),
					resource.TestCheckResourceAttr(resourceName, "version", "1"),
					resource.TestCheckResourceAttr(resourceName, "container.0.container_name", containerName),
				),
			},
			{
				ResourceName:      resourceName,
				ImportState:       true,
				ImportStateVerify: true,
			},
		},
	})
}

func testAccCheckContainerServiceDeploymentVersionExists(ctx context.Context, resourceName string) resource.TestCheckFunc {
	return func(s *terraform.State) error {
		rs, ok := s.RootModule().Resources[resourceName]
		if !ok {
			return fmt.Errorf("Not found: %s", resourceName)
		}

		if rs.Primary.ID == "" {
			return fmt.Errorf("no Lightsail Container Service Deployment Version ID is set")
		}

<<<<<<< HEAD
		conn := acctest.Provider.Meta().(*conns.AWSClient).LightsailClient()
=======
		conn := acctest.Provider.Meta().(*conns.AWSClient).LightsailConn(ctx)
>>>>>>> 258dd327

		serviceName, version, err := tflightsail.ContainerServiceDeploymentVersionParseResourceID(rs.Primary.ID)
		if err != nil {
			return err
		}

		_, err = tflightsail.FindContainerServiceDeploymentByVersion(ctx, conn, serviceName, version)

		return err
	}
}

func testAccContainerServiceDeploymentVersionBaseConfig(rName string) string {
	return fmt.Sprintf(`
resource "aws_lightsail_container_service" "test" {
  name  = %[1]q
  power = "nano"
  scale = 1
}
`, rName)
}

func testAccContainerServiceDeploymentVersionConfig_Container_basic(rName, containerName, image string) string {
	return acctest.ConfigCompose(
		testAccContainerServiceDeploymentVersionBaseConfig(rName),
		fmt.Sprintf(`
resource "aws_lightsail_container_service_deployment_version" "test" {
  container {
    container_name = %[1]q
    image          = %[2]q
  }

  service_name = aws_lightsail_container_service.test.name
}
`, containerName, image))
}

func testAccContainerServiceDeploymentVersionConfig_Container_multiple(rName, containerName1, image1, containerName2, image2 string) string {
	return acctest.ConfigCompose(
		testAccContainerServiceDeploymentVersionBaseConfig(rName),
		fmt.Sprintf(`
resource "aws_lightsail_container_service_deployment_version" "test" {
  container {
    container_name = %[1]q
    image          = %[2]q
  }

  container {
    container_name = %[3]q
    image          = %[4]q
  }

  service_name = aws_lightsail_container_service.test.name
}
`, containerName1, image1, containerName2, image2))
}

func testAccContainerServiceDeploymentVersionConfig_Container_environment1(rName, containerName, envKey, envValue string) string {
	return acctest.ConfigCompose(
		testAccContainerServiceDeploymentVersionBaseConfig(rName),
		fmt.Sprintf(`
resource "aws_lightsail_container_service_deployment_version" "test" {
  container {
    container_name = %[1]q
    image          = "amazon/amazon-lightsail:hello-world"
    environment = {
      %[2]q = %[3]q
    }
  }

  service_name = aws_lightsail_container_service.test.name
}
`, containerName, envKey, envValue))
}

func testAccContainerServiceDeploymentVersionConfig_Container_environment2(rName, containerName, envKey1, envValue1, envKey2, envValue2 string) string {
	return acctest.ConfigCompose(
		testAccContainerServiceDeploymentVersionBaseConfig(rName),
		fmt.Sprintf(`
resource "aws_lightsail_container_service_deployment_version" "test" {
  container {
    container_name = %[1]q
    image          = "amazon/amazon-lightsail:hello-world"
    environment = {
      %[2]q = %[3]q
      %[4]q = %[5]q
    }
  }

  service_name = aws_lightsail_container_service.test.name
}
`, containerName, envKey1, envValue1, envKey2, envValue2))
}

func testAccContainerServiceDeploymentVersionConfig_Container_ports1(rName, containerName, portKey, portValue string) string {
	return acctest.ConfigCompose(
		testAccContainerServiceDeploymentVersionBaseConfig(rName),
		fmt.Sprintf(`
resource "aws_lightsail_container_service_deployment_version" "test" {
  container {
    container_name = %[1]q
    image          = "amazon/amazon-lightsail:hello-world"
    ports = {
      %[2]q = %[3]q
    }
  }

  service_name = aws_lightsail_container_service.test.name
}
`, containerName, portKey, portValue))
}

func testAccContainerServiceDeploymentVersionConfig_Container_ports2(rName, containerName, portKey1, portValue1, portKey2, portValue2 string) string {
	return acctest.ConfigCompose(
		testAccContainerServiceDeploymentVersionBaseConfig(rName),
		fmt.Sprintf(`
resource "aws_lightsail_container_service_deployment_version" "test" {
  container {
    container_name = %[1]q
    image          = "amazon/amazon-lightsail:hello-world"
    ports = {
      %[2]q = %[3]q
      %[4]q = %[5]q
    }
  }

  service_name = aws_lightsail_container_service.test.name
}
`, containerName, portKey1, portValue1, portKey2, portValue2))
}

func testAccContainerServiceDeploymentVersionConfig_Container_publicEndpoint(rName, containerName string) string {
	return acctest.ConfigCompose(
		testAccContainerServiceDeploymentVersionBaseConfig(rName),
		fmt.Sprintf(`
resource "aws_lightsail_container_service_deployment_version" "test" {
  container {
    container_name = %[1]q
    image          = "amazon/amazon-lightsail:hello-world"
    ports = {
      80 = "HTTP"
    }
  }

  public_endpoint {
    container_name = %[1]q
    container_port = 80
    health_check {}
  }

  service_name = aws_lightsail_container_service.test.name
}
`, containerName))
}

func testAccContainerServiceDeploymentVersionConfig_Container_publicEndpointCompleteHealthCheck(rName, containerName string) string {
	return acctest.ConfigCompose(
		testAccContainerServiceDeploymentVersionBaseConfig(rName),
		fmt.Sprintf(`
resource "aws_lightsail_container_service_deployment_version" "test" {
  container {
    container_name = %[1]q
    image          = "amazon/amazon-lightsail:hello-world"
    ports = {
      80 = "HTTP"
    }
  }

  public_endpoint {
    container_name = %[1]q
    container_port = 80
    health_check {
      healthy_threshold   = 3
      interval_seconds    = 6
      path                = "/."
      success_codes       = "200"
      timeout_seconds     = 3
      unhealthy_threshold = 3
    }
  }

  service_name = aws_lightsail_container_service.test.name
}
`, containerName))
}

func testAccContainerServiceDeploymentVersionConfig_Container_publicEndpointMinimalHealthCheck(rName, containerName string) string {
	return acctest.ConfigCompose(
		testAccContainerServiceDeploymentVersionBaseConfig(rName),
		fmt.Sprintf(`
resource "aws_lightsail_container_service_deployment_version" "test" {
  container {
    container_name = %[1]q
    image          = "amazon/amazon-lightsail:hello-world"
    ports = {
      80 = "HTTP"
    }
  }
  public_endpoint {
    container_name = %[1]q
    container_port = 80
    health_check {
      healthy_threshold = 4
    }
  }

  service_name = aws_lightsail_container_service.test.name
}
`, containerName))
}

func testAccContainerServiceDeploymentVersionConfig_Container_withDisabledService(rName, containerName string, isDisabled bool) string {
	return fmt.Sprintf(`
resource "aws_lightsail_container_service" "test" {
  name        = %[1]q
  power       = "nano"
  scale       = 1
  is_disabled = %[2]t
}

resource "aws_lightsail_container_service_deployment_version" "test" {
  container {
    container_name = %[3]q
    image          = "amazon/amazon-lightsail:hello-world"
  }

  service_name = aws_lightsail_container_service.test.name
}
`, rName, isDisabled, containerName)
}<|MERGE_RESOLUTION|>--- conflicted
+++ resolved
@@ -490,11 +490,7 @@
 			return fmt.Errorf("no Lightsail Container Service Deployment Version ID is set")
 		}
 
-<<<<<<< HEAD
-		conn := acctest.Provider.Meta().(*conns.AWSClient).LightsailClient()
-=======
-		conn := acctest.Provider.Meta().(*conns.AWSClient).LightsailConn(ctx)
->>>>>>> 258dd327
+		conn := acctest.Provider.Meta().(*conns.AWSClient).LightsailClient(ctx)
 
 		serviceName, version, err := tflightsail.ContainerServiceDeploymentVersionParseResourceID(rs.Primary.ID)
 		if err != nil {
