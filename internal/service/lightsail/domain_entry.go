package lightsail

import (
	"context"
	"fmt"
	"strings"

	"github.com/aws/aws-sdk-go/aws"
	"github.com/aws/aws-sdk-go/service/lightsail"
	"github.com/hashicorp/aws-sdk-go-base/v2/awsv1shim/v2/tfawserr"
	"github.com/hashicorp/terraform-plugin-sdk/v2/diag"
	"github.com/hashicorp/terraform-plugin-sdk/v2/helper/schema"
	"github.com/hashicorp/terraform-plugin-sdk/v2/helper/validation"
	"github.com/hashicorp/terraform-provider-aws/internal/conns"
	"github.com/hashicorp/terraform-provider-aws/internal/create"
	"github.com/hashicorp/terraform-provider-aws/internal/flex"
	"github.com/hashicorp/terraform-provider-aws/internal/tfresource"
	"github.com/hashicorp/terraform-provider-aws/names"
)

<<<<<<< HEAD
const (
	DomainEntryIdPartsCount = 4
)

=======
// @SDKResource("aws_lightsail_domain_entry")
>>>>>>> 9ee4fc82
func ResourceDomainEntry() *schema.Resource {
	return &schema.Resource{
		CreateWithoutTimeout: resourceDomainEntryCreate,
		ReadWithoutTimeout:   resourceDomainEntryRead,
		DeleteWithoutTimeout: resourceDomainEntryDelete,
		Importer: &schema.ResourceImporter{
			StateContext: schema.ImportStatePassthroughContext,
		},

		Schema: map[string]*schema.Schema{
			"domain_name": {
				Type:     schema.TypeString,
				Required: true,
				ForceNew: true,
			},
			"is_alias": {
				Type:     schema.TypeBool,
				Optional: true,
				Default:  false,
				ForceNew: true,
			},
			"name": {
				Type:     schema.TypeString,
				Required: true,
				ForceNew: true,
			},
			"target": {
				Type:     schema.TypeString,
				Required: true,
				ForceNew: true,
			},
			"type": {
				Type:     schema.TypeString,
				Required: true,
				ValidateFunc: validation.StringInSlice([]string{
					"A",
					"CNAME",
					"MX",
					"NS",
					"SOA",
					"SRV",
					"TXT",
				}, false),
				ForceNew: true,
			},
		},
	}
}

func resourceDomainEntryCreate(ctx context.Context, d *schema.ResourceData, meta interface{}) diag.Diagnostics {
	conn := meta.(*conns.AWSClient).LightsailConn()
	name := d.Get("name").(string)
	req := &lightsail.CreateDomainEntryInput{
		DomainName: aws.String(d.Get("domain_name").(string)),

		DomainEntry: &lightsail.DomainEntry{
			IsAlias: aws.Bool(d.Get("is_alias").(bool)),
			Name:    aws.String(expandDomainEntryName(name, d.Get("domain_name").(string))),
			Target:  aws.String(d.Get("target").(string)),
			Type:    aws.String(d.Get("type").(string)),
		},
	}

	resp, err := conn.CreateDomainEntryWithContext(ctx, req)

	if err != nil {
		return create.DiagError(names.Lightsail, lightsail.OperationTypeCreateDomain, ResDomainEntry, name, err)
	}

	diag := expandOperations(ctx, conn, []*lightsail.Operation{resp.Operation}, lightsail.OperationTypeCreateDomain, ResDomainEntry, name)

	if diag != nil {
		return diag
	}

	// Generate an ID
<<<<<<< HEAD
	idParts := []string{
		d.Get("name").(string),
=======
	vars := []string{
		name,
>>>>>>> 9ee4fc82
		d.Get("domain_name").(string),
		d.Get("type").(string),
		d.Get("target").(string),
	}

	d.SetId(flex.FlattenResourceId(idParts))

	return resourceDomainEntryRead(ctx, d, meta)
}

func resourceDomainEntryRead(ctx context.Context, d *schema.ResourceData, meta interface{}) diag.Diagnostics {
	conn := meta.(*conns.AWSClient).LightsailConn()

	entry, err := FindDomainEntryById(ctx, conn, d.Id())

	if !d.IsNewResource() && tfresource.NotFound(err) {
		create.LogNotFoundRemoveState(names.Lightsail, create.ErrActionReading, ResDomainEntry, d.Id())
		d.SetId("")
		return nil
	}

	if err != nil {
		return create.DiagError(names.Lightsail, create.ErrActionReading, ResDomainEntry, d.Id(), err)
	}

	idParts, err := flex.ExpandResourceId(d.Id(), DomainEntryIdPartsCount)

	if err != nil {
		return create.DiagError(names.Lightsail, create.ErrActionExpandResourceId, ResDomainEntry, d.Id(), err)
	}

	domainName := expandDomainNameFromIdParts(idParts)

	d.Set("name", flattenDomainEntryName(aws.StringValue(entry.Name), domainName))
	d.Set("domain_name", domainName)
	d.Set("type", entry.Type)
	d.Set("is_alias", entry.IsAlias)
	d.Set("target", entry.Target)

	return nil
}

func resourceDomainEntryDelete(ctx context.Context, d *schema.ResourceData, meta interface{}) diag.Diagnostics {
	conn := meta.(*conns.AWSClient).LightsailConn()

<<<<<<< HEAD
	idParts, err := flex.ExpandResourceId(d.Id(), DomainEntryIdPartsCount)

	if err != nil {
		return create.DiagError(names.Lightsail, create.ErrActionExpandResourceId, ResDomainEntry, d.Id(), err)
	}

	resp, err := conn.DeleteDomainEntry(&lightsail.DeleteDomainEntryInput{
		DomainName:  aws.String(expandDomainNameFromIdParts(idParts)),
		DomainEntry: expandDomainEntry(idParts),
=======
	resp, err := conn.DeleteDomainEntryWithContext(ctx, &lightsail.DeleteDomainEntryInput{
		DomainName:  aws.String(expandDomainNameFromId(d.Id())),
		DomainEntry: expandDomainEntry(d.Id()),
>>>>>>> 9ee4fc82
	})

	if err != nil && tfawserr.ErrCodeEquals(err, lightsail.ErrCodeNotFoundException) {
		return nil
	}

	if err != nil {
		return create.DiagError(names.Lightsail, create.ErrActionDeleting, ResDomainEntry, d.Id(), err)
	}

	diag := expandOperations(ctx, conn, []*lightsail.Operation{resp.Operation}, lightsail.OperationTypeDeleteDomain, ResDomainEntry, d.Id())

	if diag != nil {
		return diag
	}

	return nil
}

<<<<<<< HEAD
func expandDomainEntry(idParts []string) *lightsail.DomainEntry {
	name := idParts[0]
	domainName := idParts[1]
	recordType := idParts[2]
	recordTarget := idParts[3]
=======
func expandDomainEntry(id string) *lightsail.DomainEntry {
	id_parts := strings.Split(id, "_")
	idLength := len(id_parts)
	var index int
	var name string

	if idLength == 5 {
		index = 1
		name = "_" + id_parts[index+0]
	} else {
		index = 0
		name = id_parts[index+0]
	}

	domainName := id_parts[index+1]
	recordType := id_parts[index+2]
	recordTarget := id_parts[index+3]
>>>>>>> 9ee4fc82

	entry := &lightsail.DomainEntry{
		Name:   aws.String(expandDomainEntryName(name, domainName)),
		Type:   aws.String(recordType),
		Target: aws.String(recordTarget),
	}

	return entry
}

<<<<<<< HEAD
func expandDomainNameFromIdParts(idParts []string) string {
	domainName := idParts[1]
=======
func expandDomainNameFromId(id string) string {
	id_parts := strings.Split(id, "_")
	idLength := len(id_parts)
	var index int

	if idLength == 5 {
		index = 1
	} else {
		index = 0
	}

	domainName := id_parts[index+1]
>>>>>>> 9ee4fc82

	return domainName
}

func expandDomainEntryName(name, domainName string) string {
	rn := strings.ToLower(strings.TrimSuffix(name, "."))
	domainName = strings.TrimSuffix(domainName, ".")
	if !strings.HasSuffix(rn, domainName) {
		if len(name) == 0 {
			rn = domainName
		} else {
			rn = strings.Join([]string{rn, domainName}, ".")
		}
	}
	return rn
}

func flattenDomainEntryName(name, domainName string) string {
	rn := strings.ToLower(strings.TrimSuffix(name, "."))
	domainName = strings.TrimSuffix(domainName, ".")
	if strings.HasSuffix(rn, domainName) {
		rn = strings.TrimSuffix(rn, fmt.Sprintf(".%s", domainName))
	}
	return rn
}<|MERGE_RESOLUTION|>--- conflicted
+++ resolved
@@ -18,14 +18,10 @@
 	"github.com/hashicorp/terraform-provider-aws/names"
 )
 
-<<<<<<< HEAD
 const (
 	DomainEntryIdPartsCount = 4
 )
 
-=======
-// @SDKResource("aws_lightsail_domain_entry")
->>>>>>> 9ee4fc82
 func ResourceDomainEntry() *schema.Resource {
 	return &schema.Resource{
 		CreateWithoutTimeout: resourceDomainEntryCreate,
@@ -102,13 +98,8 @@
 	}
 
 	// Generate an ID
-<<<<<<< HEAD
 	idParts := []string{
 		d.Get("name").(string),
-=======
-	vars := []string{
-		name,
->>>>>>> 9ee4fc82
 		d.Get("domain_name").(string),
 		d.Get("type").(string),
 		d.Get("target").(string),
@@ -154,21 +145,9 @@
 func resourceDomainEntryDelete(ctx context.Context, d *schema.ResourceData, meta interface{}) diag.Diagnostics {
 	conn := meta.(*conns.AWSClient).LightsailConn()
 
-<<<<<<< HEAD
-	idParts, err := flex.ExpandResourceId(d.Id(), DomainEntryIdPartsCount)
-
-	if err != nil {
-		return create.DiagError(names.Lightsail, create.ErrActionExpandResourceId, ResDomainEntry, d.Id(), err)
-	}
-
-	resp, err := conn.DeleteDomainEntry(&lightsail.DeleteDomainEntryInput{
-		DomainName:  aws.String(expandDomainNameFromIdParts(idParts)),
-		DomainEntry: expandDomainEntry(idParts),
-=======
 	resp, err := conn.DeleteDomainEntryWithContext(ctx, &lightsail.DeleteDomainEntryInput{
 		DomainName:  aws.String(expandDomainNameFromId(d.Id())),
 		DomainEntry: expandDomainEntry(d.Id()),
->>>>>>> 9ee4fc82
 	})
 
 	if err != nil && tfawserr.ErrCodeEquals(err, lightsail.ErrCodeNotFoundException) {
@@ -188,13 +167,6 @@
 	return nil
 }
 
-<<<<<<< HEAD
-func expandDomainEntry(idParts []string) *lightsail.DomainEntry {
-	name := idParts[0]
-	domainName := idParts[1]
-	recordType := idParts[2]
-	recordTarget := idParts[3]
-=======
 func expandDomainEntry(id string) *lightsail.DomainEntry {
 	id_parts := strings.Split(id, "_")
 	idLength := len(id_parts)
@@ -212,7 +184,6 @@
 	domainName := id_parts[index+1]
 	recordType := id_parts[index+2]
 	recordTarget := id_parts[index+3]
->>>>>>> 9ee4fc82
 
 	entry := &lightsail.DomainEntry{
 		Name:   aws.String(expandDomainEntryName(name, domainName)),
@@ -223,10 +194,6 @@
 	return entry
 }
 
-<<<<<<< HEAD
-func expandDomainNameFromIdParts(idParts []string) string {
-	domainName := idParts[1]
-=======
 func expandDomainNameFromId(id string) string {
 	id_parts := strings.Split(id, "_")
 	idLength := len(id_parts)
@@ -239,7 +206,6 @@
 	}
 
 	domainName := id_parts[index+1]
->>>>>>> 9ee4fc82
 
 	return domainName
 }
