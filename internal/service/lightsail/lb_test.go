--- conflicted
+++ resolved
@@ -29,13 +29,8 @@
 
 	resource.ParallelTest(t, resource.TestCase{
 		PreCheck: func() {
-<<<<<<< HEAD
-			acctest.PreCheck(ctx, t)
-			acctest.PreCheckPartitionHasService(lightsail.EndpointsID, t)
-=======
-			acctest.PreCheck(t)
-			acctest.PreCheckPartitionHasService(t, lightsail.EndpointsID)
->>>>>>> 78d002fe
+			acctest.PreCheck(ctx, t)
+			acctest.PreCheckPartitionHasService(t, lightsail.EndpointsID)
 			testAccPreCheck(ctx, t)
 		},
 		ErrorCheck:               acctest.ErrorCheck(t, lightsail.EndpointsID),
@@ -71,13 +66,8 @@
 
 	resource.ParallelTest(t, resource.TestCase{
 		PreCheck: func() {
-<<<<<<< HEAD
-			acctest.PreCheck(ctx, t)
-			acctest.PreCheckPartitionHasService(lightsail.EndpointsID, t)
-=======
-			acctest.PreCheck(t)
-			acctest.PreCheckPartitionHasService(t, lightsail.EndpointsID)
->>>>>>> 78d002fe
+			acctest.PreCheck(ctx, t)
+			acctest.PreCheckPartitionHasService(t, lightsail.EndpointsID)
 			testAccPreCheck(ctx, t)
 		},
 		ErrorCheck:               acctest.ErrorCheck(t, lightsail.EndpointsID),
@@ -120,13 +110,8 @@
 
 	resource.ParallelTest(t, resource.TestCase{
 		PreCheck: func() {
-<<<<<<< HEAD
-			acctest.PreCheck(ctx, t)
-			acctest.PreCheckPartitionHasService(lightsail.EndpointsID, t)
-=======
-			acctest.PreCheck(t)
-			acctest.PreCheckPartitionHasService(t, lightsail.EndpointsID)
->>>>>>> 78d002fe
+			acctest.PreCheck(ctx, t)
+			acctest.PreCheckPartitionHasService(t, lightsail.EndpointsID)
 			testAccPreCheck(ctx, t)
 		},
 		ErrorCheck:               acctest.ErrorCheck(t, lightsail.EndpointsID),
@@ -164,13 +149,8 @@
 
 	resource.ParallelTest(t, resource.TestCase{
 		PreCheck: func() {
-<<<<<<< HEAD
-			acctest.PreCheck(ctx, t)
-			acctest.PreCheckPartitionHasService(lightsail.EndpointsID, t)
-=======
-			acctest.PreCheck(t)
-			acctest.PreCheckPartitionHasService(t, lightsail.EndpointsID)
->>>>>>> 78d002fe
+			acctest.PreCheck(ctx, t)
+			acctest.PreCheckPartitionHasService(t, lightsail.EndpointsID)
 			testAccPreCheck(ctx, t)
 		},
 		ErrorCheck:               acctest.ErrorCheck(t, lightsail.EndpointsID),
@@ -265,13 +245,8 @@
 
 	resource.ParallelTest(t, resource.TestCase{
 		PreCheck: func() {
-<<<<<<< HEAD
-			acctest.PreCheck(ctx, t)
-			acctest.PreCheckPartitionHasService(lightsail.EndpointsID, t)
-=======
-			acctest.PreCheck(t)
-			acctest.PreCheckPartitionHasService(t, lightsail.EndpointsID)
->>>>>>> 78d002fe
+			acctest.PreCheck(ctx, t)
+			acctest.PreCheckPartitionHasService(t, lightsail.EndpointsID)
 			testAccPreCheck(ctx, t)
 		},
 		ErrorCheck:               acctest.ErrorCheck(t, lightsail.EndpointsID),
