// Copyright (c) HashiCorp, Inc.
// SPDX-License-Identifier: MPL-2.0

package appstream_test

import (
	"context"
	"fmt"
	"strings"
	"testing"

	"github.com/aws/aws-sdk-go-v2/aws"
	awstypes "github.com/aws/aws-sdk-go-v2/service/appstream/types"
	sdkacctest "github.com/hashicorp/terraform-plugin-testing/helper/acctest"
	"github.com/hashicorp/terraform-plugin-testing/helper/resource"
	"github.com/hashicorp/terraform-plugin-testing/terraform"
	"github.com/hashicorp/terraform-provider-aws/internal/acctest"
	"github.com/hashicorp/terraform-provider-aws/internal/conns"
	tfappstream "github.com/hashicorp/terraform-provider-aws/internal/service/appstream"
	"github.com/hashicorp/terraform-provider-aws/internal/tfresource"
	"github.com/hashicorp/terraform-provider-aws/names"
)

func TestAccAppStreamDirectoryConfig_basic(t *testing.T) {
	ctx := acctest.Context(t)
	var v1, v2 awstypes.DirectoryConfig
	resourceName := "aws_appstream_directory_config.test"
	rName := sdkacctest.RandomWithPrefix(acctest.ResourcePrefix)
	domain := acctest.RandomDomainName()
	rUserName := fmt.Sprintf("%s\\%s", domain, sdkacctest.RandString(10))
	rPassword := sdkacctest.RandomWithPrefix(acctest.ResourcePrefix)
	rUserNameUpdated := fmt.Sprintf("%s\\%s", domain, sdkacctest.RandString(10))
	rPasswordUpdated := sdkacctest.RandomWithPrefix(acctest.ResourcePrefix)
	orgUnitDN := orgUnitFromDomain("Test", domain)

	resource.ParallelTest(t, resource.TestCase{
		PreCheck:                 func() { acctest.PreCheck(ctx, t) },
		ProtoV5ProviderFactories: acctest.ProtoV5ProviderFactories,
		CheckDestroy:             testAccCheckDirectoryConfigDestroy(ctx),
		ErrorCheck:               acctest.ErrorCheck(t, names.AppStreamServiceID),
		Steps: []resource.TestStep{
			{
				Config: testAccDirectoryConfigConfig_basic(rName, domain, rUserName, rPassword, orgUnitDN),
				Check: resource.ComposeTestCheckFunc(
					testAccCheckDirectoryConfigExists(ctx, resourceName, &v1),
					resource.TestCheckResourceAttr(resourceName, "directory_name", domain),
					acctest.CheckResourceAttrRFC3339(resourceName, names.AttrCreatedTime),
					resource.TestCheckResourceAttr(resourceName, "organizational_unit_distinguished_names.#", "1"),
					resource.TestCheckResourceAttr(resourceName, "organizational_unit_distinguished_names.0", orgUnitDN),
					resource.TestCheckResourceAttr(resourceName, "service_account_credentials.#", "1"),
					resource.TestCheckResourceAttr(resourceName, "service_account_credentials.0.account_name", rUserName),
					resource.TestCheckResourceAttr(resourceName, "service_account_credentials.0.account_password", rPassword),
				),
			},
			{
				Config: testAccDirectoryConfigConfig_basic(rName, domain, rUserNameUpdated, rPasswordUpdated, orgUnitDN),
				Check: resource.ComposeTestCheckFunc(
					testAccCheckDirectoryConfigExists(ctx, resourceName, &v2),
					testAccCheckDirectoryConfigNotRecreated(&v1, &v2),
					resource.TestCheckResourceAttr(resourceName, "directory_name", domain),
					acctest.CheckResourceAttrRFC3339(resourceName, names.AttrCreatedTime),
					resource.TestCheckResourceAttr(resourceName, "organizational_unit_distinguished_names.#", "1"),
					resource.TestCheckResourceAttr(resourceName, "organizational_unit_distinguished_names.0", orgUnitDN),
					resource.TestCheckResourceAttr(resourceName, "service_account_credentials.#", "1"),
					resource.TestCheckResourceAttr(resourceName, "service_account_credentials.0.account_name", rUserNameUpdated),
					resource.TestCheckResourceAttr(resourceName, "service_account_credentials.0.account_password", rPasswordUpdated),
				),
			},
			{
				ResourceName:            resourceName,
				ImportState:             true,
				ImportStateVerify:       true,
				ImportStateVerifyIgnore: []string{"service_account_credentials.0.account_password"},
			},
		},
	})
}

func TestAccAppStreamDirectoryConfig_disappears(t *testing.T) {
	ctx := acctest.Context(t)
	var v awstypes.DirectoryConfig
	resourceName := "aws_appstream_directory_config.test"
	rName := sdkacctest.RandomWithPrefix(acctest.ResourcePrefix)
	domain := acctest.RandomDomainName()
	rUserName := fmt.Sprintf("%s\\%s", domain, sdkacctest.RandString(10))
	rPassword := sdkacctest.RandomWithPrefix(acctest.ResourcePrefix)
	orgUnitDN := orgUnitFromDomain("Test", domain)

	resource.ParallelTest(t, resource.TestCase{
		PreCheck:                 func() { acctest.PreCheck(ctx, t) },
		ProtoV5ProviderFactories: acctest.ProtoV5ProviderFactories,
		CheckDestroy:             testAccCheckDirectoryConfigDestroy(ctx),
		ErrorCheck:               acctest.ErrorCheck(t, names.AppStreamServiceID),
		Steps: []resource.TestStep{
			{
				Config: testAccDirectoryConfigConfig_basic(rName, domain, rUserName, rPassword, orgUnitDN),
				Check: resource.ComposeTestCheckFunc(
					testAccCheckDirectoryConfigExists(ctx, resourceName, &v),
					acctest.CheckResourceDisappears(ctx, acctest.Provider, tfappstream.ResourceDirectoryConfig(), resourceName),
				),
				ExpectNonEmptyPlan: true,
			},
		},
	})
}

func TestAccAppStreamDirectoryConfig_OrganizationalUnitDistinguishedNames(t *testing.T) {
	ctx := acctest.Context(t)
	var v1, v2, v3 awstypes.DirectoryConfig
	resourceName := "aws_appstream_directory_config.test"
	rName := sdkacctest.RandomWithPrefix(acctest.ResourcePrefix)
	domain := acctest.RandomDomainName()
	rUserName := fmt.Sprintf("%s\\%s", domain, sdkacctest.RandString(10))
	rPassword := sdkacctest.RandomWithPrefix(acctest.ResourcePrefix)
	orgUnitDN1 := orgUnitFromDomain("One", domain)
	orgUnitDN2 := orgUnitFromDomain("Two", domain)

	resource.ParallelTest(t, resource.TestCase{
		PreCheck:                 func() { acctest.PreCheck(ctx, t) },
		ProtoV5ProviderFactories: acctest.ProtoV5ProviderFactories,
		CheckDestroy:             testAccCheckDirectoryConfigDestroy(ctx),
		ErrorCheck:               acctest.ErrorCheck(t, names.AppStreamServiceID),
		Steps: []resource.TestStep{
			{
				Config: testAccDirectoryConfigConfig_basic(rName, domain, rUserName, rPassword, orgUnitDN1),
				Check: resource.ComposeTestCheckFunc(
					testAccCheckDirectoryConfigExists(ctx, resourceName, &v1),
					resource.TestCheckResourceAttr(resourceName, "directory_name", domain),
					resource.TestCheckResourceAttr(resourceName, "organizational_unit_distinguished_names.#", "1"),
					resource.TestCheckResourceAttr(resourceName, "organizational_unit_distinguished_names.0", orgUnitDN1),
				),
			},
			{
				Config: testAccDirectoryConfigConfig_organizationalUnitDistinguishedNames(rName, domain, rUserName, rPassword, orgUnitDN1, orgUnitDN2),
				Check: resource.ComposeTestCheckFunc(
					testAccCheckDirectoryConfigExists(ctx, resourceName, &v2),
					resource.TestCheckResourceAttr(resourceName, "directory_name", domain),
					resource.TestCheckResourceAttr(resourceName, "organizational_unit_distinguished_names.#", "2"),
					resource.TestCheckResourceAttr(resourceName, "organizational_unit_distinguished_names.0", orgUnitDN1),
					resource.TestCheckResourceAttr(resourceName, "organizational_unit_distinguished_names.1", orgUnitDN2),
				),
			},
			{
				Config: testAccDirectoryConfigConfig_basic(rName, domain, rUserName, rPassword, orgUnitDN2),
				Check: resource.ComposeTestCheckFunc(
					testAccCheckDirectoryConfigExists(ctx, resourceName, &v3),
					resource.TestCheckResourceAttr(resourceName, "directory_name", domain),
					resource.TestCheckResourceAttr(resourceName, "organizational_unit_distinguished_names.#", "1"),
					resource.TestCheckResourceAttr(resourceName, "organizational_unit_distinguished_names.0", orgUnitDN2),
				),
			},
		},
	})
}

func testAccCheckDirectoryConfigDestroy(ctx context.Context) resource.TestCheckFunc {
	return func(s *terraform.State) error {
		conn := acctest.Provider.Meta().(*conns.AWSClient).AppStreamClient(ctx)

		for _, rs := range s.RootModule().Resources {
			if rs.Type != "aws_appstream_directory_config" {
				continue
			}

			_, err := tfappstream.FindDirectoryConfigByID(ctx, conn, rs.Primary.ID)

			if tfresource.NotFound(err) {
				continue
			}

			if err != nil {
				return err
			}

			return fmt.Errorf("AppStream Directory Config %s still exists", rs.Primary.ID)
		}

		return nil
	}
}

func testAccCheckDirectoryConfigExists(ctx context.Context, n string, v *awstypes.DirectoryConfig) resource.TestCheckFunc {
	return func(s *terraform.State) error {
		rs, ok := s.RootModule().Resources[n]
		if !ok {
			return fmt.Errorf("Not found: %s", n)
		}

		conn := acctest.Provider.Meta().(*conns.AWSClient).AppStreamClient(ctx)

		output, err := tfappstream.FindDirectoryConfigByID(ctx, conn, rs.Primary.ID)

		if err != nil {
			return err
		}

		*v = *output

		return nil
	}
}

func testAccCheckDirectoryConfigNotRecreated(i, j *awstypes.DirectoryConfig) resource.TestCheckFunc {
	return func(s *terraform.State) error {
		if !aws.ToTime(i.CreatedTime).Equal(aws.ToTime(j.CreatedTime)) {
			return fmt.Errorf("AppStream Directory Config recreated")
		}

		return nil
	}
}

func orgUnitFromDomain(orgUnit, domainName string) string {
	var sb strings.Builder
<<<<<<< HEAD
	sb.WriteString(fmt.Sprintf("OU=%s", orgUnit))
	for dc := range strings.SplitSeq(domainName, ".") {
		sb.WriteString(fmt.Sprintf(" DC=%s", dc))
=======
	fmt.Fprintf(&sb, "OU=%s", orgUnit)
	for _, dc := range strings.Split(domainName, ".") {
		fmt.Fprintf(&sb, " DC=%s", dc)
>>>>>>> f9e1ed42
	}
	return sb.String()
}

func testAccDirectoryConfigConfig_basic(rName, domain, userName, password, orgUnitDN string) string {
	return acctest.ConfigCompose(
		acctest.ConfigVPCWithSubnets(rName, 2),
		fmt.Sprintf(`
resource "aws_appstream_directory_config" "test" {
  directory_name                          = %[1]q
  organizational_unit_distinguished_names = [%[4]q]

  service_account_credentials {
    account_name     = %[2]q
    account_password = %[3]q
  }

  depends_on = [
    aws_directory_service_directory.test
  ]
}

resource "aws_directory_service_directory" "test" {
  name     = %[1]q
  password = %[3]q
  edition  = "Standard"
  type     = "MicrosoftAD"

  vpc_settings {
    vpc_id     = aws_vpc.test.id
    subnet_ids = aws_subnet.test[*].id
  }
}
`, domain, userName, password, orgUnitDN))
}

func testAccDirectoryConfigConfig_organizationalUnitDistinguishedNames(rName, domain, userName, password, orgUnitDN1, orgUnitDN2 string) string {
	return acctest.ConfigCompose(
		acctest.ConfigVPCWithSubnets(rName, 2),
		fmt.Sprintf(`
resource "aws_appstream_directory_config" "test" {
  directory_name                          = %[1]q
  organizational_unit_distinguished_names = [%[4]q, %[5]q]

  service_account_credentials {
    account_name     = %[2]q
    account_password = %[3]q
  }

  depends_on = [
    aws_directory_service_directory.test
  ]
}

resource "aws_directory_service_directory" "test" {
  name     = %[1]q
  password = %[3]q
  edition  = "Standard"
  type     = "MicrosoftAD"

  vpc_settings {
    vpc_id     = aws_vpc.test.id
    subnet_ids = aws_subnet.test[*].id
  }
}
`, domain, userName, password, orgUnitDN1, orgUnitDN2))
}<|MERGE_RESOLUTION|>--- conflicted
+++ resolved
@@ -212,15 +212,9 @@
 
 func orgUnitFromDomain(orgUnit, domainName string) string {
 	var sb strings.Builder
-<<<<<<< HEAD
-	sb.WriteString(fmt.Sprintf("OU=%s", orgUnit))
+	fmt.Fprintf(&sb, "OU=%s", orgUnit)
 	for dc := range strings.SplitSeq(domainName, ".") {
-		sb.WriteString(fmt.Sprintf(" DC=%s", dc))
-=======
-	fmt.Fprintf(&sb, "OU=%s", orgUnit)
-	for _, dc := range strings.Split(domainName, ".") {
 		fmt.Fprintf(&sb, " DC=%s", dc)
->>>>>>> f9e1ed42
 	}
 	return sb.String()
 }
