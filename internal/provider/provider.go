--- conflicted
+++ resolved
@@ -1091,12 +1091,9 @@
 			"aws_connect_lambda_function_association": connect.ResourceLambdaFunctionAssociation(),
 			"aws_connect_queue":                       connect.ResourceQueue(),
 			"aws_connect_quick_connect":               connect.ResourceQuickConnect(),
+			"aws_connect_routing_profile":             connect.ResourceRoutingProfile(),
 			"aws_connect_security_profile":            connect.ResourceSecurityProfile(),
-<<<<<<< HEAD
 			"aws_connect_user_hierarchy_structure":    connect.ResourceUserHierarchyStructure(),
-=======
-			"aws_connect_routing_profile":             connect.ResourceRoutingProfile(),
->>>>>>> 9e070412
 
 			"aws_cur_report_definition": cur.ResourceReportDefinition(),
 
