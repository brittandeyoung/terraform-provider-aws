--- conflicted
+++ resolved
@@ -24,16 +24,8 @@
 }
 ```
 
-<<<<<<< HEAD
 ## Example Update add-on usage with resolve_conflicts_on_update and PRESERVE
 `resolve_conflicts_on_update` with `PRESERVE` can be used to retain the config changes applied to the add-on with kubectl while upgrading to a newer version of the add-on.
-=======
-## Example Update add-on usage with resolve_conflicts and PRESERVE
-
-`resolve_conflicts` with `PRESERVE` can be used to retain the config changes applied to the add-on with kubectl while upgrading to a newer version of the add-on.
-
-~> **Note:** `resolve_conflicts` with `PRESERVE` can only be used for upgrading the add-ons but not during the creation of add-on.
->>>>>>> f8881618
 
 ```terraform
 resource "aws_eks_addon" "example" {
