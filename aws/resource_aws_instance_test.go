package aws

import (
	"fmt"
	"reflect"
	"regexp"
	"testing"

	"github.com/aws/aws-sdk-go/aws"
	"github.com/aws/aws-sdk-go/aws/awserr"
	"github.com/aws/aws-sdk-go/service/ec2"
	"github.com/hashicorp/terraform/helper/acctest"
	"github.com/hashicorp/terraform/helper/resource"
	"github.com/hashicorp/terraform/helper/schema"
	"github.com/hashicorp/terraform/terraform"
)

func TestAccAWSInstance_basic(t *testing.T) {
	var v ec2.Instance
	var vol *ec2.Volume

	rInt := acctest.RandInt()

	testCheck := func(rInt int) func(*terraform.State) error {
		return func(*terraform.State) error {
			if *v.Placement.AvailabilityZone != "us-west-2a" {
				return fmt.Errorf("bad availability zone: %#v", *v.Placement.AvailabilityZone)
			}

			if len(v.SecurityGroups) == 0 {
				return fmt.Errorf("no security groups: %#v", v.SecurityGroups)
			}
			if *v.SecurityGroups[0].GroupName != fmt.Sprintf("tf_test_%d", rInt) {
				return fmt.Errorf("no security groups: %#v", v.SecurityGroups)
			}

			return nil
		}
	}

	resource.Test(t, resource.TestCase{
		PreCheck: func() { testAccPreCheck(t) },

		// We ignore security groups because even with EC2 classic
		// we'll import as VPC security groups, which is fine. We verify
		// VPC security group import in other tests
		IDRefreshName:   "aws_instance.foo",
		IDRefreshIgnore: []string{"security_groups", "vpc_security_group_ids"},

		Providers:    testAccProviders,
		CheckDestroy: testAccCheckInstanceDestroy,
		Steps: []resource.TestStep{
			// Create a volume to cover #1249
			{
				// Need a resource in this config so the provisioner will be available
				Config: testAccInstanceConfig_pre(rInt),
				Check: func(*terraform.State) error {
					conn := testAccProvider.Meta().(*AWSClient).ec2conn
					var err error
					vol, err = conn.CreateVolume(&ec2.CreateVolumeInput{
						AvailabilityZone: aws.String("us-west-2a"),
						Size:             aws.Int64(int64(5)),
					})
					return err
				},
			},

			{
				Config: testAccInstanceConfig(rInt),
				Check: resource.ComposeTestCheckFunc(
					testAccCheckInstanceExists(
						"aws_instance.foo", &v),
					testCheck(rInt),
					resource.TestCheckResourceAttr(
						"aws_instance.foo",
						"user_data",
						"3dc39dda39be1205215e776bad998da361a5955d"),
					resource.TestCheckResourceAttr(
						"aws_instance.foo", "ebs_block_device.#", "0"),
				),
			},

			// We repeat the exact same test so that we can be sure
			// that the user data hash stuff is working without generating
			// an incorrect diff.
			{
				Config: testAccInstanceConfig(rInt),
				Check: resource.ComposeTestCheckFunc(
					testAccCheckInstanceExists(
						"aws_instance.foo", &v),
					testCheck(rInt),
					resource.TestCheckResourceAttr(
						"aws_instance.foo",
						"user_data",
						"3dc39dda39be1205215e776bad998da361a5955d"),
					resource.TestCheckResourceAttr(
						"aws_instance.foo", "ebs_block_device.#", "0"),
				),
			},

			// Clean up volume created above
			{
				Config: testAccInstanceConfig(rInt),
				Check: func(*terraform.State) error {
					conn := testAccProvider.Meta().(*AWSClient).ec2conn
					_, err := conn.DeleteVolume(&ec2.DeleteVolumeInput{VolumeId: vol.VolumeId})
					return err
				},
			},
		},
	})
}

func TestAccAWSInstance_userDataBase64(t *testing.T) {
	var v ec2.Instance

	rInt := acctest.RandInt()

	resource.Test(t, resource.TestCase{
		PreCheck: func() { testAccPreCheck(t) },

		// We ignore security groups because even with EC2 classic
		// we'll import as VPC security groups, which is fine. We verify
		// VPC security group import in other tests
		IDRefreshName:   "aws_instance.foo",
		IDRefreshIgnore: []string{"security_groups", "vpc_security_group_ids"},

		Providers:    testAccProviders,
		CheckDestroy: testAccCheckInstanceDestroy,
		Steps: []resource.TestStep{
			{
				Config: testAccInstanceConfigWithUserDataBase64(rInt),
				Check: resource.ComposeTestCheckFunc(
					testAccCheckInstanceExists(
						"aws_instance.foo", &v),
					resource.TestCheckResourceAttr(
						"aws_instance.foo",
						"user_data_base64",
						"aGVsbG8gd29ybGQ="),
				),
			},
		},
	})
}

func TestAccAWSInstance_GP2IopsDevice(t *testing.T) {
	var v ec2.Instance

	testCheck := func() resource.TestCheckFunc {
		return func(*terraform.State) error {

			// Map out the block devices by name, which should be unique.
			blockDevices := make(map[string]*ec2.InstanceBlockDeviceMapping)
			for _, blockDevice := range v.BlockDeviceMappings {
				blockDevices[*blockDevice.DeviceName] = blockDevice
			}

			// Check if the root block device exists.
			if _, ok := blockDevices["/dev/sda1"]; !ok {
				return fmt.Errorf("block device doesn't exist: /dev/sda1")
			}

			return nil
		}
	}

	resource.Test(t, resource.TestCase{
		PreCheck:      func() { testAccPreCheck(t) },
		IDRefreshName: "aws_instance.foo",
		IDRefreshIgnore: []string{
			"ephemeral_block_device", "user_data", "security_groups", "vpc_security_groups"},
		Providers:    testAccProviders,
		CheckDestroy: testAccCheckInstanceDestroy,
		Steps: []resource.TestStep{
			{
				Config: testAccInstanceGP2IopsDevice,
				//Config: testAccInstanceConfigBlockDevices,
				Check: resource.ComposeTestCheckFunc(
					testAccCheckInstanceExists(
						"aws_instance.foo", &v),
					resource.TestCheckResourceAttr(
						"aws_instance.foo", "root_block_device.#", "1"),
					resource.TestCheckResourceAttr(
						"aws_instance.foo", "root_block_device.0.volume_size", "11"),
					resource.TestCheckResourceAttr(
						"aws_instance.foo", "root_block_device.0.volume_type", "gp2"),
					resource.TestCheckResourceAttr(
						"aws_instance.foo", "root_block_device.0.iops", "100"),
					testCheck(),
				),
			},
			{
				Config:             testAccInstanceGP2IopsDeviceExplicit,
				PlanOnly:           true,
				ExpectNonEmptyPlan: false,
			},
<<<<<<< HEAD
		},
	})
}

func TestAccAWSInstance_GP2WithIopsValue(t *testing.T) {
	var v ec2.Instance
	resource.Test(t, resource.TestCase{
		PreCheck:      func() { testAccPreCheck(t) },
		IDRefreshName: "aws_instance.foo",
		IDRefreshIgnore: []string{
			"ephemeral_block_device", "user_data", "security_groups", "vpc_security_groups"},
		Providers:    testAccProviders,
		CheckDestroy: testAccCheckInstanceDestroy,
		Steps: []resource.TestStep{
			{
				Config: testAccInstanceGP2WithIopsValue,
				Check:  testAccCheckInstanceExists("aws_instance.foo", &v),
			},
			{
				Config:             testAccInstanceGP2WithIopsValue,
				PlanOnly:           true,
				ExpectNonEmptyPlan: false,
			},
=======
>>>>>>> fdc3867c
		},
	})
}

func TestAccAWSInstance_blockDevices(t *testing.T) {
	var v ec2.Instance

	testCheck := func() resource.TestCheckFunc {
		return func(*terraform.State) error {

			// Map out the block devices by name, which should be unique.
			blockDevices := make(map[string]*ec2.InstanceBlockDeviceMapping)
			for _, blockDevice := range v.BlockDeviceMappings {
				blockDevices[*blockDevice.DeviceName] = blockDevice
			}

			// Check if the root block device exists.
			if _, ok := blockDevices["/dev/sda1"]; !ok {
				return fmt.Errorf("block device doesn't exist: /dev/sda1")
			}

			// Check if the secondary block device exists.
			if _, ok := blockDevices["/dev/sdb"]; !ok {
				return fmt.Errorf("block device doesn't exist: /dev/sdb")
			}

			// Check if the third block device exists.
			if _, ok := blockDevices["/dev/sdc"]; !ok {
				return fmt.Errorf("block device doesn't exist: /dev/sdc")
			}

			// Check if the encrypted block device exists
			if _, ok := blockDevices["/dev/sdd"]; !ok {
				return fmt.Errorf("block device doesn't exist: /dev/sdd")
			}

			return nil
		}
	}

	resource.Test(t, resource.TestCase{
		PreCheck:      func() { testAccPreCheck(t) },
		IDRefreshName: "aws_instance.foo",
		IDRefreshIgnore: []string{
			"ephemeral_block_device", "security_groups", "vpc_security_groups"},
		Providers:    testAccProviders,
		CheckDestroy: testAccCheckInstanceDestroy,
		Steps: []resource.TestStep{
			{
				Config: testAccInstanceConfigBlockDevices,
				Check: resource.ComposeTestCheckFunc(
					testAccCheckInstanceExists(
						"aws_instance.foo", &v),
					resource.TestCheckResourceAttr(
						"aws_instance.foo", "root_block_device.#", "1"),
					resource.TestCheckResourceAttr(
						"aws_instance.foo", "root_block_device.0.volume_size", "11"),
					resource.TestCheckResourceAttr(
						"aws_instance.foo", "root_block_device.0.volume_type", "gp2"),
					resource.TestCheckResourceAttr(
						"aws_instance.foo", "ebs_block_device.#", "3"),
					resource.TestCheckResourceAttr(
						"aws_instance.foo", "ebs_block_device.2576023345.device_name", "/dev/sdb"),
					resource.TestCheckResourceAttr(
						"aws_instance.foo", "ebs_block_device.2576023345.volume_size", "9"),
					resource.TestCheckResourceAttr(
						"aws_instance.foo", "ebs_block_device.2576023345.volume_type", "standard"),
					resource.TestCheckResourceAttr(
						"aws_instance.foo", "ebs_block_device.2554893574.device_name", "/dev/sdc"),
					resource.TestCheckResourceAttr(
						"aws_instance.foo", "ebs_block_device.2554893574.volume_size", "10"),
					resource.TestCheckResourceAttr(
						"aws_instance.foo", "ebs_block_device.2554893574.volume_type", "io1"),
					resource.TestCheckResourceAttr(
						"aws_instance.foo", "ebs_block_device.2554893574.iops", "100"),
					resource.TestCheckResourceAttr(
						"aws_instance.foo", "ebs_block_device.2634515331.device_name", "/dev/sdd"),
					resource.TestCheckResourceAttr(
						"aws_instance.foo", "ebs_block_device.2634515331.encrypted", "true"),
					resource.TestCheckResourceAttr(
						"aws_instance.foo", "ebs_block_device.2634515331.volume_size", "12"),
					resource.TestCheckResourceAttr(
						"aws_instance.foo", "ephemeral_block_device.#", "1"),
					resource.TestCheckResourceAttr(
						"aws_instance.foo", "ephemeral_block_device.1692014856.device_name", "/dev/sde"),
					resource.TestCheckResourceAttr(
						"aws_instance.foo", "ephemeral_block_device.1692014856.virtual_name", "ephemeral0"),
					testCheck(),
				),
			},
		},
	})
}

func TestAccAWSInstance_rootInstanceStore(t *testing.T) {
	var v ec2.Instance

	resource.Test(t, resource.TestCase{
		PreCheck:      func() { testAccPreCheck(t) },
		IDRefreshName: "aws_instance.foo",
		Providers:     testAccProviders,
		CheckDestroy:  testAccCheckInstanceDestroy,
		Steps: []resource.TestStep{
			{
				Config: `
					resource "aws_instance" "foo" {
						# us-west-2
						# Amazon Linux HVM Instance Store 64-bit (2016.09.0)
						# https://aws.amazon.com/amazon-linux-ami
						ami = "ami-44c36524"

						# Only certain instance types support ephemeral root instance stores.
						# http://docs.aws.amazon.com/AWSEC2/latest/UserGuide/InstanceStorage.html
						instance_type = "m3.medium"
					}`,
				Check: resource.ComposeTestCheckFunc(
					testAccCheckInstanceExists(
						"aws_instance.foo", &v),
					resource.TestCheckResourceAttr(
						"aws_instance.foo", "ami", "ami-44c36524"),
					resource.TestCheckResourceAttr(
						"aws_instance.foo", "ebs_block_device.#", "0"),
					resource.TestCheckResourceAttr(
						"aws_instance.foo", "ebs_optimized", "false"),
					resource.TestCheckResourceAttr(
						"aws_instance.foo", "instance_type", "m3.medium"),
					resource.TestCheckResourceAttr(
						"aws_instance.foo", "root_block_device.#", "0"),
				),
			},
		},
	})
}

func TestAccAWSInstance_noAMIEphemeralDevices(t *testing.T) {
	var v ec2.Instance

	testCheck := func() resource.TestCheckFunc {
		return func(*terraform.State) error {

			// Map out the block devices by name, which should be unique.
			blockDevices := make(map[string]*ec2.InstanceBlockDeviceMapping)
			for _, blockDevice := range v.BlockDeviceMappings {
				blockDevices[*blockDevice.DeviceName] = blockDevice
			}

			// Check if the root block device exists.
			if _, ok := blockDevices["/dev/sda1"]; !ok {
				return fmt.Errorf("block device doesn't exist: /dev/sda1")
			}

			// Check if the secondary block not exists.
			if _, ok := blockDevices["/dev/sdb"]; ok {
				return fmt.Errorf("block device exist: /dev/sdb")
			}

			// Check if the third block device not exists.
			if _, ok := blockDevices["/dev/sdc"]; ok {
				return fmt.Errorf("block device exist: /dev/sdc")
			}
			return nil
		}
	}

	resource.Test(t, resource.TestCase{
		PreCheck:      func() { testAccPreCheck(t) },
		IDRefreshName: "aws_instance.foo",
		IDRefreshIgnore: []string{
			"ephemeral_block_device", "security_groups", "vpc_security_groups"},
		Providers:    testAccProviders,
		CheckDestroy: testAccCheckInstanceDestroy,
		Steps: []resource.TestStep{
			{
				Config: `
					resource "aws_instance" "foo" {
						# us-west-2
						ami = "ami-01f05461"  // This AMI (Ubuntu) contains two ephemerals

						instance_type = "c3.large"

						root_block_device {
							volume_type = "gp2"
							volume_size = 11
						}
						ephemeral_block_device {
							device_name = "/dev/sdb"
							no_device = true
						}
						ephemeral_block_device {
							device_name = "/dev/sdc"
							no_device = true
						}
					}`,
				Check: resource.ComposeTestCheckFunc(
					testAccCheckInstanceExists(
						"aws_instance.foo", &v),
					resource.TestCheckResourceAttr(
						"aws_instance.foo", "ami", "ami-01f05461"),
					resource.TestCheckResourceAttr(
						"aws_instance.foo", "ebs_optimized", "false"),
					resource.TestCheckResourceAttr(
						"aws_instance.foo", "instance_type", "c3.large"),
					resource.TestCheckResourceAttr(
						"aws_instance.foo", "root_block_device.#", "1"),
					resource.TestCheckResourceAttr(
						"aws_instance.foo", "root_block_device.0.volume_size", "11"),
					resource.TestCheckResourceAttr(
						"aws_instance.foo", "root_block_device.0.volume_type", "gp2"),
					resource.TestCheckResourceAttr(
						"aws_instance.foo", "ebs_block_device.#", "0"),
					resource.TestCheckResourceAttr(
						"aws_instance.foo", "ephemeral_block_device.#", "2"),
					resource.TestCheckResourceAttr(
						"aws_instance.foo", "ephemeral_block_device.172787947.device_name", "/dev/sdb"),
					resource.TestCheckResourceAttr(
						"aws_instance.foo", "ephemeral_block_device.172787947.no_device", "true"),
					resource.TestCheckResourceAttr(
						"aws_instance.foo", "ephemeral_block_device.3336996981.device_name", "/dev/sdc"),
					resource.TestCheckResourceAttr(
						"aws_instance.foo", "ephemeral_block_device.3336996981.no_device", "true"),
					testCheck(),
				),
			},
		},
	})
}

func TestAccAWSInstance_sourceDestCheck(t *testing.T) {
	var v ec2.Instance

	testCheck := func(enabled bool) resource.TestCheckFunc {
		return func(*terraform.State) error {
			if v.SourceDestCheck == nil {
				return fmt.Errorf("bad source_dest_check: got nil")
			}
			if *v.SourceDestCheck != enabled {
				return fmt.Errorf("bad source_dest_check: %#v", *v.SourceDestCheck)
			}

			return nil
		}
	}

	resource.Test(t, resource.TestCase{
		PreCheck:      func() { testAccPreCheck(t) },
		IDRefreshName: "aws_instance.foo",
		Providers:     testAccProviders,
		CheckDestroy:  testAccCheckInstanceDestroy,
		Steps: []resource.TestStep{
			{
				Config: testAccInstanceConfigSourceDestDisable,
				Check: resource.ComposeTestCheckFunc(
					testAccCheckInstanceExists("aws_instance.foo", &v),
					testCheck(false),
				),
			},

			{
				Config: testAccInstanceConfigSourceDestEnable,
				Check: resource.ComposeTestCheckFunc(
					testAccCheckInstanceExists("aws_instance.foo", &v),
					testCheck(true),
				),
			},

			{
				Config: testAccInstanceConfigSourceDestDisable,
				Check: resource.ComposeTestCheckFunc(
					testAccCheckInstanceExists("aws_instance.foo", &v),
					testCheck(false),
				),
			},
		},
	})
}

func TestAccAWSInstance_disableApiTermination(t *testing.T) {
	var v ec2.Instance

	checkDisableApiTermination := func(expected bool) resource.TestCheckFunc {
		return func(*terraform.State) error {
			conn := testAccProvider.Meta().(*AWSClient).ec2conn
			r, err := conn.DescribeInstanceAttribute(&ec2.DescribeInstanceAttributeInput{
				InstanceId: v.InstanceId,
				Attribute:  aws.String("disableApiTermination"),
			})
			if err != nil {
				return err
			}
			got := *r.DisableApiTermination.Value
			if got != expected {
				return fmt.Errorf("expected: %t, got: %t", expected, got)
			}
			return nil
		}
	}

	resource.Test(t, resource.TestCase{
		PreCheck:      func() { testAccPreCheck(t) },
		IDRefreshName: "aws_instance.foo",
		Providers:     testAccProviders,
		CheckDestroy:  testAccCheckInstanceDestroy,
		Steps: []resource.TestStep{
			{
				Config: testAccInstanceConfigDisableAPITermination(true),
				Check: resource.ComposeTestCheckFunc(
					testAccCheckInstanceExists("aws_instance.foo", &v),
					checkDisableApiTermination(true),
				),
			},

			{
				Config: testAccInstanceConfigDisableAPITermination(false),
				Check: resource.ComposeTestCheckFunc(
					testAccCheckInstanceExists("aws_instance.foo", &v),
					checkDisableApiTermination(false),
				),
			},
		},
	})
}

func TestAccAWSInstance_vpc(t *testing.T) {
	var v ec2.Instance

	resource.Test(t, resource.TestCase{
		PreCheck:        func() { testAccPreCheck(t) },
		IDRefreshName:   "aws_instance.foo",
		IDRefreshIgnore: []string{"associate_public_ip_address"},
		Providers:       testAccProviders,
		CheckDestroy:    testAccCheckInstanceDestroy,
		Steps: []resource.TestStep{
			{
				Config: testAccInstanceConfigVPC,
				Check: resource.ComposeTestCheckFunc(
					testAccCheckInstanceExists(
						"aws_instance.foo", &v),
					resource.TestCheckResourceAttr(
						"aws_instance.foo",
						"user_data",
						"562a3e32810edf6ff09994f050f12e799452379d"),
				),
			},
		},
	})
}

func TestAccAWSInstance_ipv6_supportAddressCount(t *testing.T) {
	var v ec2.Instance

	resource.Test(t, resource.TestCase{
		PreCheck:     func() { testAccPreCheck(t) },
		Providers:    testAccProviders,
		CheckDestroy: testAccCheckInstanceDestroy,
		Steps: []resource.TestStep{
			{
				Config: testAccInstanceConfigIpv6Support,
				Check: resource.ComposeTestCheckFunc(
					testAccCheckInstanceExists(
						"aws_instance.foo", &v),
					resource.TestCheckResourceAttr(
						"aws_instance.foo",
						"ipv6_address_count",
						"1"),
				),
			},
		},
	})
}

func TestAccAWSInstance_ipv6AddressCountAndSingleAddressCausesError(t *testing.T) {

	resource.Test(t, resource.TestCase{
		PreCheck:     func() { testAccPreCheck(t) },
		Providers:    testAccProviders,
		CheckDestroy: testAccCheckInstanceDestroy,
		Steps: []resource.TestStep{
			{
				Config:      testAccInstanceConfigIpv6ErrorConfig,
				ExpectError: regexp.MustCompile("Only 1 of `ipv6_address_count` or `ipv6_addresses` can be specified"),
			},
		},
	})
}

func TestAccAWSInstance_ipv6_supportAddressCountWithIpv4(t *testing.T) {
	var v ec2.Instance

	resource.Test(t, resource.TestCase{
		PreCheck:     func() { testAccPreCheck(t) },
		Providers:    testAccProviders,
		CheckDestroy: testAccCheckInstanceDestroy,
		Steps: []resource.TestStep{
			{
				Config: testAccInstanceConfigIpv6SupportWithIpv4,
				Check: resource.ComposeTestCheckFunc(
					testAccCheckInstanceExists(
						"aws_instance.foo", &v),
					resource.TestCheckResourceAttr(
						"aws_instance.foo",
						"ipv6_address_count",
						"1"),
				),
			},
		},
	})
}

func TestAccAWSInstance_multipleRegions(t *testing.T) {
	var v ec2.Instance

	// record the initialized providers so that we can use them to
	// check for the instances in each region
	var providers []*schema.Provider
	providerFactories := map[string]terraform.ResourceProviderFactory{
		"aws": func() (terraform.ResourceProvider, error) {
			p := Provider()
			providers = append(providers, p.(*schema.Provider))
			return p, nil
		},
	}

	resource.Test(t, resource.TestCase{
		PreCheck:          func() { testAccPreCheck(t) },
		ProviderFactories: providerFactories,
		CheckDestroy:      testAccCheckInstanceDestroyWithProviders(&providers),
		Steps: []resource.TestStep{
			{
				Config: testAccInstanceConfigMultipleRegions,
				Check: resource.ComposeTestCheckFunc(
					testAccCheckInstanceExistsWithProviders(
						"aws_instance.foo", &v, &providers),
					testAccCheckInstanceExistsWithProviders(
						"aws_instance.bar", &v, &providers),
				),
			},
		},
	})
}

func TestAccAWSInstance_NetworkInstanceSecurityGroups(t *testing.T) {
	var v ec2.Instance

	rInt := acctest.RandInt()

	resource.Test(t, resource.TestCase{
		PreCheck:        func() { testAccPreCheck(t) },
		IDRefreshName:   "aws_instance.foo_instance",
		IDRefreshIgnore: []string{"associate_public_ip_address"},
		Providers:       testAccProviders,
		CheckDestroy:    testAccCheckInstanceDestroy,
		Steps: []resource.TestStep{
			{
				Config: testAccInstanceNetworkInstanceSecurityGroups(rInt),
				Check: resource.ComposeTestCheckFunc(
					testAccCheckInstanceExists(
						"aws_instance.foo_instance", &v),
				),
			},
		},
	})
}

func TestAccAWSInstance_NetworkInstanceVPCSecurityGroupIDs(t *testing.T) {
	var v ec2.Instance

	rInt := acctest.RandInt()

	resource.Test(t, resource.TestCase{
		PreCheck:      func() { testAccPreCheck(t) },
		IDRefreshName: "aws_instance.foo_instance",
		Providers:     testAccProviders,
		CheckDestroy:  testAccCheckInstanceDestroy,
		Steps: []resource.TestStep{
			{
				Config: testAccInstanceNetworkInstanceVPCSecurityGroupIDs(rInt),
				Check: resource.ComposeTestCheckFunc(
					testAccCheckInstanceExists(
						"aws_instance.foo_instance", &v),
					resource.TestCheckResourceAttr(
						"aws_instance.foo_instance", "security_groups.#", "0"),
					resource.TestCheckResourceAttr(
						"aws_instance.foo_instance", "vpc_security_group_ids.#", "1"),
				),
			},
		},
	})
}

func TestAccAWSInstance_tags(t *testing.T) {
	var v ec2.Instance

	resource.Test(t, resource.TestCase{
		PreCheck:     func() { testAccPreCheck(t) },
		Providers:    testAccProviders,
		CheckDestroy: testAccCheckInstanceDestroy,
		Steps: []resource.TestStep{
			{
				Config: testAccCheckInstanceConfigTags,
				Check: resource.ComposeTestCheckFunc(
					testAccCheckInstanceExists("aws_instance.foo", &v),
					testAccCheckTags(&v.Tags, "foo", "bar"),
					// Guard against regression of https://github.com/hashicorp/terraform/issues/914
					testAccCheckTags(&v.Tags, "#", ""),
				),
			},
			{
				Config: testAccCheckInstanceConfigTagsUpdate,
				Check: resource.ComposeTestCheckFunc(
					testAccCheckInstanceExists("aws_instance.foo", &v),
					testAccCheckTags(&v.Tags, "foo", ""),
					testAccCheckTags(&v.Tags, "bar", "baz"),
				),
			},
		},
	})
}

func TestAccAWSInstance_volumeTags(t *testing.T) {
	var v ec2.Instance

	resource.Test(t, resource.TestCase{
		PreCheck:     func() { testAccPreCheck(t) },
		Providers:    testAccProviders,
		CheckDestroy: testAccCheckInstanceDestroy,
		Steps: []resource.TestStep{
			{
				Config: testAccCheckInstanceConfigNoVolumeTags,
				Check: resource.ComposeTestCheckFunc(
					testAccCheckInstanceExists("aws_instance.foo", &v),
					resource.TestCheckNoResourceAttr(
						"aws_instance.foo", "volume_tags"),
				),
			},
			{
				Config: testAccCheckInstanceConfigWithVolumeTags,
				Check: resource.ComposeTestCheckFunc(
					testAccCheckInstanceExists("aws_instance.foo", &v),
					resource.TestCheckResourceAttr(
						"aws_instance.foo", "volume_tags.%", "1"),
					resource.TestCheckResourceAttr(
						"aws_instance.foo", "volume_tags.Name", "acceptance-test-volume-tag"),
				),
			},
			{
				Config: testAccCheckInstanceConfigWithVolumeTagsUpdate,
				Check: resource.ComposeTestCheckFunc(
					testAccCheckInstanceExists("aws_instance.foo", &v),
					resource.TestCheckResourceAttr(
						"aws_instance.foo", "volume_tags.%", "2"),
					resource.TestCheckResourceAttr(
						"aws_instance.foo", "volume_tags.Name", "acceptance-test-volume-tag"),
					resource.TestCheckResourceAttr(
						"aws_instance.foo", "volume_tags.Environment", "dev"),
				),
			},
			{
				Config: testAccCheckInstanceConfigNoVolumeTags,
				Check: resource.ComposeTestCheckFunc(
					testAccCheckInstanceExists("aws_instance.foo", &v),
					resource.TestCheckNoResourceAttr(
						"aws_instance.foo", "volume_tags"),
				),
			},
		},
	})
}

func TestAccAWSInstance_volumeTagsComputed(t *testing.T) {
	var v ec2.Instance

	resource.Test(t, resource.TestCase{
		PreCheck:     func() { testAccPreCheck(t) },
		Providers:    testAccProviders,
		CheckDestroy: testAccCheckInstanceDestroy,
		Steps: []resource.TestStep{
			{
				Config: testAccCheckInstanceConfigWithAttachedVolume,
				Check: resource.ComposeTestCheckFunc(
					testAccCheckInstanceExists("aws_instance.foo", &v),
				),
				ExpectNonEmptyPlan: false,
			},
		},
	})
}

func TestAccAWSInstance_instanceProfileChange(t *testing.T) {
	var v ec2.Instance
	rName := acctest.RandString(5)

	testCheckInstanceProfile := func() resource.TestCheckFunc {
		return func(*terraform.State) error {
			if v.IamInstanceProfile == nil {
				return fmt.Errorf("Instance Profile is nil - we expected an InstanceProfile associated with the Instance")
			}

			return nil
		}
	}

	resource.Test(t, resource.TestCase{
		PreCheck:      func() { testAccPreCheck(t) },
		IDRefreshName: "aws_instance.foo",
		Providers:     testAccProviders,
		CheckDestroy:  testAccCheckInstanceDestroy,
		Steps: []resource.TestStep{
			{
				Config: testAccInstanceConfigWithoutInstanceProfile(rName),
				Check: resource.ComposeTestCheckFunc(
					testAccCheckInstanceExists("aws_instance.foo", &v),
				),
			},
			{
				Config: testAccInstanceConfigWithInstanceProfile(rName),
				Check: resource.ComposeTestCheckFunc(
					testAccCheckInstanceExists("aws_instance.foo", &v),
					testCheckInstanceProfile(),
				),
			},
		},
	})
}

func TestAccAWSInstance_withIamInstanceProfile(t *testing.T) {
	var v ec2.Instance
	rName := acctest.RandString(5)

	testCheckInstanceProfile := func() resource.TestCheckFunc {
		return func(*terraform.State) error {
			if v.IamInstanceProfile == nil {
				return fmt.Errorf("Instance Profile is nil - we expected an InstanceProfile associated with the Instance")
			}

			return nil
		}
	}

	resource.Test(t, resource.TestCase{
		PreCheck:      func() { testAccPreCheck(t) },
		IDRefreshName: "aws_instance.foo",
		Providers:     testAccProviders,
		CheckDestroy:  testAccCheckInstanceDestroy,
		Steps: []resource.TestStep{
			{
				Config: testAccInstanceConfigWithInstanceProfile(rName),
				Check: resource.ComposeTestCheckFunc(
					testAccCheckInstanceExists("aws_instance.foo", &v),
					testCheckInstanceProfile(),
				),
			},
		},
	})
}

func TestAccAWSInstance_privateIP(t *testing.T) {
	var v ec2.Instance

	testCheckPrivateIP := func() resource.TestCheckFunc {
		return func(*terraform.State) error {
			if *v.PrivateIpAddress != "10.1.1.42" {
				return fmt.Errorf("bad private IP: %s", *v.PrivateIpAddress)
			}

			return nil
		}
	}

	resource.Test(t, resource.TestCase{
		PreCheck:      func() { testAccPreCheck(t) },
		IDRefreshName: "aws_instance.foo",
		Providers:     testAccProviders,
		CheckDestroy:  testAccCheckInstanceDestroy,
		Steps: []resource.TestStep{
			{
				Config: testAccInstanceConfigPrivateIP,
				Check: resource.ComposeTestCheckFunc(
					testAccCheckInstanceExists("aws_instance.foo", &v),
					testCheckPrivateIP(),
				),
			},
		},
	})
}

func TestAccAWSInstance_associatePublicIPAndPrivateIP(t *testing.T) {
	var v ec2.Instance

	testCheckPrivateIP := func() resource.TestCheckFunc {
		return func(*terraform.State) error {
			if *v.PrivateIpAddress != "10.1.1.42" {
				return fmt.Errorf("bad private IP: %s", *v.PrivateIpAddress)
			}

			return nil
		}
	}

	resource.Test(t, resource.TestCase{
		PreCheck:        func() { testAccPreCheck(t) },
		IDRefreshName:   "aws_instance.foo",
		IDRefreshIgnore: []string{"associate_public_ip_address"},
		Providers:       testAccProviders,
		CheckDestroy:    testAccCheckInstanceDestroy,
		Steps: []resource.TestStep{
			{
				Config: testAccInstanceConfigAssociatePublicIPAndPrivateIP,
				Check: resource.ComposeTestCheckFunc(
					testAccCheckInstanceExists("aws_instance.foo", &v),
					testCheckPrivateIP(),
				),
			},
		},
	})
}

// Guard against regression with KeyPairs
// https://github.com/hashicorp/terraform/issues/2302
func TestAccAWSInstance_keyPairCheck(t *testing.T) {
	var v ec2.Instance

	testCheckKeyPair := func(keyName string) resource.TestCheckFunc {
		return func(*terraform.State) error {
			if v.KeyName == nil {
				return fmt.Errorf("No Key Pair found, expected(%s)", keyName)
			}
			if v.KeyName != nil && *v.KeyName != keyName {
				return fmt.Errorf("Bad key name, expected (%s), got (%s)", keyName, *v.KeyName)
			}

			return nil
		}
	}

	keyPairName := fmt.Sprintf("tf-acc-test-%s", acctest.RandString(5))

	resource.Test(t, resource.TestCase{
		PreCheck:        func() { testAccPreCheck(t) },
		IDRefreshName:   "aws_instance.foo",
		IDRefreshIgnore: []string{"source_dest_check"},
		Providers:       testAccProviders,
		CheckDestroy:    testAccCheckInstanceDestroy,
		Steps: []resource.TestStep{
			{
				Config: testAccInstanceConfigKeyPair(keyPairName),
				Check: resource.ComposeTestCheckFunc(
					testAccCheckInstanceExists("aws_instance.foo", &v),
					testCheckKeyPair(keyPairName),
				),
			},
		},
	})
}

func TestAccAWSInstance_rootBlockDeviceMismatch(t *testing.T) {
	var v ec2.Instance

	resource.Test(t, resource.TestCase{
		PreCheck:     func() { testAccPreCheck(t) },
		Providers:    testAccProviders,
		CheckDestroy: testAccCheckInstanceDestroy,
		Steps: []resource.TestStep{
			{
				Config: testAccInstanceConfigRootBlockDeviceMismatch,
				Check: resource.ComposeTestCheckFunc(
					testAccCheckInstanceExists("aws_instance.foo", &v),
					resource.TestCheckResourceAttr(
						"aws_instance.foo", "root_block_device.0.volume_size", "13"),
				),
			},
		},
	})
}

// This test reproduces the bug here:
//   https://github.com/hashicorp/terraform/issues/1752
//
// I wish there were a way to exercise resources built with helper.Schema in a
// unit context, in which case this test could be moved there, but for now this
// will cover the bugfix.
//
// The following triggers "diffs didn't match during apply" without the fix in to
// set NewRemoved on the .# field when it changes to 0.
func TestAccAWSInstance_forceNewAndTagsDrift(t *testing.T) {
	var v ec2.Instance

	resource.Test(t, resource.TestCase{
		PreCheck:      func() { testAccPreCheck(t) },
		IDRefreshName: "aws_instance.foo",
		Providers:     testAccProviders,
		CheckDestroy:  testAccCheckInstanceDestroy,
		Steps: []resource.TestStep{
			{
				Config: testAccInstanceConfigForceNewAndTagsDrift,
				Check: resource.ComposeTestCheckFunc(
					testAccCheckInstanceExists("aws_instance.foo", &v),
					driftTags(&v),
				),
				ExpectNonEmptyPlan: true,
			},
			{
				Config: testAccInstanceConfigForceNewAndTagsDrift_Update,
				Check: resource.ComposeTestCheckFunc(
					testAccCheckInstanceExists("aws_instance.foo", &v),
				),
			},
		},
	})
}

func TestAccAWSInstance_changeInstanceType(t *testing.T) {
	var before ec2.Instance
	var after ec2.Instance

	resource.Test(t, resource.TestCase{
		PreCheck:     func() { testAccPreCheck(t) },
		Providers:    testAccProviders,
		CheckDestroy: testAccCheckInstanceDestroy,
		Steps: []resource.TestStep{
			{
				Config: testAccInstanceConfigWithSmallInstanceType,
				Check: resource.ComposeTestCheckFunc(
					testAccCheckInstanceExists("aws_instance.foo", &before),
				),
			},
			{
				Config: testAccInstanceConfigUpdateInstanceType,
				Check: resource.ComposeTestCheckFunc(
					testAccCheckInstanceExists("aws_instance.foo", &after),
					testAccCheckInstanceNotRecreated(
						t, &before, &after),
				),
			},
		},
	})
}

func TestAccAWSInstance_primaryNetworkInterface(t *testing.T) {
	var instance ec2.Instance
	var ini ec2.NetworkInterface

	resource.Test(t, resource.TestCase{
		PreCheck:     func() { testAccPreCheck(t) },
		Providers:    testAccProviders,
		CheckDestroy: testAccCheckInstanceDestroy,
		Steps: []resource.TestStep{
			{
				Config: testAccInstanceConfigPrimaryNetworkInterface,
				Check: resource.ComposeTestCheckFunc(
					testAccCheckInstanceExists("aws_instance.foo", &instance),
					testAccCheckAWSENIExists("aws_network_interface.bar", &ini),
					resource.TestCheckResourceAttr("aws_instance.foo", "network_interface.#", "1"),
				),
			},
		},
	})
}

func TestAccAWSInstance_primaryNetworkInterfaceSourceDestCheck(t *testing.T) {
	var instance ec2.Instance
	var ini ec2.NetworkInterface

	resource.Test(t, resource.TestCase{
		PreCheck:     func() { testAccPreCheck(t) },
		Providers:    testAccProviders,
		CheckDestroy: testAccCheckInstanceDestroy,
		Steps: []resource.TestStep{
			{
				Config: testAccInstanceConfigPrimaryNetworkInterfaceSourceDestCheck,
				Check: resource.ComposeTestCheckFunc(
					testAccCheckInstanceExists("aws_instance.foo", &instance),
					testAccCheckAWSENIExists("aws_network_interface.bar", &ini),
					resource.TestCheckResourceAttr("aws_instance.foo", "source_dest_check", "false"),
				),
			},
		},
	})
}

func TestAccAWSInstance_addSecondaryInterface(t *testing.T) {
	var before ec2.Instance
	var after ec2.Instance
	var iniPrimary ec2.NetworkInterface
	var iniSecondary ec2.NetworkInterface

	resource.Test(t, resource.TestCase{
		PreCheck:     func() { testAccPreCheck(t) },
		Providers:    testAccProviders,
		CheckDestroy: testAccCheckInstanceDestroy,
		Steps: []resource.TestStep{
			{
				Config: testAccInstanceConfigAddSecondaryNetworkInterfaceBefore,
				Check: resource.ComposeTestCheckFunc(
					testAccCheckInstanceExists("aws_instance.foo", &before),
					testAccCheckAWSENIExists("aws_network_interface.primary", &iniPrimary),
					resource.TestCheckResourceAttr("aws_instance.foo", "network_interface.#", "1"),
				),
			},
			{
				Config: testAccInstanceConfigAddSecondaryNetworkInterfaceAfter,
				Check: resource.ComposeTestCheckFunc(
					testAccCheckInstanceExists("aws_instance.foo", &after),
					testAccCheckAWSENIExists("aws_network_interface.secondary", &iniSecondary),
					resource.TestCheckResourceAttr("aws_instance.foo", "network_interface.#", "1"),
				),
			},
		},
	})
}

// https://github.com/hashicorp/terraform/issues/3205
func TestAccAWSInstance_addSecurityGroupNetworkInterface(t *testing.T) {
	var before ec2.Instance
	var after ec2.Instance

	resource.Test(t, resource.TestCase{
		PreCheck:     func() { testAccPreCheck(t) },
		Providers:    testAccProviders,
		CheckDestroy: testAccCheckInstanceDestroy,
		Steps: []resource.TestStep{
			{
				Config: testAccInstanceConfigAddSecurityGroupBefore,
				Check: resource.ComposeTestCheckFunc(
					testAccCheckInstanceExists("aws_instance.foo", &before),
					resource.TestCheckResourceAttr("aws_instance.foo", "vpc_security_group_ids.#", "1"),
				),
			},
			{
				Config: testAccInstanceConfigAddSecurityGroupAfter,
				Check: resource.ComposeTestCheckFunc(
					testAccCheckInstanceExists("aws_instance.foo", &after),
					resource.TestCheckResourceAttr("aws_instance.foo", "vpc_security_group_ids.#", "2"),
				),
			},
		},
	})
}

// https://github.com/terraform-providers/terraform-provider-aws/issues/227
func TestAccAWSInstance_associatePublic_defaultPrivate(t *testing.T) {
	var before ec2.Instance
	resName := "aws_instance.foo"
	rInt := acctest.RandInt()

	resource.Test(t, resource.TestCase{
		PreCheck:     func() { testAccPreCheck(t) },
		Providers:    testAccProviders,
		CheckDestroy: testAccCheckInstanceDestroy,
		Steps: []resource.TestStep{
			{
				Config: testAccInstanceConfig_associatePublic_defaultPrivate(rInt),
				Check: resource.ComposeTestCheckFunc(
					testAccCheckInstanceExists(resName, &before),
					resource.TestCheckResourceAttr(resName, "associate_public_ip_address", "false"),
					resource.TestCheckResourceAttr(resName, "public_ip", ""),
				),
			},
		},
	})
}

// https://github.com/terraform-providers/terraform-provider-aws/issues/227
func TestAccAWSInstance_associatePublic_defaultPublic(t *testing.T) {
	var before ec2.Instance
	resName := "aws_instance.foo"
	rInt := acctest.RandInt()

	resource.Test(t, resource.TestCase{
		PreCheck:     func() { testAccPreCheck(t) },
		Providers:    testAccProviders,
		CheckDestroy: testAccCheckInstanceDestroy,
		Steps: []resource.TestStep{
			{
				Config: testAccInstanceConfig_associatePublic_defaultPublic(rInt),
				Check: resource.ComposeTestCheckFunc(
					testAccCheckInstanceExists(resName, &before),
					resource.TestCheckResourceAttr(resName, "associate_public_ip_address", "true"),
					resource.TestCheckResourceAttrSet(resName, "public_ip"),
				),
			},
		},
	})
}

// https://github.com/terraform-providers/terraform-provider-aws/issues/227
func TestAccAWSInstance_associatePublic_explicitPublic(t *testing.T) {
	var before ec2.Instance
	resName := "aws_instance.foo"
	rInt := acctest.RandInt()

	resource.Test(t, resource.TestCase{
		PreCheck:     func() { testAccPreCheck(t) },
		Providers:    testAccProviders,
		CheckDestroy: testAccCheckInstanceDestroy,
		Steps: []resource.TestStep{
			{
				Config: testAccInstanceConfig_associatePublic_explicitPublic(rInt),
				Check: resource.ComposeTestCheckFunc(
					testAccCheckInstanceExists(resName, &before),
					resource.TestCheckResourceAttr(resName, "associate_public_ip_address", "true"),
					resource.TestCheckResourceAttrSet(resName, "public_ip"),
				),
			},
		},
	})
}

// https://github.com/terraform-providers/terraform-provider-aws/issues/227
func TestAccAWSInstance_associatePublic_explicitPrivate(t *testing.T) {
	var before ec2.Instance
	resName := "aws_instance.foo"
	rInt := acctest.RandInt()

	resource.Test(t, resource.TestCase{
		PreCheck:     func() { testAccPreCheck(t) },
		Providers:    testAccProviders,
		CheckDestroy: testAccCheckInstanceDestroy,
		Steps: []resource.TestStep{
			{
				Config: testAccInstanceConfig_associatePublic_explicitPrivate(rInt),
				Check: resource.ComposeTestCheckFunc(
					testAccCheckInstanceExists(resName, &before),
					resource.TestCheckResourceAttr(resName, "associate_public_ip_address", "false"),
					resource.TestCheckResourceAttr(resName, "public_ip", ""),
				),
			},
		},
	})
}

// https://github.com/terraform-providers/terraform-provider-aws/issues/227
func TestAccAWSInstance_associatePublic_overridePublic(t *testing.T) {
	var before ec2.Instance
	resName := "aws_instance.foo"
	rInt := acctest.RandInt()

	resource.Test(t, resource.TestCase{
		PreCheck:     func() { testAccPreCheck(t) },
		Providers:    testAccProviders,
		CheckDestroy: testAccCheckInstanceDestroy,
		Steps: []resource.TestStep{
			{
				Config: testAccInstanceConfig_associatePublic_overridePublic(rInt),
				Check: resource.ComposeTestCheckFunc(
					testAccCheckInstanceExists(resName, &before),
					resource.TestCheckResourceAttr(resName, "associate_public_ip_address", "true"),
					resource.TestCheckResourceAttrSet(resName, "public_ip"),
				),
			},
		},
	})
}

// https://github.com/terraform-providers/terraform-provider-aws/issues/227
func TestAccAWSInstance_associatePublic_overridePrivate(t *testing.T) {
	var before ec2.Instance
	resName := "aws_instance.foo"
	rInt := acctest.RandInt()

	resource.Test(t, resource.TestCase{
		PreCheck:     func() { testAccPreCheck(t) },
		Providers:    testAccProviders,
		CheckDestroy: testAccCheckInstanceDestroy,
		Steps: []resource.TestStep{
			{
				Config: testAccInstanceConfig_associatePublic_overridePrivate(rInt),
				Check: resource.ComposeTestCheckFunc(
					testAccCheckInstanceExists(resName, &before),
					resource.TestCheckResourceAttr(resName, "associate_public_ip_address", "false"),
					resource.TestCheckResourceAttr(resName, "public_ip", ""),
				),
			},
		},
	})
}

func testAccCheckInstanceNotRecreated(t *testing.T,
	before, after *ec2.Instance) resource.TestCheckFunc {
	return func(s *terraform.State) error {
		if *before.InstanceId != *after.InstanceId {
			t.Fatalf("AWS Instance IDs have changed. Before %s. After %s", *before.InstanceId, *after.InstanceId)
		}
		return nil
	}
}

func testAccCheckInstanceDestroy(s *terraform.State) error {
	return testAccCheckInstanceDestroyWithProvider(s, testAccProvider)
}

func testAccCheckInstanceDestroyWithProviders(providers *[]*schema.Provider) resource.TestCheckFunc {
	return func(s *terraform.State) error {
		for _, provider := range *providers {
			if provider.Meta() == nil {
				continue
			}
			if err := testAccCheckInstanceDestroyWithProvider(s, provider); err != nil {
				return err
			}
		}
		return nil
	}
}

func testAccCheckInstanceDestroyWithProvider(s *terraform.State, provider *schema.Provider) error {
	conn := provider.Meta().(*AWSClient).ec2conn

	for _, rs := range s.RootModule().Resources {
		if rs.Type != "aws_instance" {
			continue
		}

		// Try to find the resource
		resp, err := conn.DescribeInstances(&ec2.DescribeInstancesInput{
			InstanceIds: []*string{aws.String(rs.Primary.ID)},
		})
		if err == nil {
			for _, r := range resp.Reservations {
				for _, i := range r.Instances {
					if i.State != nil && *i.State.Name != "terminated" {
						return fmt.Errorf("Found unterminated instance: %s", i)
					}
				}
			}
		}

		// Verify the error is what we want
		if ae, ok := err.(awserr.Error); ok && ae.Code() == "InvalidInstanceID.NotFound" {
			continue
		}

		return err
	}

	return nil
}

func testAccCheckInstanceExists(n string, i *ec2.Instance) resource.TestCheckFunc {
	providers := []*schema.Provider{testAccProvider}
	return testAccCheckInstanceExistsWithProviders(n, i, &providers)
}

func testAccCheckInstanceExistsWithProviders(n string, i *ec2.Instance, providers *[]*schema.Provider) resource.TestCheckFunc {
	return func(s *terraform.State) error {
		rs, ok := s.RootModule().Resources[n]
		if !ok {
			return fmt.Errorf("Not found: %s", n)
		}

		if rs.Primary.ID == "" {
			return fmt.Errorf("No ID is set")
		}
		for _, provider := range *providers {
			// Ignore if Meta is empty, this can happen for validation providers
			if provider.Meta() == nil {
				continue
			}

			conn := provider.Meta().(*AWSClient).ec2conn
			resp, err := conn.DescribeInstances(&ec2.DescribeInstancesInput{
				InstanceIds: []*string{aws.String(rs.Primary.ID)},
			})
			if ec2err, ok := err.(awserr.Error); ok && ec2err.Code() == "InvalidInstanceID.NotFound" {
				continue
			}
			if err != nil {
				return err
			}

			if len(resp.Reservations) > 0 {
				*i = *resp.Reservations[0].Instances[0]
				return nil
			}
		}

		return fmt.Errorf("Instance not found")
	}
}

func TestInstanceTenancySchema(t *testing.T) {
	actualSchema := resourceAwsInstance().Schema["tenancy"]
	expectedSchema := &schema.Schema{
		Type:     schema.TypeString,
		Optional: true,
		Computed: true,
		ForceNew: true,
	}
	if !reflect.DeepEqual(actualSchema, expectedSchema) {
		t.Fatalf(
			"Got:\n\n%#v\n\nExpected:\n\n%#v\n",
			actualSchema,
			expectedSchema)
	}
}

func driftTags(instance *ec2.Instance) resource.TestCheckFunc {
	return func(s *terraform.State) error {
		conn := testAccProvider.Meta().(*AWSClient).ec2conn
		_, err := conn.CreateTags(&ec2.CreateTagsInput{
			Resources: []*string{instance.InstanceId},
			Tags: []*ec2.Tag{
				{
					Key:   aws.String("Drift"),
					Value: aws.String("Happens"),
				},
			},
		})
		return err
	}
}

func testAccInstanceConfig_pre(rInt int) string {
	return fmt.Sprintf(`
resource "aws_security_group" "tf_test_foo" {
	name = "tf_test_%d"
	description = "foo"

	ingress {
		protocol = "icmp"
		from_port = -1
		to_port = -1
		cidr_blocks = ["0.0.0.0/0"]
	}
}
`, rInt)
}

func testAccInstanceConfig(rInt int) string {
	return fmt.Sprintf(`
resource "aws_security_group" "tf_test_foo" {
	name = "tf_test_%d"
	description = "foo"

	ingress {
		protocol = "icmp"
		from_port = -1
		to_port = -1
		cidr_blocks = ["0.0.0.0/0"]
	}
}

resource "aws_instance" "foo" {
	# us-west-2
	ami = "ami-4fccb37f"
	availability_zone = "us-west-2a"

	instance_type = "m1.small"
	security_groups = ["${aws_security_group.tf_test_foo.name}"]
	user_data = "foo:-with-character's"
}
`, rInt)
}

func testAccInstanceConfigWithUserDataBase64(rInt int) string {
	return fmt.Sprintf(`
resource "aws_security_group" "tf_test_foo" {
	name = "tf_test_%d"
	description = "foo"

	ingress {
		protocol = "icmp"
		from_port = -1
		to_port = -1
		cidr_blocks = ["0.0.0.0/0"]
	}
}

resource "aws_instance" "foo" {
	# us-west-2
	ami = "ami-4fccb37f"
	availability_zone = "us-west-2a"

	instance_type = "m1.small"
	security_groups = ["${aws_security_group.tf_test_foo.name}"]
	user_data_base64 = "${base64encode("hello world")}"
}
`, rInt)
}

const testAccInstanceConfigWithSmallInstanceType = `
resource "aws_instance" "foo" {
	# us-west-2
	ami = "ami-55a7ea65"
	availability_zone = "us-west-2a"

	instance_type = "m3.medium"

	tags {
	    Name = "tf-acctest"
	}
}
`

const testAccInstanceConfigUpdateInstanceType = `
resource "aws_instance" "foo" {
	# us-west-2
	ami = "ami-55a7ea65"
	availability_zone = "us-west-2a"

	instance_type = "m3.large"

	tags {
	    Name = "tf-acctest"
	}
}
`

const testAccInstanceGP2IopsDevice = `
resource "aws_instance" "foo" {
	# us-west-2
	ami = "ami-55a7ea65"

	# In order to attach an encrypted volume to an instance you need to have an
	# m3.medium or larger. See "Supported Instance Types" in:
	# http://docs.aws.amazon.com/AWSEC2/latest/UserGuide/EBSEncryption.html
	instance_type = "m3.medium"

	root_block_device {
		volume_type = "gp2"
		volume_size = 11
	}
}
`

<<<<<<< HEAD
const testAccInstanceGP2WithIopsValue = `
resource "aws_instance" "foo" {
	# us-west-2
	ami = "ami-55a7ea65"

	# In order to attach an encrypted volume to an instance you need to have an
	# m3.medium or larger. See "Supported Instance Types" in:
	# http://docs.aws.amazon.com/AWSEC2/latest/UserGuide/EBSEncryption.html
	instance_type = "m3.medium"

	root_block_device {
		volume_type = "gp2"
		volume_size = 11
        # configured explicitly
		iops        = 10
	}
}
`

=======
>>>>>>> fdc3867c
const testAccInstanceGP2IopsDeviceExplicit = `
resource "aws_instance" "foo" {
	# us-west-2
	ami = "ami-55a7ea65"

	# In order to attach an encrypted volume to an instance you need to have an
	# m3.medium or larger. See "Supported Instance Types" in:
	# http://docs.aws.amazon.com/AWSEC2/latest/UserGuide/EBSEncryption.html
	instance_type = "m3.medium"

	root_block_device {
		volume_type = "gp2"
		volume_size = 11
        # demo a test scenario
		iops        = 10
	}
}
`

const testAccInstanceConfigBlockDevices = `
resource "aws_instance" "foo" {
	# us-west-2
	ami = "ami-55a7ea65"

	# In order to attach an encrypted volume to an instance you need to have an
	# m3.medium or larger. See "Supported Instance Types" in:
	# http://docs.aws.amazon.com/AWSEC2/latest/UserGuide/EBSEncryption.html
	instance_type = "m3.medium"

	root_block_device {
		volume_type = "gp2"
		volume_size = 11
	}
	ebs_block_device {
		device_name = "/dev/sdb"
		volume_size = 9
	}
	ebs_block_device {
		device_name = "/dev/sdc"
		volume_size = 10
		volume_type = "io1"
		iops = 100
	}

	# Encrypted ebs block device
	ebs_block_device {
		device_name = "/dev/sdd"
		volume_size = 12
		encrypted = true
	}

	ephemeral_block_device {
		device_name = "/dev/sde"
		virtual_name = "ephemeral0"
	}
}
`

const testAccInstanceConfigSourceDestEnable = `
resource "aws_vpc" "foo" {
	cidr_block = "10.1.0.0/16"
	tags {
		Name = "testAccInstanceConfigSourceDestEnable"
	}
}

resource "aws_subnet" "foo" {
	cidr_block = "10.1.1.0/24"
	vpc_id = "${aws_vpc.foo.id}"
}

resource "aws_instance" "foo" {
	# us-west-2
	ami = "ami-4fccb37f"
	instance_type = "m1.small"
	subnet_id = "${aws_subnet.foo.id}"
}
`

const testAccInstanceConfigSourceDestDisable = `
resource "aws_vpc" "foo" {
	cidr_block = "10.1.0.0/16"
	tags {
		Name = "testAccInstanceConfigSourceDestDisable"
	}
}

resource "aws_subnet" "foo" {
	cidr_block = "10.1.1.0/24"
	vpc_id = "${aws_vpc.foo.id}"
}

resource "aws_instance" "foo" {
	# us-west-2
	ami = "ami-4fccb37f"
	instance_type = "m1.small"
	subnet_id = "${aws_subnet.foo.id}"
	source_dest_check = false
}
`

func testAccInstanceConfigDisableAPITermination(val bool) string {
	return fmt.Sprintf(`
	resource "aws_vpc" "foo" {
		cidr_block = "10.1.0.0/16"
		tags {
			Name = "testAccInstanceConfigDisableAPITermination"
		}
	}

	resource "aws_subnet" "foo" {
		cidr_block = "10.1.1.0/24"
		vpc_id = "${aws_vpc.foo.id}"
	}

	resource "aws_instance" "foo" {
		# us-west-2
		ami = "ami-4fccb37f"
		instance_type = "m1.small"
		subnet_id = "${aws_subnet.foo.id}"
		disable_api_termination = %t
	}
	`, val)
}

const testAccInstanceConfigVPC = `
resource "aws_vpc" "foo" {
	cidr_block = "10.1.0.0/16"
	tags {
		Name = "testAccInstanceConfigVPC"
	}
}

resource "aws_subnet" "foo" {
	cidr_block = "10.1.1.0/24"
	vpc_id = "${aws_vpc.foo.id}"
}

resource "aws_instance" "foo" {
	# us-west-2
	ami = "ami-4fccb37f"
	instance_type = "m1.small"
	subnet_id = "${aws_subnet.foo.id}"
	associate_public_ip_address = true
	tenancy = "dedicated"
	# pre-encoded base64 data
	user_data = "3dc39dda39be1205215e776bad998da361a5955d"
}
`

const testAccInstanceConfigIpv6ErrorConfig = `
resource "aws_vpc" "foo" {
	cidr_block = "10.1.0.0/16"
	assign_generated_ipv6_cidr_block = true
	tags {
		Name = "tf-ipv6-instance-acc-test"
	}
}

resource "aws_subnet" "foo" {
	cidr_block = "10.1.1.0/24"
	vpc_id = "${aws_vpc.foo.id}"
	ipv6_cidr_block = "${cidrsubnet(aws_vpc.foo.ipv6_cidr_block, 8, 1)}"
	tags {
		Name = "tf-ipv6-instance-acc-test"
	}
}

resource "aws_instance" "foo" {
	# us-west-2
	ami = "ami-c5eabbf5"
	instance_type = "t2.micro"
	subnet_id = "${aws_subnet.foo.id}"
	ipv6_addresses = ["2600:1f14:bb2:e501::10"]
	ipv6_address_count = 1
	tags {
		Name = "tf-ipv6-instance-acc-test"
	}
}
`

const testAccInstanceConfigIpv6Support = `
resource "aws_vpc" "foo" {
	cidr_block = "10.1.0.0/16"
	assign_generated_ipv6_cidr_block = true
	tags {
		Name = "tf-ipv6-instance-acc-test"
	}
}

resource "aws_subnet" "foo" {
	cidr_block = "10.1.1.0/24"
	vpc_id = "${aws_vpc.foo.id}"
	ipv6_cidr_block = "${cidrsubnet(aws_vpc.foo.ipv6_cidr_block, 8, 1)}"
	tags {
		Name = "tf-ipv6-instance-acc-test"
	}
}

resource "aws_instance" "foo" {
	# us-west-2
	ami = "ami-c5eabbf5"
	instance_type = "t2.micro"
	subnet_id = "${aws_subnet.foo.id}"

	ipv6_address_count = 1
	tags {
		Name = "tf-ipv6-instance-acc-test"
	}
}
`

const testAccInstanceConfigIpv6SupportWithIpv4 = `
resource "aws_vpc" "foo" {
	cidr_block = "10.1.0.0/16"
	assign_generated_ipv6_cidr_block = true
	tags {
		Name = "tf-ipv6-instance-acc-test"
	}
}

resource "aws_subnet" "foo" {
	cidr_block = "10.1.1.0/24"
	vpc_id = "${aws_vpc.foo.id}"
	ipv6_cidr_block = "${cidrsubnet(aws_vpc.foo.ipv6_cidr_block, 8, 1)}"
	tags {
		Name = "tf-ipv6-instance-acc-test"
	}
}

resource "aws_instance" "foo" {
	# us-west-2
	ami = "ami-c5eabbf5"
	instance_type = "t2.micro"
	subnet_id = "${aws_subnet.foo.id}"

	associate_public_ip_address = true
	ipv6_address_count = 1
	tags {
		Name = "tf-ipv6-instance-acc-test"
	}
}
`

const testAccInstanceConfigMultipleRegions = `
provider "aws" {
	alias = "west"
	region = "us-west-2"
}

provider "aws" {
	alias = "east"
	region = "us-east-1"
}

resource "aws_instance" "foo" {
	# us-west-2
	provider = "aws.west"
	ami = "ami-4fccb37f"
	instance_type = "m1.small"
}

resource "aws_instance" "bar" {
	# us-east-1
	provider = "aws.east"
	ami = "ami-8c6ea9e4"
	instance_type = "m1.small"
}
`

const testAccCheckInstanceConfigTags = `
resource "aws_instance" "foo" {
	ami = "ami-4fccb37f"
	instance_type = "m1.small"
	tags {
		foo = "bar"
	}
}
`

const testAccCheckInstanceConfigWithAttachedVolume = `
data "aws_ami" "debian_jessie_latest" {
  most_recent = true

  filter {
    name   = "name"
    values = ["debian-jessie-*"]
  }

  filter {
    name   = "virtualization-type"
    values = ["hvm"]
  }

  filter {
    name   = "architecture"
    values = ["x86_64"]
  }

  filter {
    name   = "root-device-type"
    values = ["ebs"]
  }

  owners = ["379101102735"] # Debian
}

resource "aws_instance" "foo" {
  ami                         = "${data.aws_ami.debian_jessie_latest.id}"
  associate_public_ip_address = true
  count                       = 1
  instance_type               = "t2.medium"

  root_block_device {
    volume_size           = "10"
    volume_type           = "standard"
    delete_on_termination = true
  }

  tags {
    Name    = "test-terraform"
  }
}

resource "aws_ebs_volume" "test" {
  depends_on        = ["aws_instance.foo"]
  availability_zone = "${aws_instance.foo.availability_zone}"
  type       = "gp2"
  size              = "10"

  tags {
    Name = "test-terraform"
  }
}

resource "aws_volume_attachment" "test" {
  depends_on  = ["aws_ebs_volume.test"]
  device_name = "/dev/xvdg"
  volume_id   = "${aws_ebs_volume.test.id}"
  instance_id = "${aws_instance.foo.id}"
}
`

const testAccCheckInstanceConfigNoVolumeTags = `
resource "aws_instance" "foo" {
	ami = "ami-55a7ea65"

	instance_type = "m3.medium"

	root_block_device {
		volume_type = "gp2"
		volume_size = 11
	}
	ebs_block_device {
		device_name = "/dev/sdb"
		volume_size = 9
	}
	ebs_block_device {
		device_name = "/dev/sdc"
		volume_size = 10
		volume_type = "io1"
		iops = 100
	}

	ebs_block_device {
		device_name = "/dev/sdd"
		volume_size = 12
		encrypted = true
	}

	ephemeral_block_device {
		device_name = "/dev/sde"
		virtual_name = "ephemeral0"
	}
}
`

const testAccCheckInstanceConfigWithVolumeTags = `
resource "aws_instance" "foo" {
	ami = "ami-55a7ea65"

	instance_type = "m3.medium"

	root_block_device {
		volume_type = "gp2"
		volume_size = 11
	}
	ebs_block_device {
		device_name = "/dev/sdb"
		volume_size = 9
	}
	ebs_block_device {
		device_name = "/dev/sdc"
		volume_size = 10
		volume_type = "io1"
		iops = 100
	}

	ebs_block_device {
		device_name = "/dev/sdd"
		volume_size = 12
		encrypted = true
	}

	ephemeral_block_device {
		device_name = "/dev/sde"
		virtual_name = "ephemeral0"
	}

	volume_tags {
		Name = "acceptance-test-volume-tag"
	}
}
`

const testAccCheckInstanceConfigWithVolumeTagsUpdate = `
resource "aws_instance" "foo" {
	ami = "ami-55a7ea65"

	instance_type = "m3.medium"

	root_block_device {
		volume_type = "gp2"
		volume_size = 11
	}
	ebs_block_device {
		device_name = "/dev/sdb"
		volume_size = 9
	}
	ebs_block_device {
		device_name = "/dev/sdc"
		volume_size = 10
		volume_type = "io1"
		iops = 100
	}

	ebs_block_device {
		device_name = "/dev/sdd"
		volume_size = 12
		encrypted = true
	}

	ephemeral_block_device {
		device_name = "/dev/sde"
		virtual_name = "ephemeral0"
	}

	volume_tags {
		Name = "acceptance-test-volume-tag"
		Environment = "dev"
	}
}
`

const testAccCheckInstanceConfigTagsUpdate = `
resource "aws_instance" "foo" {
	ami = "ami-4fccb37f"
	instance_type = "m1.small"
	tags {
		bar = "baz"
	}
}
`

func testAccInstanceConfigWithoutInstanceProfile(rName string) string {
	return fmt.Sprintf(`
resource "aws_iam_role" "test" {
	name = "test-%s"
	assume_role_policy = "{\"Version\":\"2012-10-17\",\"Statement\":[{\"Effect\":\"Allow\",\"Principal\":{\"Service\":[\"ec2.amazonaws.com\"]},\"Action\":[\"sts:AssumeRole\"]}]}"
}

resource "aws_iam_instance_profile" "test" {
	name = "test-%s"
	roles = ["${aws_iam_role.test.name}"]
}

resource "aws_instance" "foo" {
	ami = "ami-4fccb37f"
	instance_type = "m1.small"
	tags {
		bar = "baz"
	}
}`, rName, rName)
}

func testAccInstanceConfigWithInstanceProfile(rName string) string {
	return fmt.Sprintf(`
resource "aws_iam_role" "test" {
	name = "test-%s"
	assume_role_policy = "{\"Version\":\"2012-10-17\",\"Statement\":[{\"Effect\":\"Allow\",\"Principal\":{\"Service\":[\"ec2.amazonaws.com\"]},\"Action\":[\"sts:AssumeRole\"]}]}"
}

resource "aws_iam_instance_profile" "test" {
	name = "test-%s"
	roles = ["${aws_iam_role.test.name}"]
}

resource "aws_instance" "foo" {
	ami = "ami-4fccb37f"
	instance_type = "m1.small"
	iam_instance_profile = "${aws_iam_instance_profile.test.name}"
	tags {
		bar = "baz"
	}
}`, rName, rName)
}

const testAccInstanceConfigPrivateIP = `
resource "aws_vpc" "foo" {
	cidr_block = "10.1.0.0/16"
	tags {
		Name = "testAccInstanceConfigPrivateIP"
	}
}

resource "aws_subnet" "foo" {
	cidr_block = "10.1.1.0/24"
	vpc_id = "${aws_vpc.foo.id}"
}

resource "aws_instance" "foo" {
	ami = "ami-c5eabbf5"
	instance_type = "t2.micro"
	subnet_id = "${aws_subnet.foo.id}"
	private_ip = "10.1.1.42"
}
`

const testAccInstanceConfigAssociatePublicIPAndPrivateIP = `
resource "aws_vpc" "foo" {
	cidr_block = "10.1.0.0/16"
	tags {
		Name = "testAccInstanceConfigAssociatePublicIPAndPrivateIP"
	}
}

resource "aws_subnet" "foo" {
	cidr_block = "10.1.1.0/24"
	vpc_id = "${aws_vpc.foo.id}"
}

resource "aws_instance" "foo" {
	ami = "ami-c5eabbf5"
	instance_type = "t2.micro"
	subnet_id = "${aws_subnet.foo.id}"
	associate_public_ip_address = true
	private_ip = "10.1.1.42"
}
`

func testAccInstanceNetworkInstanceSecurityGroups(rInt int) string {
	return fmt.Sprintf(`
resource "aws_internet_gateway" "gw" {
  vpc_id = "${aws_vpc.foo.id}"
}

resource "aws_vpc" "foo" {
  cidr_block = "10.1.0.0/16"
	tags {
		Name = "tf-network-test"
	}
}

resource "aws_security_group" "tf_test_foo" {
  name = "tf_test_%d"
  description = "foo"
  vpc_id="${aws_vpc.foo.id}"

  ingress {
    protocol = "icmp"
    from_port = -1
    to_port = -1
    cidr_blocks = ["0.0.0.0/0"]
  }
}

resource "aws_subnet" "foo" {
  cidr_block = "10.1.1.0/24"
  vpc_id = "${aws_vpc.foo.id}"
}

resource "aws_instance" "foo_instance" {
  ami = "ami-21f78e11"
  instance_type = "t1.micro"
  vpc_security_group_ids = ["${aws_security_group.tf_test_foo.id}"]
  subnet_id = "${aws_subnet.foo.id}"
  associate_public_ip_address = true
	depends_on = ["aws_internet_gateway.gw"]
}

resource "aws_eip" "foo_eip" {
  instance = "${aws_instance.foo_instance.id}"
  vpc = true
	depends_on = ["aws_internet_gateway.gw"]
}
`, rInt)
}

func testAccInstanceNetworkInstanceVPCSecurityGroupIDs(rInt int) string {
	return fmt.Sprintf(`
resource "aws_internet_gateway" "gw" {
  vpc_id = "${aws_vpc.foo.id}"
}

resource "aws_vpc" "foo" {
  cidr_block = "10.1.0.0/16"
	tags {
		Name = "tf-network-test"
	}
}

resource "aws_security_group" "tf_test_foo" {
  name = "tf_test_%d"
  description = "foo"
  vpc_id="${aws_vpc.foo.id}"

  ingress {
    protocol = "icmp"
    from_port = -1
    to_port = -1
    cidr_blocks = ["0.0.0.0/0"]
  }
}

resource "aws_subnet" "foo" {
  cidr_block = "10.1.1.0/24"
  vpc_id = "${aws_vpc.foo.id}"
}

resource "aws_instance" "foo_instance" {
  ami = "ami-21f78e11"
  instance_type = "t1.micro"
  vpc_security_group_ids = ["${aws_security_group.tf_test_foo.id}"]
  subnet_id = "${aws_subnet.foo.id}"
	depends_on = ["aws_internet_gateway.gw"]
}

resource "aws_eip" "foo_eip" {
  instance = "${aws_instance.foo_instance.id}"
  vpc = true
	depends_on = ["aws_internet_gateway.gw"]
}
`, rInt)
}

func testAccInstanceConfigKeyPair(keyPairName string) string {
	return fmt.Sprintf(`
provider "aws" {
	region = "us-east-1"
}

resource "aws_key_pair" "debugging" {
	key_name = "%s"
	public_key = "ssh-rsa AAAAB3NzaC1yc2EAAAADAQABAAABAQD3F6tyPEFEzV0LX3X8BsXdMsQz1x2cEikKDEY0aIj41qgxMCP/iteneqXSIFZBp5vizPvaoIR3Um9xK7PGoW8giupGn+EPuxIA4cDM4vzOqOkiMPhz5XK0whEjkVzTo4+S0puvDZuwIsdiW9mxhJc7tgBNL0cYlWSYVkz4G/fslNfRPW5mYAM49f4fhtxPb5ok4Q2Lg9dPKVHO/Bgeu5woMc7RY0p1ej6D4CKFE6lymSDJpW0YHX/wqE9+cfEauh7xZcG0q9t2ta6F6fmX0agvpFyZo8aFbXeUBr7osSCJNgvavWbM/06niWrOvYX2xwWdhXmXSrbX8ZbabVohBK41 phodgson@thoughtworks.com"
}

resource "aws_instance" "foo" {
  ami = "ami-408c7f28"
  instance_type = "t1.micro"
  key_name = "${aws_key_pair.debugging.key_name}"
	tags {
		Name = "testAccInstanceConfigKeyPair_TestAMI"
	}
}
`, keyPairName)
}

const testAccInstanceConfigRootBlockDeviceMismatch = `
resource "aws_vpc" "foo" {
	cidr_block = "10.1.0.0/16"
	tags {
		Name = "testAccInstanceConfigRootBlockDeviceMismatch"
	}
}

resource "aws_subnet" "foo" {
	cidr_block = "10.1.1.0/24"
	vpc_id = "${aws_vpc.foo.id}"
}

resource "aws_instance" "foo" {
	// This is an AMI with RootDeviceName: "/dev/sda1"; actual root: "/dev/sda"
	ami = "ami-ef5b69df"
	instance_type = "t1.micro"
	subnet_id = "${aws_subnet.foo.id}"
	root_block_device {
		volume_size = 13
	}
}
`

const testAccInstanceConfigForceNewAndTagsDrift = `
resource "aws_vpc" "foo" {
	cidr_block = "10.1.0.0/16"
	tags {
		Name = "testAccInstanceConfigForceNewAndTagsDrift"
	}
}

resource "aws_subnet" "foo" {
	cidr_block = "10.1.1.0/24"
	vpc_id = "${aws_vpc.foo.id}"
}

resource "aws_instance" "foo" {
	ami = "ami-22b9a343"
	instance_type = "t2.nano"
	subnet_id = "${aws_subnet.foo.id}"
}
`

const testAccInstanceConfigForceNewAndTagsDrift_Update = `
resource "aws_vpc" "foo" {
	cidr_block = "10.1.0.0/16"
	tags {
		Name = "testAccInstanceConfigForceNewAndTagsDrift_Update"
	}
}

resource "aws_subnet" "foo" {
	cidr_block = "10.1.1.0/24"
	vpc_id = "${aws_vpc.foo.id}"
}

resource "aws_instance" "foo" {
	ami = "ami-22b9a343"
	instance_type = "t2.micro"
	subnet_id = "${aws_subnet.foo.id}"
}
`

const testAccInstanceConfigPrimaryNetworkInterface = `
resource "aws_vpc" "foo" {
  cidr_block = "172.16.0.0/16"
  tags {
    Name = "tf-instance-test"
  }
}

resource "aws_subnet" "foo" {
  vpc_id = "${aws_vpc.foo.id}"
  cidr_block = "172.16.10.0/24"
  availability_zone = "us-west-2a"
  tags {
    Name = "tf-instance-test"
  }
}

resource "aws_network_interface" "bar" {
  subnet_id = "${aws_subnet.foo.id}"
  private_ips = ["172.16.10.100"]
  tags {
    Name = "primary_network_interface"
  }
}

resource "aws_instance" "foo" {
	ami = "ami-22b9a343"
	instance_type = "t2.micro"
	network_interface {
	 network_interface_id = "${aws_network_interface.bar.id}"
	 device_index = 0
  }
}
`

const testAccInstanceConfigPrimaryNetworkInterfaceSourceDestCheck = `
resource "aws_vpc" "foo" {
  cidr_block = "172.16.0.0/16"
  tags {
    Name = "tf-instance-test"
  }
}

resource "aws_subnet" "foo" {
  vpc_id = "${aws_vpc.foo.id}"
  cidr_block = "172.16.10.0/24"
  availability_zone = "us-west-2a"
  tags {
    Name = "tf-instance-test"
  }
}

resource "aws_network_interface" "bar" {
  subnet_id = "${aws_subnet.foo.id}"
  private_ips = ["172.16.10.100"]
  source_dest_check = false
  tags {
    Name = "primary_network_interface"
  }
}

resource "aws_instance" "foo" {
	ami = "ami-22b9a343"
	instance_type = "t2.micro"
	network_interface {
	 network_interface_id = "${aws_network_interface.bar.id}"
	 device_index = 0
  }
}
`

const testAccInstanceConfigAddSecondaryNetworkInterfaceBefore = `
resource "aws_vpc" "foo" {
  cidr_block = "172.16.0.0/16"
  tags {
    Name = "tf-instance-test"
  }
}

resource "aws_subnet" "foo" {
  vpc_id = "${aws_vpc.foo.id}"
  cidr_block = "172.16.10.0/24"
  availability_zone = "us-west-2a"
  tags {
    Name = "tf-instance-test"
  }
}

resource "aws_network_interface" "primary" {
  subnet_id = "${aws_subnet.foo.id}"
  private_ips = ["172.16.10.100"]
  tags {
    Name = "primary_network_interface"
  }
}

resource "aws_network_interface" "secondary" {
  subnet_id = "${aws_subnet.foo.id}"
  private_ips = ["172.16.10.101"]
  tags {
    Name = "secondary_network_interface"
  }
}

resource "aws_instance" "foo" {
	ami = "ami-22b9a343"
	instance_type = "t2.micro"
	network_interface {
	 network_interface_id = "${aws_network_interface.primary.id}"
	 device_index = 0
  }
}
`

const testAccInstanceConfigAddSecondaryNetworkInterfaceAfter = `
resource "aws_vpc" "foo" {
  cidr_block = "172.16.0.0/16"
  tags {
    Name = "tf-instance-test"
  }
}

resource "aws_subnet" "foo" {
  vpc_id = "${aws_vpc.foo.id}"
  cidr_block = "172.16.10.0/24"
  availability_zone = "us-west-2a"
  tags {
    Name = "tf-instance-test"
  }
}

resource "aws_network_interface" "primary" {
  subnet_id = "${aws_subnet.foo.id}"
  private_ips = ["172.16.10.100"]
  tags {
    Name = "primary_network_interface"
  }
}

// Attach previously created network interface, observe no state diff on instance resource
resource "aws_network_interface" "secondary" {
  subnet_id = "${aws_subnet.foo.id}"
  private_ips = ["172.16.10.101"]
  tags {
    Name = "secondary_network_interface"
  }
  attachment {
    instance = "${aws_instance.foo.id}"
    device_index = 1
  }
}

resource "aws_instance" "foo" {
	ami = "ami-22b9a343"
	instance_type = "t2.micro"
	network_interface {
	 network_interface_id = "${aws_network_interface.primary.id}"
	 device_index = 0
  }
}
`

const testAccInstanceConfigAddSecurityGroupBefore = `
resource "aws_vpc" "foo" {
    cidr_block = "172.16.0.0/16"
        tags {
            Name = "tf-eni-test"
        }
}

resource "aws_subnet" "foo" {
    vpc_id = "${aws_vpc.foo.id}"
    cidr_block = "172.16.10.0/24"
    availability_zone = "us-west-2a"
        tags {
            Name = "tf-foo-instance-add-sg-test"
        }
}

resource "aws_subnet" "bar" {
    vpc_id = "${aws_vpc.foo.id}"
    cidr_block = "172.16.11.0/24"
    availability_zone = "us-west-2a"
        tags {
            Name = "tf-bar-instance-add-sg-test"
        }
}

resource "aws_security_group" "foo" {
  vpc_id = "${aws_vpc.foo.id}"
  description = "foo"
  name = "foo"
}

resource "aws_security_group" "bar" {
  vpc_id = "${aws_vpc.foo.id}"
  description = "bar"
  name = "bar"
}

resource "aws_instance" "foo" {
    ami = "ami-c5eabbf5"
    instance_type = "t2.micro"
    subnet_id = "${aws_subnet.bar.id}"
    associate_public_ip_address = false
    vpc_security_group_ids = [
      "${aws_security_group.foo.id}"
    ]
    tags {
        Name = "foo-instance-sg-add-test"
    }
}

resource "aws_network_interface" "bar" {
    subnet_id = "${aws_subnet.foo.id}"
    private_ips = ["172.16.10.100"]
    security_groups = ["${aws_security_group.foo.id}"]
    attachment {
        instance = "${aws_instance.foo.id}"
        device_index = 1
    }
    tags {
        Name = "bar_interface"
    }
}
`

const testAccInstanceConfigAddSecurityGroupAfter = `
resource "aws_vpc" "foo" {
    cidr_block = "172.16.0.0/16"
        tags {
            Name = "tf-eni-test"
        }
}

resource "aws_subnet" "foo" {
    vpc_id = "${aws_vpc.foo.id}"
    cidr_block = "172.16.10.0/24"
    availability_zone = "us-west-2a"
        tags {
            Name = "tf-foo-instance-add-sg-test"
        }
}

resource "aws_subnet" "bar" {
    vpc_id = "${aws_vpc.foo.id}"
    cidr_block = "172.16.11.0/24"
    availability_zone = "us-west-2a"
        tags {
            Name = "tf-bar-instance-add-sg-test"
        }
}

resource "aws_security_group" "foo" {
  vpc_id = "${aws_vpc.foo.id}"
  description = "foo"
  name = "foo"
}

resource "aws_security_group" "bar" {
  vpc_id = "${aws_vpc.foo.id}"
  description = "bar"
  name = "bar"
}

resource "aws_instance" "foo" {
    ami = "ami-c5eabbf5"
    instance_type = "t2.micro"
    subnet_id = "${aws_subnet.bar.id}"
    associate_public_ip_address = false
    vpc_security_group_ids = [
      "${aws_security_group.foo.id}",
      "${aws_security_group.bar.id}"
    ]
    tags {
        Name = "foo-instance-sg-add-test"
    }
}

resource "aws_network_interface" "bar" {
    subnet_id = "${aws_subnet.foo.id}"
    private_ips = ["172.16.10.100"]
    security_groups = ["${aws_security_group.foo.id}"]
    attachment {
        instance = "${aws_instance.foo.id}"
        device_index = 1
    }
    tags {
        Name = "bar_interface"
    }
}
`

func testAccInstanceConfig_associatePublic_defaultPrivate(rInt int) string {
	return fmt.Sprintf(`
resource "aws_vpc" "my_vpc" {
  cidr_block = "172.16.0.0/16"
  tags {
    Name = "tf-acctest-%d"
  }
}

resource "aws_subnet" "public_subnet" {
  vpc_id = "${aws_vpc.my_vpc.id}"
  cidr_block = "172.16.20.0/24"
  availability_zone = "us-west-2a"
  map_public_ip_on_launch = false
}

resource "aws_instance" "foo" {
  ami = "ami-22b9a343" # us-west-2
  instance_type = "t2.micro"
  subnet_id = "${aws_subnet.public_subnet.id}"
  tags {
    Name = "tf-acctest-%d"
  }
}`, rInt, rInt)
}

func testAccInstanceConfig_associatePublic_defaultPublic(rInt int) string {
	return fmt.Sprintf(`
resource "aws_vpc" "my_vpc" {
  cidr_block = "172.16.0.0/16"
  tags {
    Name = "tf-acctest-%d"
  }
}

resource "aws_subnet" "public_subnet" {
  vpc_id = "${aws_vpc.my_vpc.id}"
  cidr_block = "172.16.20.0/24"
  availability_zone = "us-west-2a"
  map_public_ip_on_launch = true
}

resource "aws_instance" "foo" {
  ami = "ami-22b9a343" # us-west-2
  instance_type = "t2.micro"
  subnet_id = "${aws_subnet.public_subnet.id}"
  tags {
    Name = "tf-acctest-%d"
  }
}`, rInt, rInt)
}

func testAccInstanceConfig_associatePublic_explicitPublic(rInt int) string {
	return fmt.Sprintf(`
resource "aws_vpc" "my_vpc" {
  cidr_block = "172.16.0.0/16"
  tags {
    Name = "tf-acctest-%d"
  }
}

resource "aws_subnet" "public_subnet" {
  vpc_id = "${aws_vpc.my_vpc.id}"
  cidr_block = "172.16.20.0/24"
  availability_zone = "us-west-2a"
  map_public_ip_on_launch = true
}

resource "aws_instance" "foo" {
  ami = "ami-22b9a343" # us-west-2
  instance_type = "t2.micro"
  subnet_id = "${aws_subnet.public_subnet.id}"
  associate_public_ip_address = true
  tags {
    Name = "tf-acctest-%d"
  }
}`, rInt, rInt)
}

func testAccInstanceConfig_associatePublic_explicitPrivate(rInt int) string {
	return fmt.Sprintf(`
resource "aws_vpc" "my_vpc" {
  cidr_block = "172.16.0.0/16"
  tags {
    Name = "tf-acctest-%d"
  }
}

resource "aws_subnet" "public_subnet" {
  vpc_id = "${aws_vpc.my_vpc.id}"
  cidr_block = "172.16.20.0/24"
  availability_zone = "us-west-2a"
  map_public_ip_on_launch = false
}

resource "aws_instance" "foo" {
  ami = "ami-22b9a343" # us-west-2
  instance_type = "t2.micro"
  subnet_id = "${aws_subnet.public_subnet.id}"
  associate_public_ip_address = false
  tags {
    Name = "tf-acctest-%d"
  }
}`, rInt, rInt)
}

func testAccInstanceConfig_associatePublic_overridePublic(rInt int) string {
	return fmt.Sprintf(`
resource "aws_vpc" "my_vpc" {
  cidr_block = "172.16.0.0/16"
  tags {
    Name = "tf-acctest-%d"
  }
}

resource "aws_subnet" "public_subnet" {
  vpc_id = "${aws_vpc.my_vpc.id}"
  cidr_block = "172.16.20.0/24"
  availability_zone = "us-west-2a"
  map_public_ip_on_launch = false
}

resource "aws_instance" "foo" {
  ami = "ami-22b9a343" # us-west-2
  instance_type = "t2.micro"
  subnet_id = "${aws_subnet.public_subnet.id}"
  associate_public_ip_address = true
  tags {
    Name = "tf-acctest-%d"
  }
}`, rInt, rInt)
}

func testAccInstanceConfig_associatePublic_overridePrivate(rInt int) string {
	return fmt.Sprintf(`
resource "aws_vpc" "my_vpc" {
  cidr_block = "172.16.0.0/16"
  tags {
    Name = "tf-acctest-%d"
  }
}

resource "aws_subnet" "public_subnet" {
  vpc_id = "${aws_vpc.my_vpc.id}"
  cidr_block = "172.16.20.0/24"
  availability_zone = "us-west-2a"
  map_public_ip_on_launch = true
}

resource "aws_instance" "foo" {
  ami = "ami-22b9a343" # us-west-2
  instance_type = "t2.micro"
  subnet_id = "${aws_subnet.public_subnet.id}"
  associate_public_ip_address = false
  tags {
    Name = "tf-acctest-%d"
  }
}`, rInt, rInt)
}<|MERGE_RESOLUTION|>--- conflicted
+++ resolved
@@ -189,12 +189,6 @@
 					testCheck(),
 				),
 			},
-			{
-				Config:             testAccInstanceGP2IopsDeviceExplicit,
-				PlanOnly:           true,
-				ExpectNonEmptyPlan: false,
-			},
-<<<<<<< HEAD
 		},
 	})
 }
@@ -218,8 +212,6 @@
 				PlanOnly:           true,
 				ExpectNonEmptyPlan: false,
 			},
-=======
->>>>>>> fdc3867c
 		},
 	})
 }
@@ -1544,7 +1536,6 @@
 }
 `
 
-<<<<<<< HEAD
 const testAccInstanceGP2WithIopsValue = `
 resource "aws_instance" "foo" {
 	# us-west-2
@@ -1559,27 +1550,6 @@
 		volume_type = "gp2"
 		volume_size = 11
         # configured explicitly
-		iops        = 10
-	}
-}
-`
-
-=======
->>>>>>> fdc3867c
-const testAccInstanceGP2IopsDeviceExplicit = `
-resource "aws_instance" "foo" {
-	# us-west-2
-	ami = "ami-55a7ea65"
-
-	# In order to attach an encrypted volume to an instance you need to have an
-	# m3.medium or larger. See "Supported Instance Types" in:
-	# http://docs.aws.amazon.com/AWSEC2/latest/UserGuide/EBSEncryption.html
-	instance_type = "m3.medium"
-
-	root_block_device {
-		volume_type = "gp2"
-		volume_size = 11
-        # demo a test scenario
 		iops        = 10
 	}
 }
