package aws

import (
	"fmt"
	"log"
<<<<<<< HEAD
	"regexp"
=======
>>>>>>> c8b5d72c

	"github.com/aws/aws-sdk-go/aws"
	"github.com/aws/aws-sdk-go/service/wafv2"
	"github.com/hashicorp/terraform-plugin-sdk/v2/helper/schema"
<<<<<<< HEAD
	"github.com/hashicorp/terraform-plugin-sdk/v2/helper/validation"
=======
>>>>>>> c8b5d72c
)

func resourceAwsWafv2WebACLLoggingConfiguration() *schema.Resource {
	return &schema.Resource{
		Create: resourceAwsWafv2WebACLLoggingConfigurationPut,
		Read:   resourceAwsWafv2WebACLLoggingConfigurationRead,
		Update: resourceAwsWafv2WebACLLoggingConfigurationPut,
		Delete: resourceAwsWafv2WebACLLoggingConfigurationDelete,

		Importer: &schema.ResourceImporter{
			State: schema.ImportStatePassthrough,
		},

		Schema: map[string]*schema.Schema{
			"log_destination_configs": {
				Type:     schema.TypeSet,
				Required: true,
				ForceNew: true,
				MinItems: 1,
				MaxItems: 100,
				Elem: &schema.Schema{
					Type:         schema.TypeString,
					ValidateFunc: validateArn,
				},
				Description: "AWS Kinesis Firehose Delivery Stream ARNs",
			},
			"redacted_fields": {
				// To allow this argument and its nested fields with Empty Schemas (e.g. "method")
				// to be correctly interpreted, this argument must be of type List,
				// otherwise, at apply-time a field configured as an empty block
				// (e.g. body {}) will result in a nil redacted_fields attribute
				Type:     schema.TypeList,
				Optional: true,
				MaxItems: 100,
				Elem: &schema.Resource{
					Schema: map[string]*schema.Schema{
						// TODO: remove attributes marked as Deprecated
						// as they are not supported by the WAFv2 API
						// in the context of WebACL Logging Configurations
						"all_query_arguments": wafv2EmptySchemaDeprecated(),
						"body":                wafv2EmptySchemaDeprecated(),
						"method":              wafv2EmptySchema(),
						"query_string":        wafv2EmptySchema(),
						"single_header": {
							Type:     schema.TypeList,
							Optional: true,
							MaxItems: 1,
							Elem: &schema.Resource{
								Schema: map[string]*schema.Schema{
									"name": {
										Type:     schema.TypeString,
										Required: true,
										ValidateFunc: validation.All(
											validation.StringLenBetween(1, 40),
											// The value is returned in lower case by the API.
											// Trying to solve it with StateFunc and/or DiffSuppressFunc resulted in hash problem of the rule field or didn't work.
											validation.StringMatch(regexp.MustCompile(`^[a-z0-9-_]+$`), "must contain only lowercase alphanumeric characters, underscores, and hyphens"),
										),
									},
								},
							},
						},
						"single_query_argument": {
							Type:     schema.TypeList,
							Optional: true,
							MaxItems: 1,
							Elem: &schema.Resource{
								Schema: map[string]*schema.Schema{
									"name": {
										Type:     schema.TypeString,
										Required: true,
										ValidateFunc: validation.All(
											validation.StringLenBetween(1, 30),
											// The value is returned in lower case by the API.
											// Trying to solve it with StateFunc and/or DiffSuppressFunc resulted in hash problem of the rule field or didn't work.
											validation.StringMatch(regexp.MustCompile(`^[a-z0-9-_]+$`), "must contain only lowercase alphanumeric characters, underscores, and hyphens"),
										),
									},
								},
							},
							Deprecated: "Not supported by WAFv2 API",
						},
						"uri_path": wafv2EmptySchema(),
					},
				},
				Description:      "Parts of the request to exclude from logs",
				DiffSuppressFunc: suppressEquivalentRedactedFields,
			},
			"resource_arn": {
				Type:         schema.TypeString,
				Required:     true,
				ForceNew:     true,
				ValidateFunc: validateArn,
				Description:  "AWS WebACL ARN",
			},
		},
	}
}

// suppressEquivalentRedactedFields is required to
// handle shifts in List ordering returned from the API
func suppressEquivalentRedactedFields(k, old, new string, d *schema.ResourceData) bool {
	o, n := d.GetChange("redacted_fields")
	if o != nil && n != nil {
		oldFields := o.([]interface{})
		newFields := n.([]interface{})
		if len(oldFields) != len(newFields) {
			// account for case where the empty block {} is used as input
			return !d.IsNewResource() && len(oldFields) == 0 && len(newFields) == 1 && newFields[0] == nil
		}

		for _, oldField := range oldFields {
			om := oldField.(map[string]interface{})
			found := false
			for _, newField := range newFields {
				nm := newField.(map[string]interface{})
				if len(om) != len(nm) {
					continue
				}
				for k, newVal := range nm {
					if oldVal, ok := om[k]; ok {
						if k == "method" || k == "query_string" || k == "uri_path" {
							if len(oldVal.([]interface{})) == len(newVal.([]interface{})) {
								found = true
								break
							}
						} else if k == "single_header" {
							oldHeader := oldVal.([]interface{})
							newHeader := newVal.([]interface{})
							if len(oldHeader) > 0 && oldHeader[0] != nil {
								if len(newHeader) > 0 && newHeader[0] != nil {
									oldName := oldVal.([]interface{})[0].(map[string]interface{})["name"].(string)
									newName := newVal.([]interface{})[0].(map[string]interface{})["name"].(string)
									if oldName == newName {
										found = true
										break
									}
								}
							}
						}
					}
				}
				if found {
					break
				}
			}
			if !found {
				return false
			}
		}
		return true
	}
	return false
}

func resourceAwsWafv2WebACLLoggingConfigurationPut(d *schema.ResourceData, meta interface{}) error {
	conn := meta.(*AWSClient).wafv2conn

	resourceArn := d.Get("resource_arn").(string)
	config := &wafv2.LoggingConfiguration{
		LogDestinationConfigs: expandStringList(d.Get("log_destination_configs").(*schema.Set).List()),
		ResourceArn:           aws.String(resourceArn),
	}

	if v, ok := d.GetOk("redacted_fields"); ok && len(v.([]interface{})) > 0 && v.([]interface{})[0] != nil {
		fields, err := expandWafv2RedactedFields(v.([]interface{}))
		if err != nil {
			return err
		}
		config.RedactedFields = fields
	} else {
		config.RedactedFields = []*wafv2.FieldToMatch{}
	}

	input := &wafv2.PutLoggingConfigurationInput{
		LoggingConfiguration: config,
	}
	output, err := conn.PutLoggingConfiguration(input)
	if err != nil {
		return fmt.Errorf("error putting WAFv2 Logging Configuration for resource (%s): %w", resourceArn, err)
	}
	if output == nil || output.LoggingConfiguration == nil {
		return fmt.Errorf("error putting WAFv2 Logging Configuration for resource (%s): empty response", resourceArn)
	}

	d.SetId(aws.StringValue(output.LoggingConfiguration.ResourceArn))

	return resourceAwsWafv2WebACLLoggingConfigurationRead(d, meta)
}

func resourceAwsWafv2WebACLLoggingConfigurationRead(d *schema.ResourceData, meta interface{}) error {
	conn := meta.(*AWSClient).wafv2conn
	input := &wafv2.GetLoggingConfigurationInput{
		ResourceArn: aws.String(d.Id()),
	}
	output, err := conn.GetLoggingConfiguration(input)
	if err != nil {
		if isAWSErr(err, wafv2.ErrCodeWAFNonexistentItemException, "") {
			log.Printf("[WARN] WAFv2 Logging Configuration for WebACL with ARN %s not found, removing from state", d.Id())
			d.SetId("")
			return nil
		}
		return fmt.Errorf("error reading WAFv2 Logging Configuration for resource (%s): %w", d.Id(), err)
	}
	if output == nil || output.LoggingConfiguration == nil {
		return fmt.Errorf("error reading WAFv2 Logging Configuration for resource (%s): empty response", d.Id())
	}

	if err := d.Set("log_destination_configs", flattenStringList(output.LoggingConfiguration.LogDestinationConfigs)); err != nil {
		return fmt.Errorf("error setting log_destination_configs: %w", err)
	}

	if err := d.Set("redacted_fields", flattenWafv2RedactedFields(output.LoggingConfiguration.RedactedFields)); err != nil {
		return fmt.Errorf("error setting redacted_fields: %w", err)
	}

	d.Set("resource_arn", output.LoggingConfiguration.ResourceArn)

	return nil
}

func resourceAwsWafv2WebACLLoggingConfigurationDelete(d *schema.ResourceData, meta interface{}) error {
	conn := meta.(*AWSClient).wafv2conn
	input := &wafv2.DeleteLoggingConfigurationInput{
		ResourceArn: aws.String(d.Id()),
	}
	_, err := conn.DeleteLoggingConfiguration(input)
	if err != nil {
		return fmt.Errorf("error deleting WAFv2 Logging Configuration for resource (%s): %w", d.Id(), err)
	}

	return nil
}

func expandWafv2RedactedFields(fields []interface{}) ([]*wafv2.FieldToMatch, error) {
	redactedFields := make([]*wafv2.FieldToMatch, 0, len(fields))
	for _, field := range fields {
		f, err := expandWafv2RedactedField(field)
		if err != nil {
			return nil, err
		}
		redactedFields = append(redactedFields, f)
	}
	return redactedFields, nil
}

func expandWafv2RedactedField(field interface{}) (*wafv2.FieldToMatch, error) {
	m := field.(map[string]interface{})

	f := &wafv2.FieldToMatch{}

	// While the FieldToMatch struct allows more than 1 of its fields to be set,
	// the WAFv2 API does not. In addition, in the context of Logging Configuration requests,
	// the WAFv2 API only supports the following redacted fields.
	// Reference: https://github.com/terraform-providers/terraform-provider-aws/issues/14244
	nFields := 0
	for _, v := range m {
		if len(v.([]interface{})) > 0 {
			nFields++
		}
		if nFields > 1 {
			return nil, fmt.Errorf(`error expanding redacted_field: only one of "method", "query_string",
							"single_header", or "uri_path" is valid`)
		}
	}

	if v, ok := m["method"]; ok && len(v.([]interface{})) > 0 {
		f.Method = &wafv2.Method{}
	} else if v, ok := m["query_string"]; ok && len(v.([]interface{})) > 0 {
		f.QueryString = &wafv2.QueryString{}
	} else if v, ok := m["single_header"]; ok && len(v.([]interface{})) > 0 {
		f.SingleHeader = expandWafv2SingleHeader(m["single_header"].([]interface{}))
	} else if v, ok := m["uri_path"]; ok && len(v.([]interface{})) > 0 {
		f.UriPath = &wafv2.UriPath{}
	}

	return f, nil
}

func flattenWafv2RedactedFields(fields []*wafv2.FieldToMatch) []map[string]interface{} {
	redactedFields := make([]map[string]interface{}, 0, len(fields))
	for _, field := range fields {
		redactedFields = append(redactedFields, flattenWafv2RedactedField(field))
	}
	return redactedFields
}

func flattenWafv2RedactedField(f *wafv2.FieldToMatch) map[string]interface{} {
	m := map[string]interface{}{}

	if f == nil {
		return m
	}

	// In the context of Logging Configuration requests,
	// the WAFv2 API only supports the following redacted fields.
	// Reference: https://github.com/terraform-providers/terraform-provider-aws/issues/14244
	if f.Method != nil {
		m["method"] = make([]map[string]interface{}, 1)
	}

	if f.QueryString != nil {
		m["query_string"] = make([]map[string]interface{}, 1)
	}

	if f.SingleHeader != nil {
		m["single_header"] = flattenWafv2SingleHeader(f.SingleHeader)
	}

	if f.UriPath != nil {
		m["uri_path"] = make([]map[string]interface{}, 1)
	}

	return m
}<|MERGE_RESOLUTION|>--- conflicted
+++ resolved
@@ -3,18 +3,12 @@
 import (
 	"fmt"
 	"log"
-<<<<<<< HEAD
 	"regexp"
-=======
->>>>>>> c8b5d72c
 
 	"github.com/aws/aws-sdk-go/aws"
 	"github.com/aws/aws-sdk-go/service/wafv2"
 	"github.com/hashicorp/terraform-plugin-sdk/v2/helper/schema"
-<<<<<<< HEAD
 	"github.com/hashicorp/terraform-plugin-sdk/v2/helper/validation"
-=======
->>>>>>> c8b5d72c
 )
 
 func resourceAwsWafv2WebACLLoggingConfiguration() *schema.Resource {
@@ -100,8 +94,7 @@
 						"uri_path": wafv2EmptySchema(),
 					},
 				},
-				Description:      "Parts of the request to exclude from logs",
-				DiffSuppressFunc: suppressEquivalentRedactedFields,
+				Description: "Parts of the request to exclude from logs",
 			},
 			"resource_arn": {
 				Type:         schema.TypeString,
@@ -114,62 +107,6 @@
 	}
 }
 
-// suppressEquivalentRedactedFields is required to
-// handle shifts in List ordering returned from the API
-func suppressEquivalentRedactedFields(k, old, new string, d *schema.ResourceData) bool {
-	o, n := d.GetChange("redacted_fields")
-	if o != nil && n != nil {
-		oldFields := o.([]interface{})
-		newFields := n.([]interface{})
-		if len(oldFields) != len(newFields) {
-			// account for case where the empty block {} is used as input
-			return !d.IsNewResource() && len(oldFields) == 0 && len(newFields) == 1 && newFields[0] == nil
-		}
-
-		for _, oldField := range oldFields {
-			om := oldField.(map[string]interface{})
-			found := false
-			for _, newField := range newFields {
-				nm := newField.(map[string]interface{})
-				if len(om) != len(nm) {
-					continue
-				}
-				for k, newVal := range nm {
-					if oldVal, ok := om[k]; ok {
-						if k == "method" || k == "query_string" || k == "uri_path" {
-							if len(oldVal.([]interface{})) == len(newVal.([]interface{})) {
-								found = true
-								break
-							}
-						} else if k == "single_header" {
-							oldHeader := oldVal.([]interface{})
-							newHeader := newVal.([]interface{})
-							if len(oldHeader) > 0 && oldHeader[0] != nil {
-								if len(newHeader) > 0 && newHeader[0] != nil {
-									oldName := oldVal.([]interface{})[0].(map[string]interface{})["name"].(string)
-									newName := newVal.([]interface{})[0].(map[string]interface{})["name"].(string)
-									if oldName == newName {
-										found = true
-										break
-									}
-								}
-							}
-						}
-					}
-				}
-				if found {
-					break
-				}
-			}
-			if !found {
-				return false
-			}
-		}
-		return true
-	}
-	return false
-}
-
 func resourceAwsWafv2WebACLLoggingConfigurationPut(d *schema.ResourceData, meta interface{}) error {
 	conn := meta.(*AWSClient).wafv2conn
 
@@ -180,11 +117,7 @@
 	}
 
 	if v, ok := d.GetOk("redacted_fields"); ok && len(v.([]interface{})) > 0 && v.([]interface{})[0] != nil {
-		fields, err := expandWafv2RedactedFields(v.([]interface{}))
-		if err != nil {
-			return err
-		}
-		config.RedactedFields = fields
+		config.RedactedFields = expandWafv2RedactedFields(v.([]interface{}))
 	} else {
 		config.RedactedFields = []*wafv2.FieldToMatch{}
 	}
@@ -249,19 +182,15 @@
 	return nil
 }
 
-func expandWafv2RedactedFields(fields []interface{}) ([]*wafv2.FieldToMatch, error) {
+func expandWafv2RedactedFields(fields []interface{}) []*wafv2.FieldToMatch {
 	redactedFields := make([]*wafv2.FieldToMatch, 0, len(fields))
 	for _, field := range fields {
-		f, err := expandWafv2RedactedField(field)
-		if err != nil {
-			return nil, err
-		}
-		redactedFields = append(redactedFields, f)
-	}
-	return redactedFields, nil
-}
-
-func expandWafv2RedactedField(field interface{}) (*wafv2.FieldToMatch, error) {
+		redactedFields = append(redactedFields, expandWafv2RedactedField(field))
+	}
+	return redactedFields
+}
+
+func expandWafv2RedactedField(field interface{}) *wafv2.FieldToMatch {
 	m := field.(map[string]interface{})
 
 	f := &wafv2.FieldToMatch{}
@@ -270,17 +199,6 @@
 	// the WAFv2 API does not. In addition, in the context of Logging Configuration requests,
 	// the WAFv2 API only supports the following redacted fields.
 	// Reference: https://github.com/terraform-providers/terraform-provider-aws/issues/14244
-	nFields := 0
-	for _, v := range m {
-		if len(v.([]interface{})) > 0 {
-			nFields++
-		}
-		if nFields > 1 {
-			return nil, fmt.Errorf(`error expanding redacted_field: only one of "method", "query_string",
-							"single_header", or "uri_path" is valid`)
-		}
-	}
-
 	if v, ok := m["method"]; ok && len(v.([]interface{})) > 0 {
 		f.Method = &wafv2.Method{}
 	} else if v, ok := m["query_string"]; ok && len(v.([]interface{})) > 0 {
@@ -291,7 +209,7 @@
 		f.UriPath = &wafv2.UriPath{}
 	}
 
-	return f, nil
+	return f
 }
 
 func flattenWafv2RedactedFields(fields []*wafv2.FieldToMatch) []map[string]interface{} {
