package aws

import (
	"fmt"
	"testing"

	"github.com/aws/aws-sdk-go/aws"
	"github.com/aws/aws-sdk-go/service/ssm"
	"github.com/hashicorp/terraform-plugin-sdk/v2/helper/acctest"
	"github.com/hashicorp/terraform-plugin-sdk/v2/helper/resource"
	"github.com/hashicorp/terraform-plugin-sdk/v2/terraform"
)

func TestAccAWSSSMMaintenanceWindowTask_basic(t *testing.T) {
	var before, after ssm.MaintenanceWindowTask
	resourceName := "aws_ssm_maintenance_window_task.test"

	rName := acctest.RandomWithPrefix("tf-acc-test")
	resource.ParallelTest(t, resource.TestCase{
		PreCheck:     func() { testAccPreCheck(t) },
		Providers:    testAccProviders,
		CheckDestroy: testAccCheckAWSSSMMaintenanceWindowTaskDestroy,
		Steps: []resource.TestStep{
			{
				Config: testAccAWSSSMMaintenanceWindowTaskBasicConfig(rName),
				Check: resource.ComposeTestCheckFunc(
					testAccCheckAWSSSMMaintenanceWindowTaskExists(resourceName, &before),
				),
			},
			{
				Config: testAccAWSSSMMaintenanceWindowTaskBasicConfigUpdate(rName, "test description", "RUN_COMMAND", "AWS-InstallPowerShellModule", 3, 3, 2),
				Check: resource.ComposeTestCheckFunc(
					testAccCheckAWSSSMMaintenanceWindowTaskExists(resourceName, &after),
					resource.TestCheckResourceAttr(resourceName, "name", fmt.Sprintf("maintenance-window-task-%s", rName)),
					resource.TestCheckResourceAttr(resourceName, "description", "test description"),
					resource.TestCheckResourceAttr(resourceName, "task_type", "RUN_COMMAND"),
					resource.TestCheckResourceAttr(resourceName, "task_arn", "AWS-InstallPowerShellModule"),
					resource.TestCheckResourceAttr(resourceName, "priority", "3"),
					resource.TestCheckResourceAttr(resourceName, "max_concurrency", "3"),
					resource.TestCheckResourceAttr(resourceName, "max_errors", "2"),
					testAccCheckAwsSsmWindowsTaskNotRecreated(t, &before, &after),
				),
			},
			{
				ResourceName:      resourceName,
				ImportState:       true,
				ImportStateIdFunc: testAccAWSSSMMaintenanceWindowTaskImportStateIdFunc(resourceName),
				ImportStateVerify: true,
			},
		},
	})
}

func TestAccAWSSSMMaintenanceWindowTask_noRole(t *testing.T) {
	var task ssm.MaintenanceWindowTask
	rName := acctest.RandomWithPrefix("tf-acc-test")
	resourceName := "aws_ssm_maintenance_window_task.test"

	resource.ParallelTest(t, resource.TestCase{
		PreCheck:     func() { testAccPreCheck(t) },
		Providers:    testAccProviders,
		CheckDestroy: testAccCheckAWSSSMMaintenanceWindowTaskDestroy,
		Steps: []resource.TestStep{
			{
				Config: testAccAWSSSMMaintenanceWindowTaskNoRoleConfig(rName),
				Check: resource.ComposeTestCheckFunc(
					testAccCheckAWSSSMMaintenanceWindowTaskExists(resourceName, &task),
				),
				ExpectNonEmptyPlan: true,
			},
		},
	})
}

func TestAccAWSSSMMaintenanceWindowTask_updateForcesNewResource(t *testing.T) {
	var before, after ssm.MaintenanceWindowTask
	rName := acctest.RandomWithPrefix("tf-acc-test")
	resourceName := "aws_ssm_maintenance_window_task.test"

	resource.ParallelTest(t, resource.TestCase{
		PreCheck:     func() { testAccPreCheck(t) },
		Providers:    testAccProviders,
		CheckDestroy: testAccCheckAWSSSMMaintenanceWindowTaskDestroy,
		Steps: []resource.TestStep{
			{
				Config: testAccAWSSSMMaintenanceWindowTaskBasicConfig(rName),
				Check: resource.ComposeTestCheckFunc(
					testAccCheckAWSSSMMaintenanceWindowTaskExists(resourceName, &before),
				),
			},
			{
				Config: testAccAWSSSMMaintenanceWindowTaskBasicConfigUpdated(rName),
				Check: resource.ComposeTestCheckFunc(
					testAccCheckAWSSSMMaintenanceWindowTaskExists(resourceName, &after),
					resource.TestCheckResourceAttr(resourceName, "name", "TestMaintenanceWindowTask"),
					resource.TestCheckResourceAttr(resourceName, "description", "This resource is for test purpose only"),
					testAccCheckAwsSsmWindowsTaskRecreated(t, &before, &after),
				),
			},
			{
				ResourceName:      resourceName,
				ImportState:       true,
				ImportStateIdFunc: testAccAWSSSMMaintenanceWindowTaskImportStateIdFunc(resourceName),
				ImportStateVerify: true,
			},
		},
	})
}

func TestAccAWSSSMMaintenanceWindowTask_TaskInvocationAutomationParameters(t *testing.T) {
	var task ssm.MaintenanceWindowTask
	resourceName := "aws_ssm_maintenance_window_task.test"

	rName := acctest.RandomWithPrefix("tf-acc-test")
	resource.ParallelTest(t, resource.TestCase{
		PreCheck:     func() { testAccPreCheck(t) },
		Providers:    testAccProviders,
		CheckDestroy: testAccCheckAWSSSMMaintenanceWindowTaskDestroy,
		Steps: []resource.TestStep{
			{
				Config: testAccAWSSSMMaintenanceWindowTaskAutomationConfig(rName, "$DEFAULT"),
				Check: resource.ComposeTestCheckFunc(
					testAccCheckAWSSSMMaintenanceWindowTaskExists(resourceName, &task),
					resource.TestCheckResourceAttr(resourceName, "task_invocation_parameters.0.automation_parameters.0.document_version", "$DEFAULT"),
				),
			},
			{
				Config: testAccAWSSSMMaintenanceWindowTaskAutomationConfigUpdate(rName, "$LATEST"),
				Check: resource.ComposeTestCheckFunc(
					testAccCheckAWSSSMMaintenanceWindowTaskExists(resourceName, &task),
					resource.TestCheckResourceAttr(resourceName, "task_invocation_parameters.0.automation_parameters.0.document_version", "$LATEST"),
				),
			},
			{
				ResourceName:      resourceName,
				ImportState:       true,
				ImportStateIdFunc: testAccAWSSSMMaintenanceWindowTaskImportStateIdFunc(resourceName),
				ImportStateVerify: true,
			},
		},
	})
}

func TestAccAWSSSMMaintenanceWindowTask_TaskInvocationLambdaParameters(t *testing.T) {
	var task ssm.MaintenanceWindowTask
	resourceName := "aws_ssm_maintenance_window_task.test"
	rString := acctest.RandString(8)
	rInt := acctest.RandInt()

	funcName := fmt.Sprintf("tf_acc_lambda_func_tags_%s", rString)
	policyName := fmt.Sprintf("tf_acc_policy_lambda_func_tags_%s", rString)
	roleName := fmt.Sprintf("tf_acc_role_lambda_func_tags_%s", rString)
	sgName := fmt.Sprintf("tf_acc_sg_lambda_func_tags_%s", rString)

	resource.ParallelTest(t, resource.TestCase{
		PreCheck:     func() { testAccPreCheck(t) },
		Providers:    testAccProviders,
		CheckDestroy: testAccCheckAWSSSMMaintenanceWindowTaskDestroy,
		Steps: []resource.TestStep{
			{
				Config: testAccAWSSSMMaintenanceWindowTaskLambdaConfig(funcName, policyName, roleName, sgName, rString, rInt),
				Check: resource.ComposeTestCheckFunc(
					testAccCheckAWSSSMMaintenanceWindowTaskExists(resourceName, &task),
				),
			},
			{
				ResourceName:      resourceName,
				ImportState:       true,
				ImportStateIdFunc: testAccAWSSSMMaintenanceWindowTaskImportStateIdFunc(resourceName),
				ImportStateVerify: true,
			},
		},
	})
}

func TestAccAWSSSMMaintenanceWindowTask_TaskInvocationRunCommandParameters(t *testing.T) {
	var task ssm.MaintenanceWindowTask
	resourceName := "aws_ssm_maintenance_window_task.test"
	serviceRoleResourceName := "aws_iam_role.test"
	s3BucketResourceName := "aws_s3_bucket.test"

	rName := acctest.RandomWithPrefix("tf-acc-test")
	resource.ParallelTest(t, resource.TestCase{
		PreCheck:     func() { testAccPreCheck(t) },
		Providers:    testAccProviders,
		CheckDestroy: testAccCheckAWSSSMMaintenanceWindowTaskDestroy,
		Steps: []resource.TestStep{
			{
				Config: testAccAWSSSMMaintenanceWindowTaskRunCommandConfig(rName, "test comment", 30),
				Check: resource.ComposeTestCheckFunc(
					testAccCheckAWSSSMMaintenanceWindowTaskExists(resourceName, &task),
					resource.TestCheckResourceAttrPair(resourceName, "service_role_arn", serviceRoleResourceName, "arn"),
					resource.TestCheckResourceAttrPair(resourceName, "task_invocation_parameters.0.run_command_parameters.0.service_role_arn", serviceRoleResourceName, "arn"),
					resource.TestCheckResourceAttr(resourceName, "task_invocation_parameters.0.run_command_parameters.0.comment", "test comment"),
					resource.TestCheckResourceAttr(resourceName, "task_invocation_parameters.0.run_command_parameters.0.timeout_seconds", "30"),
				),
			},
			{
				Config: testAccAWSSSMMaintenanceWindowTaskRunCommandConfigUpdate(rName, "test comment update", 60),
				Check: resource.ComposeTestCheckFunc(
					testAccCheckAWSSSMMaintenanceWindowTaskExists(resourceName, &task),
					resource.TestCheckResourceAttr(resourceName, "task_invocation_parameters.0.run_command_parameters.0.comment", "test comment update"),
					resource.TestCheckResourceAttr(resourceName, "task_invocation_parameters.0.run_command_parameters.0.timeout_seconds", "60"),
					resource.TestCheckResourceAttrPair(resourceName, "task_invocation_parameters.0.run_command_parameters.0.output_s3_bucket", s3BucketResourceName, "id"),
				),
			},
			{
				ResourceName:      resourceName,
				ImportState:       true,
				ImportStateIdFunc: testAccAWSSSMMaintenanceWindowTaskImportStateIdFunc(resourceName),
				ImportStateVerify: true,
			},
		},
	})
}

func TestAccAWSSSMMaintenanceWindowTask_TaskInvocationRunCommandParametersCloudWatch(t *testing.T) {
	var task ssm.MaintenanceWindowTask
	resourceName := "aws_ssm_maintenance_window_task.test"
	serviceRoleResourceName := "aws_iam_role.test"
	cwResourceName := "aws_cloudwatch_log_group.test"

	name := acctest.RandString(10)
	resource.ParallelTest(t, resource.TestCase{
		PreCheck:     func() { testAccPreCheck(t) },
		Providers:    testAccProviders,
		CheckDestroy: testAccCheckAWSSSMMaintenanceWindowTaskDestroy,
		Steps: []resource.TestStep{
			{
				Config: testAccAWSSSMMaintenanceWindowTaskRunCommandCloudWatchConfig(name, true),
				Check: resource.ComposeTestCheckFunc(
					testAccCheckAWSSSMMaintenanceWindowTaskExists(resourceName, &task),
					resource.TestCheckResourceAttrPair(resourceName, "service_role_arn", serviceRoleResourceName, "arn"),
					resource.TestCheckResourceAttrPair(resourceName, "task_invocation_parameters.0.run_command_parameters.0.service_role_arn", serviceRoleResourceName, "arn"),
					resource.TestCheckResourceAttrPair(resourceName, "task_invocation_parameters.0.run_command_parameters.0.cloudwatch_config.0.cloudwatch_log_group_name", cwResourceName, "name"),
					resource.TestCheckResourceAttr(resourceName, "task_invocation_parameters.0.run_command_parameters.0.cloudwatch_config.0.cloudwatch_output_enabled", "true"),
				),
			},
			{
				ResourceName:      resourceName,
				ImportState:       true,
				ImportStateIdFunc: testAccAWSSSMMaintenanceWindowTaskImportStateIdFunc(resourceName),
				ImportStateVerify: true,
			},
			{
				Config: testAccAWSSSMMaintenanceWindowTaskRunCommandCloudWatchConfig(name, false),
				Check: resource.ComposeTestCheckFunc(
					testAccCheckAWSSSMMaintenanceWindowTaskExists(resourceName, &task),
					resource.TestCheckResourceAttrPair(resourceName, "service_role_arn", serviceRoleResourceName, "arn"),
					resource.TestCheckResourceAttrPair(resourceName, "task_invocation_parameters.0.run_command_parameters.0.service_role_arn", serviceRoleResourceName, "arn"),
					resource.TestCheckResourceAttr(resourceName, "task_invocation_parameters.0.run_command_parameters.0.cloudwatch_config.0.cloudwatch_output_enabled", "false"),
				),
			},
			{
				Config: testAccAWSSSMMaintenanceWindowTaskRunCommandCloudWatchConfig(name, true),
				Check: resource.ComposeTestCheckFunc(
					testAccCheckAWSSSMMaintenanceWindowTaskExists(resourceName, &task),
					resource.TestCheckResourceAttrPair(resourceName, "service_role_arn", serviceRoleResourceName, "arn"),
					resource.TestCheckResourceAttrPair(resourceName, "task_invocation_parameters.0.run_command_parameters.0.service_role_arn", serviceRoleResourceName, "arn"),
					resource.TestCheckResourceAttrPair(resourceName, "task_invocation_parameters.0.run_command_parameters.0.cloudwatch_config.0.cloudwatch_log_group_name", cwResourceName, "name"),
					resource.TestCheckResourceAttr(resourceName, "task_invocation_parameters.0.run_command_parameters.0.cloudwatch_config.0.cloudwatch_output_enabled", "true"),
				),
			},
		},
	})
}

func TestAccAWSSSMMaintenanceWindowTask_TaskInvocationStepFunctionParameters(t *testing.T) {
	var task ssm.MaintenanceWindowTask
	resourceName := "aws_ssm_maintenance_window_task.test"
	rString := acctest.RandString(8)

	resource.ParallelTest(t, resource.TestCase{
		PreCheck:     func() { testAccPreCheck(t) },
		Providers:    testAccProviders,
		CheckDestroy: testAccCheckAWSSSMMaintenanceWindowTaskDestroy,
		Steps: []resource.TestStep{
			{
				Config: testAccAWSSSMMaintenanceWindowTaskStepFunctionConfig(rString),
				Check: resource.ComposeTestCheckFunc(
					testAccCheckAWSSSMMaintenanceWindowTaskExists(resourceName, &task),
				),
			},
			{
				ResourceName:      resourceName,
				ImportState:       true,
				ImportStateIdFunc: testAccAWSSSMMaintenanceWindowTaskImportStateIdFunc(resourceName),
				ImportStateVerify: true,
			},
		},
	})
}

func TestAccAWSSSMMaintenanceWindowTask_emptyNotificationConfig(t *testing.T) {
	var task ssm.MaintenanceWindowTask
	rName := acctest.RandomWithPrefix("tf-acc-test")
	resourceName := "aws_ssm_maintenance_window_task.test"

	resource.ParallelTest(t, resource.TestCase{
		PreCheck:     func() { testAccPreCheck(t) },
		Providers:    testAccProviders,
		CheckDestroy: testAccCheckAWSSSMMaintenanceWindowTaskDestroy,
		Steps: []resource.TestStep{
			{
				Config: testAccAWSSSMMaintenanceWindowTaskConfigEmptyNotifcationConfig(rName),
				Check: resource.ComposeTestCheckFunc(
					testAccCheckAWSSSMMaintenanceWindowTaskExists(resourceName, &task),
				),
				ExpectNonEmptyPlan: true,
			},
		},
	})
}

func TestAccAWSSSMMaintenanceWindowTask_disappears(t *testing.T) {
	var before ssm.MaintenanceWindowTask
	resourceName := "aws_ssm_maintenance_window_task.test"

	name := acctest.RandString(10)
	resource.ParallelTest(t, resource.TestCase{
		PreCheck:     func() { testAccPreCheck(t) },
		Providers:    testAccProviders,
		CheckDestroy: testAccCheckAWSSSMMaintenanceWindowTaskDestroy,
		Steps: []resource.TestStep{
			{
				Config: testAccAWSSSMMaintenanceWindowTaskBasicConfig(name),
				Check: resource.ComposeTestCheckFunc(
					testAccCheckAWSSSMMaintenanceWindowTaskExists(resourceName, &before),
					testAccCheckResourceDisappears(testAccProvider, resourceAwsSsmMaintenanceWindowTask(), resourceName),
				),
				ExpectNonEmptyPlan: true,
			},
		},
	})
}

func testAccCheckAwsSsmWindowsTaskNotRecreated(t *testing.T,
	before, after *ssm.MaintenanceWindowTask) resource.TestCheckFunc {
	return func(s *terraform.State) error {
		if aws.StringValue(before.WindowTaskId) != aws.StringValue(after.WindowTaskId) {
			t.Fatalf("Unexpected change of Windows Task IDs, but both were %s and %s", aws.StringValue(before.WindowTaskId), aws.StringValue(after.WindowTaskId))
		}
		return nil
	}
}

func testAccCheckAwsSsmWindowsTaskRecreated(t *testing.T,
	before, after *ssm.MaintenanceWindowTask) resource.TestCheckFunc {
	return func(s *terraform.State) error {
		if before.WindowTaskId == after.WindowTaskId {
			t.Fatalf("Expected change of Windows Task IDs, but both were %v", before.WindowTaskId)
		}
		return nil
	}
}

func testAccCheckAWSSSMMaintenanceWindowTaskExists(n string, task *ssm.MaintenanceWindowTask) resource.TestCheckFunc {
	return func(s *terraform.State) error {
		rs, ok := s.RootModule().Resources[n]
		if !ok {
			return fmt.Errorf("Not found: %s", n)
		}

		if rs.Primary.ID == "" {
			return fmt.Errorf("No SSM Maintenance Window Task Window ID is set")
		}

		conn := testAccProvider.Meta().(*AWSClient).ssmconn

		resp, err := conn.DescribeMaintenanceWindowTasks(&ssm.DescribeMaintenanceWindowTasksInput{
			WindowId: aws.String(rs.Primary.Attributes["window_id"]),
		})
		if err != nil {
			return err
		}

		for _, i := range resp.Tasks {
			if aws.StringValue(i.WindowTaskId) == rs.Primary.ID {
				*task = *i
				return nil
			}
		}

		return fmt.Errorf("No AWS SSM Maintenance window task found")
	}
}

func testAccCheckAWSSSMMaintenanceWindowTaskDestroy(s *terraform.State) error {
	conn := testAccProvider.Meta().(*AWSClient).ssmconn

	for _, rs := range s.RootModule().Resources {
		if rs.Type != "aws_ssm_maintenance_window_task" {
			continue
		}

		out, err := conn.DescribeMaintenanceWindowTasks(&ssm.DescribeMaintenanceWindowTasksInput{
			WindowId: aws.String(rs.Primary.Attributes["window_id"]),
		})

		if err != nil {
			// Verify the error is what we want
			if isAWSErr(err, ssm.ErrCodeDoesNotExistException, "") {
				continue
			}
			return err
		}

		if len(out.Tasks) > 0 {
			return fmt.Errorf("Expected AWS SSM Maintenance Task to be gone, but was still found")
		}

		return nil
	}

	return nil
}

func testAccAWSSSMMaintenanceWindowTaskImportStateIdFunc(resourceName string) resource.ImportStateIdFunc {
	return func(s *terraform.State) (string, error) {
		rs, ok := s.RootModule().Resources[resourceName]
		if !ok {
			return "", fmt.Errorf("Not found: %s", resourceName)
		}

		return fmt.Sprintf("%s/%s", rs.Primary.Attributes["window_id"], rs.Primary.ID), nil
	}
}

func testAccAWSSSMMaintenanceWindowTaskConfigBase(rName string) string {
	return fmt.Sprintf(`
resource "aws_ssm_maintenance_window" "test" {
  cutoff   = 1
  duration = 3
  name     = %[1]q
  schedule = "cron(0 16 ? * TUE *)"
}

resource "aws_ssm_maintenance_window_target" "test" {
  name          = %[1]q
  resource_type = "INSTANCE"
  window_id     = aws_ssm_maintenance_window.test.id

  targets {
    key    = "tag:Name"
    values = ["tf-acc-test"]
  }
}
`, rName)
}

func testAccAWSSSMMaintenanceWindowTaskConfigBaseIAM(rName string) string {
	return fmt.Sprintf(testAccAWSSSMMaintenanceWindowTaskConfigBase(rName)+`
resource "aws_iam_role" "test" {
<<<<<<< HEAD
    name = %[1]q
    assume_role_policy = <<POLICY
{
      "Version": "2012-10-17",
      "Statement": [
          {
              "Action": "sts:AssumeRole",
              "Principal": {
                  "Service": "events.amazonaws.com"
              },
              "Effect": "Allow",
              "Sid": ""
          }
      ]
=======
  name = %[1]q

  assume_role_policy = <<POLICY
{
  "Version": "2012-10-17",
  "Statement": [
    {
      "Action": "sts:AssumeRole",
      "Principal": {
        "Service": "events.amazonaws.com"
      },
      "Effect": "Allow",
      "Sid": ""
    }
  ]
>>>>>>> 269e30a5
}
POLICY

}
  
resource "aws_iam_role_policy" "test" {
<<<<<<< HEAD
    name = %[1]q
    role = "${aws_iam_role.test.name}"
    policy = <<POLICY
=======
  name = %[1]q
  role = aws_iam_role.test.name

  policy = <<POLICY
>>>>>>> 269e30a5
{
    "Version": "2012-10-17",
    "Statement": {
      "Effect": "Allow",
      "Action": "ssm:*",
      "Resource": "*"
    }
}
POLICY

}
  `, rName)
}

func testAccAWSSSMMaintenanceWindowTaskBasicConfig(rName string) string {
	return fmt.Sprintf(testAccAWSSSMMaintenanceWindowTaskConfigBaseIAM(rName) + `

resource "aws_ssm_maintenance_window_task" "test" {
  window_id        = aws_ssm_maintenance_window.test.id
  task_type        = "RUN_COMMAND"
  task_arn         = "AWS-RunShellScript"
  priority         = 1
  service_role_arn = aws_iam_role.test.arn
  max_concurrency  = "2"
  max_errors       = "1"

  targets {
    key    = "WindowTargetIds"
    values = [aws_ssm_maintenance_window_target.test.id]
  }

  task_invocation_parameters {
    run_command_parameters {
      parameter {
        name   = "commands"
        values = ["pwd"]
      }
    }
  }
}
`)
}

func testAccAWSSSMMaintenanceWindowTaskBasicConfigUpdate(rName, description, taskType, taskArn string, priority, maxConcurrency, maxErrors int) string {
	return fmt.Sprintf(testAccAWSSSMMaintenanceWindowTaskConfigBaseIAM(rName)+`

resource "aws_ssm_maintenance_window_task" "test" {
  window_id        = aws_ssm_maintenance_window.test.id
  task_type        = %[2]q
  task_arn         = %[3]q
  name             = "maintenance-window-task-%[1]s"
  description      = %[4]q
  priority         = %[5]d
  service_role_arn = aws_iam_role.ssm_role_update.arn
  max_concurrency  = %[6]d
  max_errors       = %[7]d

  targets {
    key    = "WindowTargetIds"
    values = [aws_ssm_maintenance_window_target.test.id]
  }

  task_invocation_parameters {
    run_command_parameters {
      parameter {
        name   = "commands"
        values = ["pwd"]
      }
    }
  }
}

resource "aws_iam_role" "ssm_role_update" {
  name = "ssm-role-update-%[1]s"

  assume_role_policy = <<POLICY
{
  "Version": "2012-10-17",
  "Statement": [
    {
      "Action": "sts:AssumeRole",
      "Principal": {
        "Service": "events.amazonaws.com"
      },
      "Effect": "Allow",
      "Sid": ""
    }
  ]
}
POLICY

}

resource "aws_iam_role_policy" "bar" {
  name = "ssm_role_policy_update_%[1]s"
  role = aws_iam_role.ssm_role_update.name

  policy = <<EOF
{
  "Version": "2012-10-17",
  "Statement": {
    "Effect": "Allow",
    "Action": "ssm:*",
    "Resource": "*"
  }
}
EOF

}
`, rName, taskType, taskArn, description, priority, maxConcurrency, maxErrors)
}

func testAccAWSSSMMaintenanceWindowTaskBasicConfigUpdated(rName string) string {
	return fmt.Sprintf(testAccAWSSSMMaintenanceWindowTaskConfigBaseIAM(rName) + `

resource "aws_ssm_maintenance_window_task" "test" {
  window_id        = aws_ssm_maintenance_window.test.id
  task_type        = "RUN_COMMAND"
  task_arn         = "AWS-RunShellScript"
  priority         = 1
  name             = "TestMaintenanceWindowTask"
  description      = "This resource is for test purpose only"
  service_role_arn = aws_iam_role.test.arn
  max_concurrency  = "2"
  max_errors       = "1"

  targets {
    key    = "WindowTargetIds"
    values = [aws_ssm_maintenance_window_target.test.id]
  }

  task_invocation_parameters {
    run_command_parameters {
      parameter {
        name   = "commands"
        values = ["date"]
      }
    }
  }
}
`)
}

func testAccAWSSSMMaintenanceWindowTaskConfigEmptyNotifcationConfig(rName string) string {
	return fmt.Sprintf(testAccAWSSSMMaintenanceWindowTaskConfigBaseIAM(rName) + `

resource "aws_ssm_maintenance_window_task" "test" {
  window_id        = aws_ssm_maintenance_window.test.id
  task_type        = "RUN_COMMAND"
  task_arn         = "AWS-CreateImage"
  priority         = 1
  service_role_arn = aws_iam_role.test.arn
  max_concurrency  = "2"
  max_errors       = "1"

  targets {
    key    = "WindowTargetIds"
    values = [aws_ssm_maintenance_window_target.test.id]
  }

  task_invocation_parameters {
    run_command_parameters {
      timeout_seconds = 600

      notification_config {}

      parameter {
        name   = "Operation"
        values = ["Install"]
      }
    }
  }
}
`)
}

func testAccAWSSSMMaintenanceWindowTaskNoRoleConfig(rName string) string {
	return fmt.Sprintf(testAccAWSSSMMaintenanceWindowTaskConfigBase(rName) + `
  resource "aws_ssm_maintenance_window_task" "test" {
    window_id   = "${aws_ssm_maintenance_window.test.id}"
    task_type   = "RUN_COMMAND"
    task_arn    = "AWS-RunShellScript"
    priority    = 1
    max_concurrency  = "2"
    max_errors  = "1"
    name      = "TestMaintenanceWindowTask"
    description    = "This resource is for test purpose only"  
  
    targets {
      key    = "WindowTargetIds"
      values = ["${aws_ssm_maintenance_window_target.test.id}"]
    }
  
    task_parameters {
      name   = "commands"
      values = ["pwd"]
    }
  }  
  `)
}

func testAccAWSSSMMaintenanceWindowTaskAutomationConfig(rName, version string) string {
	return fmt.Sprintf(testAccAWSSSMMaintenanceWindowTaskConfigBaseIAM(rName)+`

resource "aws_ssm_maintenance_window_task" "test" {
  window_id        = aws_ssm_maintenance_window.test.id
  task_type        = "AUTOMATION"
  task_arn         = "AWS-CreateImage"
  priority         = 1
  service_role_arn = aws_iam_role.test.arn
  max_concurrency  = "2"
  max_errors       = "1"

  targets {
    key    = "WindowTargetIds"
    values = [aws_ssm_maintenance_window_target.test.id]
  }

  task_invocation_parameters {
    automation_parameters {
      document_version = %[2]q

      parameter {
        name   = "InstanceId"
        values = ["{{TARGET_ID}}"]
      }

      parameter {
        name   = "NoReboot"
        values = ["false"]
      }
    }
  }
}
`, rName, version)
}

func testAccAWSSSMMaintenanceWindowTaskAutomationConfigUpdate(rName, version string) string {
<<<<<<< HEAD
	return fmt.Sprintf(testAccAWSSSMMaintenanceWindowTaskConfigBaseIAM(rName)+`
resource "aws_s3_bucket" "foo" {
    bucket = "tf-s3-%[1]s"
    acl = "private"
    force_destroy = true
=======
	return fmt.Sprintf(testAccAWSSSMMaintenanceWindowTaskConfigBase(rName)+`
resource "aws_s3_bucket" "test" {
  bucket        = %[1]q
  acl           = "private"
  force_destroy = true
>>>>>>> 269e30a5
}

resource "aws_ssm_maintenance_window_task" "test" {
  window_id        = aws_ssm_maintenance_window.test.id
  task_type        = "AUTOMATION"
  task_arn         = "AWS-CreateImage"
  priority         = 1
  service_role_arn = aws_iam_role.test.arn
  max_concurrency  = "2"
  max_errors       = "1"

  targets {
    key    = "WindowTargetIds"
    values = [aws_ssm_maintenance_window_target.test.id]
  }

  task_invocation_parameters {
    automation_parameters {
      document_version = %[2]q

      parameter {
        name   = "InstanceId"
        values = ["{{TARGET_ID}}"]
      }

      parameter {
        name   = "NoReboot"
        values = ["false"]
      }
    }
  }
}
`, rName, version)
}

func testAccAWSSSMMaintenanceWindowTaskLambdaConfig(funcName, policyName, roleName, sgName, rName string, rInt int) string {
	return fmt.Sprintf(testAccAWSLambdaConfigBasic(funcName, policyName, roleName, sgName)+
		testAccAWSSSMMaintenanceWindowTaskConfigBaseIAM(rName)+`

resource "aws_ssm_maintenance_window_task" "test" {
  window_id        = aws_ssm_maintenance_window.test.id
  task_type        = "LAMBDA"
  task_arn         = aws_lambda_function.test.arn
  priority         = 1
  service_role_arn = aws_iam_role.test.arn
  max_concurrency  = "2"
  max_errors       = "1"

  targets {
    key    = "WindowTargetIds"
    values = [aws_ssm_maintenance_window_target.test.id]
  }

  task_invocation_parameters {
    lambda_parameters {
      client_context = base64encode(jsonencode({
        key1 = "value1"
        key2 = "value2"
        key3 = "value3"
      }))
      payload = jsonencode({
        number = %[2]d
      })
    }
  }
}
`, rName, rInt)
}

func testAccAWSSSMMaintenanceWindowTaskRunCommandConfig(rName, comment string, timeoutSeconds int) string {
	return fmt.Sprintf(testAccAWSSSMMaintenanceWindowTaskConfigBaseIAM(rName)+`

resource "aws_ssm_maintenance_window_task" "test" {
  window_id        = aws_ssm_maintenance_window.test.id
  task_type        = "RUN_COMMAND"
  task_arn         = "AWS-RunShellScript"
  priority         = 1
  service_role_arn = aws_iam_role.test.arn
  max_concurrency  = "2"
  max_errors       = "1"

  targets {
    key    = "WindowTargetIds"
    values = [aws_ssm_maintenance_window_target.test.id]
  }

  task_invocation_parameters {
    run_command_parameters {
      comment            = %[2]q
      document_hash      = sha256("COMMAND")
      document_hash_type = "Sha256"
      service_role_arn   = aws_iam_role.test.arn
      timeout_seconds    = %[3]d

      parameter {
        name   = "commands"
        values = ["date"]
      }
    }
  }
}
`, rName, comment, timeoutSeconds)
}

func testAccAWSSSMMaintenanceWindowTaskRunCommandConfigUpdate(rName, comment string, timeoutSeconds int) string {
<<<<<<< HEAD
	return fmt.Sprintf(testAccAWSSSMMaintenanceWindowTaskConfigBaseIAM(rName)+`
resource "aws_s3_bucket" "foo" {
    bucket = "tf-s3-%[1]s"
    acl = "private"
    force_destroy = true
=======
	return fmt.Sprintf(testAccAWSSSMMaintenanceWindowTaskConfigBase(rName)+`
resource "aws_s3_bucket" "test" {
  bucket        = %[1]q
  acl           = "private"
  force_destroy = true
>>>>>>> 269e30a5
}

resource "aws_ssm_maintenance_window_task" "test" {
  window_id        = aws_ssm_maintenance_window.test.id
  task_type        = "RUN_COMMAND"
  task_arn         = "AWS-RunShellScript"
  priority         = 1
  service_role_arn = aws_iam_role.test.arn
  max_concurrency  = "2"
  max_errors       = "1"

  targets {
    key    = "WindowTargetIds"
    values = [aws_ssm_maintenance_window_target.test.id]
  }

  task_invocation_parameters {
    run_command_parameters {
      comment              = %[2]q
      document_hash        = sha256("COMMAND")
      document_hash_type   = "Sha256"
      service_role_arn     = aws_iam_role.test.arn
      timeout_seconds      = %[3]d
      output_s3_bucket     = aws_s3_bucket.test.id
      output_s3_key_prefix = "foo"

      parameter {
        name   = "commands"
        values = ["date"]
      }
    }
  }
}
`, rName, comment, timeoutSeconds)
}

<<<<<<< HEAD
func testAccAWSSSMMaintenanceWindowTaskStepFunctionConfig(rName string) string {
	return testAccAWSSSMMaintenanceWindowTaskConfigBaseIAM(rName) + fmt.Sprintf(`
resource "aws_sfn_activity" "test" {
=======
func testAccAWSSSMMaintenanceWindowTaskRunCommandCloudWatchConfig(rName string, enabled bool) string {
	return fmt.Sprintf(testAccAWSSSMMaintenanceWindowTaskConfigBase(rName)+`
resource "aws_cloudwatch_log_group" "test" {
>>>>>>> 269e30a5
  name = %[1]q
}

resource "aws_ssm_maintenance_window_task" "test" {
  window_id        = aws_ssm_maintenance_window.test.id
  task_type        = "RUN_COMMAND"
  task_arn         = "AWS-RunShellScript"
  priority         = 1
  service_role_arn = aws_iam_role.test.arn
  max_concurrency  = "2"
  max_errors       = "1"

  targets {
    key    = "WindowTargetIds"
    values = [aws_ssm_maintenance_window_target.test.id]
  }

<<<<<<< HEAD
func testAccAWSSSMMaintenanceWindowTaskConfigTaskParametersMultiple(rName string) string {
	return fmt.Sprintf(testAccAWSSSMMaintenanceWindowTaskConfigBaseIAM(rName) + `
=======
  task_invocation_parameters {
    run_command_parameters {
      document_hash      = sha256("COMMAND")
      document_hash_type = "Sha256"
      service_role_arn   = aws_iam_role.test.arn

      parameter {
        name   = "commands"
        values = ["date"]
      }

      cloudwatch_config {
        cloudwatch_log_group_name = aws_cloudwatch_log_group.test.name
        cloudwatch_output_enabled = %[2]t
      }
    }
  }
}
`, rName, enabled)
}

func testAccAWSSSMMaintenanceWindowTaskStepFunctionConfig(rName string) string {
	return testAccAWSSSMMaintenanceWindowTaskConfigBase(rName) + fmt.Sprintf(`
resource "aws_sfn_activity" "test" {
  name = %[1]q
}

>>>>>>> 269e30a5
resource "aws_ssm_maintenance_window_task" "test" {
  window_id        = aws_ssm_maintenance_window.test.id
  task_type        = "STEP_FUNCTIONS"
  task_arn         = aws_sfn_activity.test.id
  priority         = 1
  service_role_arn = aws_iam_role.test.arn
  max_concurrency  = "2"
  max_errors       = "1"

  targets {
    key    = "WindowTargetIds"
    values = [aws_ssm_maintenance_window_target.test.id]
  }

  task_invocation_parameters {
    step_functions_parameters {
      input = jsonencode({
        key1 = "value1"
        key2 = "value2"
        key3 = "value3"
      })
      name = "tf-step-function-%[1]s"
    }
  }
}
`)
}<|MERGE_RESOLUTION|>--- conflicted
+++ resolved
@@ -445,28 +445,8 @@
     values = ["tf-acc-test"]
   }
 }
-`, rName)
-}
-
-func testAccAWSSSMMaintenanceWindowTaskConfigBaseIAM(rName string) string {
-	return fmt.Sprintf(testAccAWSSSMMaintenanceWindowTaskConfigBase(rName)+`
+
 resource "aws_iam_role" "test" {
-<<<<<<< HEAD
-    name = %[1]q
-    assume_role_policy = <<POLICY
-{
-      "Version": "2012-10-17",
-      "Statement": [
-          {
-              "Action": "sts:AssumeRole",
-              "Principal": {
-                  "Service": "events.amazonaws.com"
-              },
-              "Effect": "Allow",
-              "Sid": ""
-          }
-      ]
-=======
   name = %[1]q
 
   assume_role_policy = <<POLICY
@@ -482,23 +462,16 @@
       "Sid": ""
     }
   ]
->>>>>>> 269e30a5
 }
 POLICY
 
 }
   
 resource "aws_iam_role_policy" "test" {
-<<<<<<< HEAD
-    name = %[1]q
-    role = "${aws_iam_role.test.name}"
-    policy = <<POLICY
-=======
   name = %[1]q
   role = aws_iam_role.test.name
 
   policy = <<POLICY
->>>>>>> 269e30a5
 {
     "Version": "2012-10-17",
     "Statement": {
@@ -514,7 +487,7 @@
 }
 
 func testAccAWSSSMMaintenanceWindowTaskBasicConfig(rName string) string {
-	return fmt.Sprintf(testAccAWSSSMMaintenanceWindowTaskConfigBaseIAM(rName) + `
+	return fmt.Sprintf(testAccAWSSSMMaintenanceWindowTaskConfigBase(rName) + `
 
 resource "aws_ssm_maintenance_window_task" "test" {
   window_id        = aws_ssm_maintenance_window.test.id
@@ -543,7 +516,7 @@
 }
 
 func testAccAWSSSMMaintenanceWindowTaskBasicConfigUpdate(rName, description, taskType, taskArn string, priority, maxConcurrency, maxErrors int) string {
-	return fmt.Sprintf(testAccAWSSSMMaintenanceWindowTaskConfigBaseIAM(rName)+`
+	return fmt.Sprintf(testAccAWSSSMMaintenanceWindowTaskConfigBase(rName)+`
 
 resource "aws_ssm_maintenance_window_task" "test" {
   window_id        = aws_ssm_maintenance_window.test.id
@@ -612,7 +585,7 @@
 }
 
 func testAccAWSSSMMaintenanceWindowTaskBasicConfigUpdated(rName string) string {
-	return fmt.Sprintf(testAccAWSSSMMaintenanceWindowTaskConfigBaseIAM(rName) + `
+	return fmt.Sprintf(testAccAWSSSMMaintenanceWindowTaskConfigBase(rName) + `
 
 resource "aws_ssm_maintenance_window_task" "test" {
   window_id        = aws_ssm_maintenance_window.test.id
@@ -643,7 +616,7 @@
 }
 
 func testAccAWSSSMMaintenanceWindowTaskConfigEmptyNotifcationConfig(rName string) string {
-	return fmt.Sprintf(testAccAWSSSMMaintenanceWindowTaskConfigBaseIAM(rName) + `
+	return fmt.Sprintf(testAccAWSSSMMaintenanceWindowTaskConfigBase(rName) + `
 
 resource "aws_ssm_maintenance_window_task" "test" {
   window_id        = aws_ssm_maintenance_window.test.id
@@ -676,32 +649,36 @@
 }
 
 func testAccAWSSSMMaintenanceWindowTaskNoRoleConfig(rName string) string {
-	return fmt.Sprintf(testAccAWSSSMMaintenanceWindowTaskConfigBase(rName) + `
-  resource "aws_ssm_maintenance_window_task" "test" {
-    window_id   = "${aws_ssm_maintenance_window.test.id}"
-    task_type   = "RUN_COMMAND"
-    task_arn    = "AWS-RunShellScript"
-    priority    = 1
-    max_concurrency  = "2"
-    max_errors  = "1"
-    name      = "TestMaintenanceWindowTask"
-    description    = "This resource is for test purpose only"  
-  
-    targets {
-      key    = "WindowTargetIds"
-      values = ["${aws_ssm_maintenance_window_target.test.id}"]
-    }
-  
-    task_parameters {
-      name   = "commands"
-      values = ["pwd"]
-    }
-  }  
-  `)
+	return fmt.Sprintf(testAccAWSSSMMaintenanceWindowTaskConfigBase(rName)+`
+resource "aws_ssm_maintenance_window_task" "test" {
+  window_id       = aws_ssm_maintenance_window.test.id
+  task_type       = "RUN_COMMAND"
+  task_arn        = "AWS-RunShellScript"
+  priority        = 1
+  max_concurrency = "2"
+  max_errors      = "1"
+  name            = "TestMaintenanceWindowTask"
+  description     = "This resource is for test purpose only"  
+
+  targets {
+    key    = "WindowTargetIds"
+    values = [aws_ssm_maintenance_window_target.test.id]
+  }
+
+  task_invocation_parameters {
+    run_command_parameters {
+      parameter {
+        name   = "commands"
+        values = ["pwd"]
+      }
+    }
+  }
+}
+`)
 }
 
 func testAccAWSSSMMaintenanceWindowTaskAutomationConfig(rName, version string) string {
-	return fmt.Sprintf(testAccAWSSSMMaintenanceWindowTaskConfigBaseIAM(rName)+`
+	return fmt.Sprintf(testAccAWSSSMMaintenanceWindowTaskConfigBase(rName)+`
 
 resource "aws_ssm_maintenance_window_task" "test" {
   window_id        = aws_ssm_maintenance_window.test.id
@@ -737,19 +714,11 @@
 }
 
 func testAccAWSSSMMaintenanceWindowTaskAutomationConfigUpdate(rName, version string) string {
-<<<<<<< HEAD
-	return fmt.Sprintf(testAccAWSSSMMaintenanceWindowTaskConfigBaseIAM(rName)+`
-resource "aws_s3_bucket" "foo" {
-    bucket = "tf-s3-%[1]s"
-    acl = "private"
-    force_destroy = true
-=======
 	return fmt.Sprintf(testAccAWSSSMMaintenanceWindowTaskConfigBase(rName)+`
 resource "aws_s3_bucket" "test" {
   bucket        = %[1]q
   acl           = "private"
   force_destroy = true
->>>>>>> 269e30a5
 }
 
 resource "aws_ssm_maintenance_window_task" "test" {
@@ -787,7 +756,7 @@
 
 func testAccAWSSSMMaintenanceWindowTaskLambdaConfig(funcName, policyName, roleName, sgName, rName string, rInt int) string {
 	return fmt.Sprintf(testAccAWSLambdaConfigBasic(funcName, policyName, roleName, sgName)+
-		testAccAWSSSMMaintenanceWindowTaskConfigBaseIAM(rName)+`
+		testAccAWSSSMMaintenanceWindowTaskConfigBase(rName)+`
 
 resource "aws_ssm_maintenance_window_task" "test" {
   window_id        = aws_ssm_maintenance_window.test.id
@@ -820,7 +789,7 @@
 }
 
 func testAccAWSSSMMaintenanceWindowTaskRunCommandConfig(rName, comment string, timeoutSeconds int) string {
-	return fmt.Sprintf(testAccAWSSSMMaintenanceWindowTaskConfigBaseIAM(rName)+`
+	return fmt.Sprintf(testAccAWSSSMMaintenanceWindowTaskConfigBase(rName)+`
 
 resource "aws_ssm_maintenance_window_task" "test" {
   window_id        = aws_ssm_maintenance_window.test.id
@@ -855,19 +824,11 @@
 }
 
 func testAccAWSSSMMaintenanceWindowTaskRunCommandConfigUpdate(rName, comment string, timeoutSeconds int) string {
-<<<<<<< HEAD
-	return fmt.Sprintf(testAccAWSSSMMaintenanceWindowTaskConfigBaseIAM(rName)+`
-resource "aws_s3_bucket" "foo" {
-    bucket = "tf-s3-%[1]s"
-    acl = "private"
-    force_destroy = true
-=======
 	return fmt.Sprintf(testAccAWSSSMMaintenanceWindowTaskConfigBase(rName)+`
 resource "aws_s3_bucket" "test" {
   bucket        = %[1]q
   acl           = "private"
   force_destroy = true
->>>>>>> 269e30a5
 }
 
 resource "aws_ssm_maintenance_window_task" "test" {
@@ -904,15 +865,9 @@
 `, rName, comment, timeoutSeconds)
 }
 
-<<<<<<< HEAD
-func testAccAWSSSMMaintenanceWindowTaskStepFunctionConfig(rName string) string {
-	return testAccAWSSSMMaintenanceWindowTaskConfigBaseIAM(rName) + fmt.Sprintf(`
-resource "aws_sfn_activity" "test" {
-=======
 func testAccAWSSSMMaintenanceWindowTaskRunCommandCloudWatchConfig(rName string, enabled bool) string {
 	return fmt.Sprintf(testAccAWSSSMMaintenanceWindowTaskConfigBase(rName)+`
 resource "aws_cloudwatch_log_group" "test" {
->>>>>>> 269e30a5
   name = %[1]q
 }
 
@@ -930,10 +885,6 @@
     values = [aws_ssm_maintenance_window_target.test.id]
   }
 
-<<<<<<< HEAD
-func testAccAWSSSMMaintenanceWindowTaskConfigTaskParametersMultiple(rName string) string {
-	return fmt.Sprintf(testAccAWSSSMMaintenanceWindowTaskConfigBaseIAM(rName) + `
-=======
   task_invocation_parameters {
     run_command_parameters {
       document_hash      = sha256("COMMAND")
@@ -961,7 +912,6 @@
   name = %[1]q
 }
 
->>>>>>> 269e30a5
 resource "aws_ssm_maintenance_window_task" "test" {
   window_id        = aws_ssm_maintenance_window.test.id
   task_type        = "STEP_FUNCTIONS"
