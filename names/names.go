// Copyright (c) HashiCorp, Inc.
// SPDX-License-Identifier: MPL-2.0

// Package names provides constants for AWS service names that are used as keys
// for the endpoints slice in internal/conns/conns.go. The package also exposes
// access to data found in the data/names_data.hcl file, which provides additional
// service-related name information.
//
// Consumers of the names package include the conns package
// (internal/conn/conns.go), the provider package
// (internal/provider/provider.go), generators, and the skaff tool.
//
// It is very important that information in the data/names_data.hcl be exactly
// correct because the Terrform AWS Provider relies on the information to
// function correctly.
package names

import (
	"fmt"
	"log"
	"slices"
	"strings"

	"github.com/hashicorp/terraform-provider-aws/names/data"
)

// Endpoint constants defined by the AWS SDK v1 but not defined in the AWS SDK v2.
const (
	ACMPCAEndpointID                     = "acm-pca"
	AMPEndpointID                        = "aps"
	APIGatewayID                         = "apigateway"
	APIGatewayV2EndpointID               = "apigateway"
	AccessAnalyzerEndpointID             = "access-analyzer"
	AmplifyEndpointID                    = "amplify"
	AppConfigEndpointID                  = "appconfig"
	AppFabricEndpointID                  = "appfabric"
	AppIntegrationsEndpointID            = "app-integrations"
	AppStreamEndpointID                  = "appstream2"
	AppSyncEndpointID                    = "appsync"
	ApplicationAutoscalingEndpointID     = "application-autoscaling"
	ApplicationInsightsEndpointID        = "applicationinsights"
	AthenaEndpointID                     = "athena"
	AuditManagerEndpointID               = "auditmanager"
	AutoScalingPlansEndpointID           = "autoscaling-plans"
	BCMDataExportsEndpointID             = "bcm-data-exports"
	BackupEndpointID                     = "backup"
	BatchEndpointID                      = "batch"
	BedrockAgentEndpointID               = "bedrockagent"
	BedrockEndpointID                    = "bedrock"
	BudgetsEndpointID                    = "budgets"
	ChimeEndpointID                      = "chime"
	ChimeSDKMediaPipelinesEndpointID     = "media-pipelines-chime"
	ChimeSDKVoiceEndpointID              = "voice-chime"
	Cloud9EndpointID                     = "cloud9"
	CloudFormationEndpointID             = "cloudformation"
	CloudFrontEndpointID                 = "cloudfront"
	CloudSearchEndpointID                = "cloudsearch"
	CloudWatchEndpointID                 = "monitoring"
	CodeArtifactEndpointID               = "codeartifact"
	CodeGuruReviewerEndpointID           = "codeguru-reviewer"
	CodeStarConnectionsEndpointID        = "codestar-connections"
	CognitoIdentityEndpointID            = "cognito-identity"
	ComprehendEndpointID                 = "comprehend"
	ConfigServiceEndpointID              = "config"
	DataExchangeEndpointID               = "dataexchange"
	DataPipelineEndpointID               = "datapipeline"
	DetectiveEndpointID                  = "api.detective"
	DeviceFarmEndpointID                 = "devicefarm"
	DevOpsGuruEndpointID                 = "devops-guru"
	DLMEndpointID                        = "dlm"
	ECREndpointID                        = "api.ecr"
	ECSEndpointID                        = "ecs"
	EFSEndpointID                        = "elasticfilesystem"
	EKSEndpointID                        = "eks"
	ELBEndpointID                        = "elasticloadbalancing"
	EMREndpointID                        = "elasticmapreduce"
	ElasticTranscoderEndpointID          = "elastictranscoder"
	ElastiCacheEndpointID                = "elasticache"
	EventsEndpointID                     = "events"
	EvidentlyEndpointID                  = "evidently"
	FMSEndpointID                        = "fms"
	FSxEndpointID                        = "fsx"
	GrafanaEndpointID                    = "grafana"
<<<<<<< HEAD
	GlueEndpointID                       = "glue"
=======
	IVSEndpointID                        = "ivs"
>>>>>>> 7f121773
	IVSChatEndpointID                    = "ivschat"
	IdentityStoreEndpointID              = "identitystore"
	Inspector2EndpointID                 = "inspector2"
	KMSEndpointID                        = "kms"
	KafkaConnectEndpointID               = "kafkaconnect"
	KendraEndpointID                     = "kendra"
	LambdaEndpointID                     = "lambda"
	LexV2ModelsEndpointID                = "models-v2-lex"
	M2EndpointID                         = "m2"
	MQEndpointID                         = "mq"
	MediaConvertEndpointID               = "mediaconvert"
	MediaLiveEndpointID                  = "medialive"
	ObservabilityAccessManagerEndpointID = "oam"
	OpenSearchIngestionEndpointID        = "osis"
	OpenSearchServerlessEndpointID       = "aoss"
	PaymentCryptographyEndpointID        = "paymentcryptography"
	PipesEndpointID                      = "pipes"
	PollyEndpointID                      = "polly"
	QLDBEndpointID                       = "qldb"
	RUMEndpointID                        = "rum"
	RedshiftEndpointID                   = "redshift"
	RedshiftServerlessEndpointID         = "redshift-serverless"
	RekognitionEndpointID                = "rekognition"
	ResourceExplorer2EndpointID          = "resource-explorer-2"
	RolesAnywhereEndpointID              = "rolesanywhere"
	Route53DomainsEndpointID             = "route53domains"
	SSMEndpointID                        = "ssm"
	SSMIncidentsEndpointID               = "ssm-incidents"
	SSOAdminEndpointID                   = "sso"
	STSEndpointID                        = "sts"
	SchedulerEndpointID                  = "scheduler"
	SchemasEndpointID                    = "schemas"
	ServiceCatalogAppRegistryEndpointID  = "servicecatalog-appregistry"
	ServiceDiscoveryEndpointID           = "servicediscovery"
	ServiceQuotasEndpointID              = "servicequotas"
	ShieldEndpointID                     = "shield"
	TranscribeEndpointID                 = "transcribe"
	TransferEndpointID                   = "transfer"
	VPCLatticeEndpointID                 = "vpc-lattice"
	VerifiedPermissionsEndpointID        = "verifiedpermissions"
	WAFEndpointID                        = "waf"
	WAFRegionalEndpointID                = "waf-regional"
	DataZoneEndpointID                   = "datazone"
)

// These should move to aws-sdk-go-base.
// See https://github.com/hashicorp/aws-sdk-go-base/issues/649.
const (
	ChinaPartitionID      = "aws-cn"     // AWS China partition.
	ISOPartitionID        = "aws-iso"    // AWS ISO (US) partition.
	ISOBPartitionID       = "aws-iso-b"  // AWS ISOB (US) partition.
	ISOEPartitionID       = "aws-iso-e"  // AWS ISOE (Europe) partition.
	ISOFPartitionID       = "aws-iso-f"  // AWS ISOF partition.
	StandardPartitionID   = "aws"        // AWS Standard partition.
	USGovCloudPartitionID = "aws-us-gov" // AWS GovCloud (US) partition.
)

const (
	// AWS Standard partition's regions.
	GlobalRegionID = "aws-global" // AWS Standard global region.

	AFSouth1RegionID     = "af-south-1"     // Africa (Cape Town).
	APEast1RegionID      = "ap-east-1"      // Asia Pacific (Hong Kong).
	APNortheast1RegionID = "ap-northeast-1" // Asia Pacific (Tokyo).
	APNortheast2RegionID = "ap-northeast-2" // Asia Pacific (Seoul).
	APNortheast3RegionID = "ap-northeast-3" // Asia Pacific (Osaka).
	APSouth1RegionID     = "ap-south-1"     // Asia Pacific (Mumbai).
	APSouth2RegionID     = "ap-south-2"     // Asia Pacific (Hyderabad).
	APSoutheast1RegionID = "ap-southeast-1" // Asia Pacific (Singapore).
	APSoutheast2RegionID = "ap-southeast-2" // Asia Pacific (Sydney).
	APSoutheast3RegionID = "ap-southeast-3" // Asia Pacific (Jakarta).
	APSoutheast4RegionID = "ap-southeast-4" // Asia Pacific (Melbourne).
	CACentral1RegionID   = "ca-central-1"   // Canada (Central).
	CAWest1RegionID      = "ca-west-1"      // Canada West (Calgary).
	EUCentral1RegionID   = "eu-central-1"   // Europe (Frankfurt).
	EUCentral2RegionID   = "eu-central-2"   // Europe (Zurich).
	EUNorth1RegionID     = "eu-north-1"     // Europe (Stockholm).
	EUSouth1RegionID     = "eu-south-1"     // Europe (Milan).
	EUSouth2RegionID     = "eu-south-2"     // Europe (Spain).
	EUWest1RegionID      = "eu-west-1"      // Europe (Ireland).
	EUWest2RegionID      = "eu-west-2"      // Europe (London).
	EUWest3RegionID      = "eu-west-3"      // Europe (Paris).
	ILCentral1RegionID   = "il-central-1"   // Israel (Tel Aviv).
	MECentral1RegionID   = "me-central-1"   // Middle East (UAE).
	MESouth1RegionID     = "me-south-1"     // Middle East (Bahrain).
	SAEast1RegionID      = "sa-east-1"      // South America (Sao Paulo).
	USEast1RegionID      = "us-east-1"      // US East (N. Virginia).
	USEast2RegionID      = "us-east-2"      // US East (Ohio).
	USWest1RegionID      = "us-west-1"      // US West (N. California).
	USWest2RegionID      = "us-west-2"      // US West (Oregon).

	// AWS China partition's regions.
	CNNorth1RegionID     = "cn-north-1"     // China (Beijing).
	CNNorthwest1RegionID = "cn-northwest-1" // China (Ningxia).

	// AWS GovCloud (US) partition's regions.
	USGovEast1RegionID = "us-gov-east-1" // AWS GovCloud (US-East).
	USGovWest1RegionID = "us-gov-west-1" // AWS GovCloud (US-West).

	// AWS ISO (US) partition's regions.
	USISOEast1RegionID = "us-iso-east-1" // US ISO East.
	USISOWest1RegionID = "us-iso-west-1" // US ISO WEST.

	// AWS ISOB (US) partition's regions.
	USISOBEast1RegionID = "us-isob-east-1" // US ISOB East (Ohio).

	// AWS ISOF partition's regions.
	EUISOEWest1RegionID = "eu-isoe-west-1" // EU ISOE West.
)

var allRegionIDs = []string{
	AFSouth1RegionID,
	APEast1RegionID,
	APNortheast1RegionID,
	APNortheast2RegionID,
	APNortheast3RegionID,
	APSouth1RegionID,
	APSouth2RegionID,
	APSoutheast1RegionID,
	APSoutheast2RegionID,
	APSoutheast3RegionID,
	APSoutheast4RegionID,
	CACentral1RegionID,
	CAWest1RegionID,
	EUCentral1RegionID,
	EUCentral2RegionID,
	EUNorth1RegionID,
	EUSouth1RegionID,
	EUSouth2RegionID,
	EUWest1RegionID,
	EUWest2RegionID,
	EUWest3RegionID,
	ILCentral1RegionID,
	MECentral1RegionID,
	MESouth1RegionID,
	SAEast1RegionID,
	USEast1RegionID,
	USEast2RegionID,
	USWest1RegionID,
	USWest2RegionID,
	CNNorth1RegionID,
	CNNorthwest1RegionID,
	USGovEast1RegionID,
	USGovWest1RegionID,
	USISOEast1RegionID,
	USISOWest1RegionID,
	USISOBEast1RegionID,
	EUISOEWest1RegionID,
}

func Regions() []string {
	return slices.Clone(allRegionIDs)
}

func DNSSuffixForPartition(partition string) string {
	switch partition {
	case "":
		return ""
	case ChinaPartitionID:
		return "amazonaws.com.cn"
	case ISOPartitionID:
		return "c2s.ic.gov"
	case ISOBPartitionID:
		return "sc2s.sgov.gov"
	case ISOEPartitionID:
		return "cloud.adc-e.uk"
	case ISOFPartitionID:
		return "csp.hci.ic.gov"
	default:
		return "amazonaws.com"
	}
}

func IsOptInRegion(region string) bool {
	switch region {
	case AFSouth1RegionID,
		APEast1RegionID, APSouth2RegionID,
		APSoutheast3RegionID, APSoutheast4RegionID,
		CAWest1RegionID,
		EUCentral2RegionID,
		EUSouth1RegionID, EUSouth2RegionID,
		ILCentral1RegionID,
		MECentral1RegionID,
		MESouth1RegionID:
		return true
	default:
		return false
	}
}

func PartitionForRegion(region string) string {
	switch region {
	case "":
		return ""
	case CNNorth1RegionID, CNNorthwest1RegionID:
		return ChinaPartitionID
	case USISOEast1RegionID, USISOWest1RegionID:
		return ISOPartitionID
	case USISOBEast1RegionID:
		return ISOBPartitionID
	case EUISOEWest1RegionID:
		return ISOEPartitionID
	case USGovEast1RegionID, USGovWest1RegionID:
		return USGovCloudPartitionID
	default:
		return StandardPartitionID
	}
}

// ReverseDNS switches a DNS hostname to reverse DNS and vice-versa.
func ReverseDNS(hostname string) string {
	parts := strings.Split(hostname, ".")

	for i, j := 0, len(parts)-1; i < j; i, j = i+1, j-1 {
		parts[i], parts[j] = parts[j], parts[i]
	}

	return strings.Join(parts, ".")
}

// Type ServiceDatum corresponds closely to attributes and blocks in `data/names_data.hcl` and are
// described in detail in README.md.
type serviceDatum struct {
	Aliases            []string
	AWSServiceEnvVar   string
	Brand              string
	ClientSDKV1        bool
	DeprecatedEnvVar   string
	GoV1ClientTypeName string
	HumanFriendly      string
	ProviderNameUpper  string
	SDKID              string
	TFAWSEnvVar        string
}

// serviceData key is the AWS provider service package
var serviceData map[string]serviceDatum

func init() {
	serviceData = make(map[string]serviceDatum)

	// Data from names_data.hcl
	if err := readHCLIntoServiceData(); err != nil {
		log.Fatalf("reading HCL into service data: %s", err)
	}
}

func readHCLIntoServiceData() error {
	// names_data.hcl is dynamically embedded so changes, additions should be made
	// there also

	d, err := data.ReadAllServiceData()
	if err != nil {
		return fmt.Errorf("reading HCL into service data: %w", err)
	}

	for _, l := range d {
		if l.Exclude() {
			continue
		}

		if l.NotImplemented() && !l.EndpointOnly() {
			continue
		}

		p := l.ProviderPackage()

		sd := serviceDatum{
			AWSServiceEnvVar:   l.AWSServiceEnvVar(),
			Brand:              l.Brand(),
			ClientSDKV1:        l.ClientSDKV1(),
			DeprecatedEnvVar:   l.DeprecatedEnvVar(),
			GoV1ClientTypeName: l.GoV1ClientTypeName(),
			HumanFriendly:      l.HumanFriendly(),
			ProviderNameUpper:  l.ProviderNameUpper(),
			SDKID:              l.SDKID(),
			TFAWSEnvVar:        l.TFAWSEnvVar(),
		}

		a := []string{p}

		if len(l.Aliases()) > 0 {
			a = append(a, l.Aliases()...)
		}

		sd.Aliases = a

		serviceData[p] = sd
	}

	return nil
}

func ProviderPackageForAlias(serviceAlias string) (string, error) {
	for k, v := range serviceData {
		for _, hclKey := range v.Aliases {
			if serviceAlias == hclKey {
				return k, nil
			}
		}
	}

	return "", fmt.Errorf("unable to find service for service alias %s", serviceAlias)
}

func ProviderPackages() []string {
	keys := make([]string, len(serviceData))

	i := 0
	for k := range serviceData {
		keys[i] = k
		i++
	}

	return keys
}

func Aliases() []string {
	keys := make([]string, 0)

	for _, v := range serviceData {
		keys = append(keys, v.Aliases...)
	}

	return keys
}

type Endpoint struct {
	ProviderPackage string
	Aliases         []string
}

func Endpoints() []Endpoint {
	endpoints := make([]Endpoint, 0, len(serviceData))

	for k, v := range serviceData {
		ep := Endpoint{
			ProviderPackage: k,
		}
		if len(v.Aliases) > 1 {
			ep.Aliases = v.Aliases[1:]
		}
		endpoints = append(endpoints, ep)
	}

	return endpoints
}

func ProviderNameUpper(service string) (string, error) {
	if v, ok := serviceData[service]; ok {
		return v.ProviderNameUpper, nil
	}

	return "", fmt.Errorf("no service data found for %s", service)
}

// Deprecated `AWS_<service>_ENDPOINT` envvar defined for some services
func DeprecatedEnvVar(service string) string {
	if v, ok := serviceData[service]; ok {
		return v.DeprecatedEnvVar
	}

	return ""
}

// Deprecated `TF_AWS_<service>_ENDPOINT` envvar defined for some services
func TFAWSEnvVar(service string) string {
	if v, ok := serviceData[service]; ok {
		return v.TFAWSEnvVar
	}

	return ""
}

// Standard service endpoint envvar defined by AWS
func AWSServiceEnvVar(service string) string {
	if v, ok := serviceData[service]; ok {
		return v.AWSServiceEnvVar
	}

	return ""
}

// Service SDK ID from AWS SDK for Go v2
func SDKID(service string) string {
	if v, ok := serviceData[service]; ok {
		return v.SDKID
	}

	return ""
}

func ClientSDKV1(service string) bool {
	if v, ok := serviceData[service]; ok {
		return v.ClientSDKV1
	}

	return false
}

func FullHumanFriendly(service string) (string, error) {
	if v, ok := serviceData[service]; ok {
		if v.Brand == "" {
			return v.HumanFriendly, nil
		}

		return fmt.Sprintf("%s %s", v.Brand, v.HumanFriendly), nil
	}

	if s, err := ProviderPackageForAlias(service); err == nil {
		return FullHumanFriendly(s)
	}

	return "", fmt.Errorf("no service data found for %s", service)
}

func HumanFriendly(service string) (string, error) {
	if v, ok := serviceData[service]; ok {
		return v.HumanFriendly, nil
	}

	if s, err := ProviderPackageForAlias(service); err == nil {
		return HumanFriendly(s)
	}

	return "", fmt.Errorf("no service data found for %s", service)
}

func AWSGoV1ClientTypeName(providerPackage string) (string, error) {
	if v, ok := serviceData[providerPackage]; ok {
		return v.GoV1ClientTypeName, nil
	}

	return "", fmt.Errorf("getting AWS SDK Go v1 client type name, %s not found", providerPackage)
}<|MERGE_RESOLUTION|>--- conflicted
+++ resolved
@@ -81,11 +81,8 @@
 	FMSEndpointID                        = "fms"
 	FSxEndpointID                        = "fsx"
 	GrafanaEndpointID                    = "grafana"
-<<<<<<< HEAD
 	GlueEndpointID                       = "glue"
-=======
 	IVSEndpointID                        = "ivs"
->>>>>>> 7f121773
 	IVSChatEndpointID                    = "ivschat"
 	IdentityStoreEndpointID              = "identitystore"
 	Inspector2EndpointID                 = "inspector2"
