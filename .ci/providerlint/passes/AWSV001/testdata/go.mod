module testdata

<<<<<<< HEAD
go 1.24.1

toolchain go1.24.1
=======
go 1.23.0

toolchain go1.23.7
>>>>>>> 32ce1ab8

require github.com/hashicorp/terraform-plugin-sdk/v2 v2.36.1

require (
	github.com/agext/levenshtein v1.2.3 // indirect
	github.com/apparentlymart/go-textseg/v15 v15.0.0 // indirect
	github.com/fatih/color v1.18.0 // indirect
	github.com/golang/protobuf v1.5.4 // indirect
	github.com/google/go-cmp v0.7.0 // indirect
	github.com/hashicorp/go-cty v1.4.1 // indirect
	github.com/hashicorp/go-hclog v1.6.3 // indirect
	github.com/hashicorp/go-uuid v1.0.3 // indirect
	github.com/hashicorp/go-version v1.7.0 // indirect
	github.com/hashicorp/hcl/v2 v2.23.0 // indirect
	github.com/hashicorp/logutils v1.0.0 // indirect
	github.com/hashicorp/terraform-plugin-go v0.26.0 // indirect
	github.com/hashicorp/terraform-plugin-log v0.9.0 // indirect
	github.com/mattn/go-colorable v0.1.14 // indirect
	github.com/mattn/go-isatty v0.0.20 // indirect
	github.com/mitchellh/copystructure v1.2.0 // indirect
	github.com/mitchellh/go-testing-interface v1.14.1 // indirect
	github.com/mitchellh/go-wordwrap v1.0.1 // indirect
	github.com/mitchellh/mapstructure v1.5.0 // indirect
	github.com/mitchellh/reflectwalk v1.0.2 // indirect
	github.com/vmihailenco/msgpack v4.0.4+incompatible // indirect
	github.com/vmihailenco/msgpack/v5 v5.4.1 // indirect
	github.com/vmihailenco/tagparser/v2 v2.0.0 // indirect
	github.com/zclconf/go-cty v1.16.2 // indirect
	golang.org/x/mod v0.24.0 // indirect
	golang.org/x/sync v0.12.0 // indirect
	golang.org/x/sys v0.31.0 // indirect
	golang.org/x/text v0.23.0 // indirect
	golang.org/x/tools v0.31.0 // indirect
	google.golang.org/appengine v1.6.8 // indirect
	google.golang.org/protobuf v1.36.5 // indirect
)<|MERGE_RESOLUTION|>--- conflicted
+++ resolved
@@ -1,14 +1,8 @@
 module testdata
 
-<<<<<<< HEAD
 go 1.24.1
 
 toolchain go1.24.1
-=======
-go 1.23.0
-
-toolchain go1.23.7
->>>>>>> 32ce1ab8
 
 require github.com/hashicorp/terraform-plugin-sdk/v2 v2.36.1
 
